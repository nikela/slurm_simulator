##
# Metadata for RPM/TAR makefile targets
##
# See src/api/Makefile.am for guidance on setting API_ values
##
  Meta:		1
  Name:		slurm
<<<<<<< HEAD
  Major:	17
  Minor:	02
  Micro:	0
  Version:	17.02.0
  Release:	0pre1
=======
  Major:	16
  Minor:	05
  Micro:	5
  Version:	16.05.5
  Release:	1
>>>>>>> 50d1e5dd
# Include leading zero for all pre-releases

##
#  When making a new Major/Minor version update
#  src/common/slurm_protocol_common.h
#  with a new SLURM_PROTOCOL_VERSION signifing the old one and the version
#  it was so the slurmdbd can continue to send the old protocol version.
#  In src/common/slurm_protocol_util.c check_header_version()
#  need to be updated also when changes are added also.
#  In src/plugins/slurmctld/nonstop/msg.c needs to have version_string updated.
#  The META of libsmd needs to reflect this version and API_CURRENT as well.
#
#  NOTE: The API version can not be the same as the Slurm version above.  The
#        version in the code is referenced as a uint16_t which if 1403 was the
#        API_CURRENT it would go over the limit.  So keep is a relatively
#        small number.
#
#  NOTE: The values below are used to set up environment variables in
#        the config.h file that may be used throughout Slurm, so don't remove
#	 them.
##
  API_CURRENT:	31
  API_AGE:	0
  API_REVISION:	0<|MERGE_RESOLUTION|>--- conflicted
+++ resolved
@@ -5,19 +5,12 @@
 ##
   Meta:		1
   Name:		slurm
-<<<<<<< HEAD
   Major:	17
   Minor:	02
   Micro:	0
   Version:	17.02.0
   Release:	0pre1
-=======
-  Major:	16
-  Minor:	05
-  Micro:	5
-  Version:	16.05.5
-  Release:	1
->>>>>>> 50d1e5dd
+
 # Include leading zero for all pre-releases
 
 ##
