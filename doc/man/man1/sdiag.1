<<<<<<< HEAD
.TH sdiag "1" "Slurm Commands" "July 2019" "Slurm Commands"
=======
.TH sdiag "1" "Slurm Commands" "October 2019" "Slurm Commands"
>>>>>>> 8152dd81

.SH "NAME"
.LP
sdiag \- Scheduling diagnostic tool for Slurm

.SH "SYNOPSIS"
.LP
sdiag

.SH "DESCRIPTION"
.LP
sdiag shows information related to slurmctld execution about: threads, agents,
jobs, and scheduling algorithms. The goal is to obtain data from slurmctld
behaviour helping to adjust configuration parameters or queues policies. The
main reason behind is to know Slurm behaviour under systems with a high throughput.
.LP
It has two execution modes. The default mode \fB\-\-all\fR shows several counters
and statistics explained later, and there is another execution option
\fB\-\-reset\fR for resetting those values.
.LP
Values are reset at midnight UTC time by default.
.LP
The first block of information is related to global slurmctld execution:
.TP
\fBServer thread count\fR
The number of current active slurmctld threads. A high number would mean a high
load processing events like job submissions, jobs dispatching, jobs completing,
etc. If this is often close to MAX_SERVER_THREADS it could point to a potential
bottleneck.

.TP
\fBAgent queue size\fR
Slurm design has scalability in mind and sending messages to thousands of nodes
is not a trivial task. The agent mechanism helps to control communication
between slurmctld and the slurmd daemons for a best effort. This value denotes
the count of enqueued outgoing RPC requests in an internal retry list.

.TP
\fBAgent count\fR
Number of agent threads. Each of these agent threads can create in turn a group
of up to 2 + AGENT_THREAD_COUNT active threads at a time.

.TP
\fBAgent thread count\fR
Total count of active threads created by all the agent threads.

.TP
\fBDBD Agent queue size\fR
Slurm queues up the messages intended for the SlurmDBD and processes them in a
separate thread. If the SlurmDBD, or database, is down then this number will
increase. The max queue size is calculated as:

MAX(10000, ((max_job_cnt * 2) + (node_record_count * 4)))

If this number begins to grow more than half of the max queue size, the slurmdbd
and the database should be investigated immediately.

.TP
\fBJobs submitted\fR
Number of jobs submitted since last reset

.TP
\fBJobs started\fR
Number of jobs started since last reset. This includes backfilled jobs.

.TP
\fBJobs completed\fR
Number of jobs completed since last reset.

.TP
\fBJobs canceled\fR
Number of jobs canceled since last reset.

.TP
\fBJobs failed\fR
Number of jobs failed due to slurmd or other internal issues since last reset.

.TP
\fBJob states ts:\fR
Lists the timestamp of when the following job state counts were gathered.

.TP
\fBJobs pending:\fR
Number of jobs pending at the given time of the time stamp above.

.TP
\fBJobs running:\fR
Number of jobs running at the given time of the time stamp above.

.TP
\fBJobs running ts:\fR
Time stamp of when the running job count was taken.

.LP
The next block of information is related to main scheduling algorithm based
on jobs priorities. A scheduling cycle implies to get the job_write_lock lock,
then trying to get resources for jobs pending, starting from the most priority
one and going in descendent order. Once a job can not get the resources the
loop keeps going but just for jobs requesting other partitions. Jobs with
dependencies or affected  by accounts limits are not processed.

.TP
\fBLast cycle\fR
Time in microseconds for last scheduling cycle. 

.TP
\fBMax cycle\fR
Maximum time in microseconds for any scheduling cycle since last reset.

.TP
\fBTotal cycles\fR
Total run time in microseconds for all scheduling cycles since last reset.
Scheduling is performed periodically and (depending upon configuration)
when a job is submitted or a job is completed.

.TP
\fBMean cycle\fR
Mean time in microseconds for all scheduling cycles since last reset.

.TP
\fBMean depth cycle\fR
Mean of cycle depth. Depth means number of jobs processed in a scheduling cycle.

.TP
\fBCycles per minute\fR
Counter of scheduling executions per minute.

.TP
\fBLast queue length\fR
Length of jobs pending queue.

.LP
The next block of information is related to backfilling scheduling algorithm.
A backfilling scheduling cycle implies to get locks for jobs, nodes and
partitions objects then trying to get resources for jobs pending. Jobs are
processed based on priorities. If a job can not get resources the algorithm
calculates when it could get them obtaining a future start time for the job.
Then next job is processed and the algorithm tries to get resources for that
job but avoiding to affect the \fIprevious ones\fR, and again it calculates
the future start time if not current resources available. The backfilling
algorithm takes more time for each new job to process since more priority jobs
can not be affected. The algorithm itself takes measures for avoiding a long
execution cycle and for taking all the locks for too long.

.TP
\fBTotal backfilled jobs (since last slurm start)\fR
Number of jobs started thanks to backfilling since last slurm start.

.TP
\fBTotal backfilled jobs (since last stats cycle start)\fR
Number of jobs started thanks to backfilling since last time stats where reset.
By default these values are reset at midnight UTC time.

.TP
\fBTotal backfilled heterogeneous job components\fR
Number of heterogeneous job components started thanks to backfilling since
last Slurm start.

.TP
\fBTotal cycles\fR
Number of backfill scheduling cycles since last reset

.TP
\fBLast cycle when\fR
Time when last backfill scheduling cycle happened in the format
"weekday Month MonthDay hour:minute.seconds year"

.TP
\fBLast cycle\fR
Time in microseconds of last backfill scheduling cycle.
It counts only execution time, removing sleep time inside a scheduling cycle
when it executes for an extended period time.
Note that locks are released during the sleep time so that other work can
proceed.

.TP
\fBMax cycle\fR
Time in microseconds of maximum backfill scheduling cycle execution since last reset.
It counts only execution time, removing sleep time inside a scheduling cycle
when it executes for an extended period time.
Note that locks are released during the sleep time so that other work can
proceed.

.TP
\fBMean cycle\fR
Mean time in microseconds of backfilling scheduling cycles since last reset.

.TP
\fBLast depth cycle\fR
Number of processed jobs during last backfilling scheduling cycle. It counts
every job even if that job can not be started due to dependencies or limits.

.TP
\fBLast depth cycle (try sched)\fR
Number of processed jobs during last backfilling scheduling cycle. It counts
only jobs with a chance to start using available resources. These
jobs consume more scheduling time than jobs which are found can not be started
due to dependencies or limits.

.TP
\fBDepth Mean\fR
Mean count of jobs processed during all backfilling scheduling cycles since last
reset.
Jobs which are found to be ineligible to run when examined by the backfill
scheduler are not counted (e.g. jobs submitted to multiple partitions and
already started, jobs which have reached a QOS or account limit such as
maximum running jobs for an account, etc).

.TP
\fBDepth Mean (try sched)\fR
The subset of Depth Mean that the backfill scheduler attempted to schedule.

.TP
\fBLast queue length\fR
Number of jobs pending to be processed by backfilling algorithm.
A job is counted once for each partition it is queued to use.
A pending job array will normally be counted as one job (tasks of a job array
which have already been started/requeued or individually modified will already
have individual job records and are each counted as a separate job).

.TP
\fBQueue length Mean\fR
Mean count of jobs pending to be processed by backfilling algorithm.
A job once for each partition it requested.
A pending job array will normally be counted as one job (tasks of a job array
which have already been started/requeued or individually modified will already
have individual job records and are each counted as a separate job).

.TP
\fBLast table size\fR
Count of different time slots tested by the backfill scheduler in its last
iteration.

.TP
\fBMean table size\fR
Mean count of different time slots tested by the backfill scheduler.
Larger counts increase the time required for the backfill operation.
The table size is influenced by many schuling parameters, including:
bf_min_age_reserve, bf_min_prio_reserve, bf_resolution, and bf_window.

.TP
\fBLatency for 1000 calls to gettimeofday()\fR
Latency of 1000 calls to the gettimeofday() syscall in microseconds,
as measured at controller startup.

.LP
The next blocks of information report the most frequently issued
remote procedure calls (RPCs), calls made for the Slurmctld daemon to perform
some action.
The fourth block reports the RPCs issued by message type.
You will need to look up those RPC codes in the Slurm source code by looking
them up in the file src/common/slurm_protocol_defs.h.
The report includes the number of times each RPC is invoked, the total time
consumed by all of those RPCs plus the average time consumed by each RPC in
microseconds.
The fifth block reports the RPCs issued by user ID, the total number of RPCs
they have issued, the total time consumed by all of those RPCs plus the average
time consumed by each RPC in microseconds.
RPCs statistics are collected for the life of the slurmctld process unless
explicitly \fB\-\-reset\fR.

.LP
The sixth block of information, labeled Pending RPC Statistics, shows
information about pending outgoing RPCs on the slurmctld agent queue.
The first section of this block shows types of RPCs on the queue and the
count of each. The second section shows up to the first 25 individual RPCs
pending on the agent queue, including the type and the destination host list.
This information is cached and only refreshed on 30 second intervals.

.SH "OPTIONS"
.LP

.TP
\fB\-a\fR, \fB\-\-all\fR
Get and report information. This is the default mode of operation.

.TP
\fB\-h\fR, \fB\-\-help\fR
Print description of options and exit.

.TP
\fB\-i\fR, \fB\-\-sort\-by\-id\fR
Sort Remote Procedure Call (RPC) data by message type ID and user ID.

.TP
\fB\-M\fR, \fB\-\-cluster\fR=<\fIstring\fR>
The cluster to issue commands to. Only one cluster name may be specified.
Note that the SlurmDBD must be up for this option to work properly.

.TP
\fB\-r\fR, \fB\-\-reset\fR
Reset scheduler and RPC counters to 0. Only supported for Slurm operators and
administrators.

.TP
\fB\-t\fR, \fB\-\-sort\-by\-time\fR
Sort Remote Procedure Call (RPC) data by total run time.

.TP
\fB\-T\fR, \fB\-\-sort\-by\-time2\fR
Sort Remote Procedure Call (RPC) data by average run time.

.TP
\fB\-\-usage\fR
Print list of options and exit.

.TP
\fB\-V\fR, \fB\-\-version\fR
Print current version number and exit.

.SH "ENVIRONMENT VARIABLES"
.PP
Some \fBsdiag\fR options may be set via environment variables. These
environment variables, along with their corresponding options, are listed below.
(Note: commandline options will always override these settings)
.TP 20
\fBSLURM_CLUSTERS\fR
Same as \fB\-\-cluster\fR

.TP 20
\fBSLURM_CONF\fR
The location of the Slurm configuration file.

.SH "COPYING"
Copyright (C) 2010-2011 Barcelona Supercomputing Center.
.br
Copyright (C) 2010\-2019 SchedMD LLC.
.LP
Slurm is free software; you can redistribute it and/or modify it under
the terms of the GNU General Public License as published by the Free
Software Foundation; either version 2 of the License, or (at your option)
any later version.
.LP
Slurm is distributed in the hope that it will be useful, but WITHOUT ANY
WARRANTY; without even the implied warranty of MERCHANTABILITY or FITNESS
FOR A PARTICULAR PURPOSE.  See the GNU General Public License for more
details.

.SH "SEE ALSO"
.LP
sinfo(1), squeue(1), scontrol(1), slurm.conf(5),<|MERGE_RESOLUTION|>--- conflicted
+++ resolved
@@ -1,8 +1,4 @@
-<<<<<<< HEAD
-.TH sdiag "1" "Slurm Commands" "July 2019" "Slurm Commands"
-=======
 .TH sdiag "1" "Slurm Commands" "October 2019" "Slurm Commands"
->>>>>>> 8152dd81
 
 .SH "NAME"
 .LP
