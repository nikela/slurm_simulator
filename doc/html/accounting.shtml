--- conflicted
+++ resolved
@@ -715,10 +715,6 @@
 If an entity has existed for less than 1 day, the entity will be removed
 completely. This is meant to clean up after typographic errors.</p>
 
-<<<<<<< HEAD
-<p style="text-align:center;">Last modified 9 November 2016</p>
-=======
 <p style="text-align:center;">Last modified 15 December 2016</p>
->>>>>>> b5f621d0
 
 <!--#include virtual="footer.txt"-->
