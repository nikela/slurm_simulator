--- conflicted
+++ resolved
@@ -234,28 +234,6 @@
 		hwloc_topology_set_type_filter(*topology, HWLOC_OBJ_MISC,
 					       HWLOC_TYPE_FILTER_KEEP_NONE);
 #endif
-<<<<<<< HEAD
-       }
-
-       /* load topology */
-       debug2("hwloc_topology_load");
-       if (hwloc_topology_load(*topology)) {
-	       /* error in load hardware topology */
-	       debug("hwloc_topology_load() failed.");
-	       ret = SLURM_ERROR;
-       } else if (!conf->def_config) {
-	       debug2("hwloc_topology_export_xml");
-	       if (_internal_hwloc_topology_export_xml(*topology, topo_file)) {
-		       /* error in export hardware topology */
-		       error("%s: failed (load will be required after read failures).", __func__);
-	       }
-       }
-
-       if (!topology_in)
-	       hwloc_topology_destroy(tmp_topo);
-
-       return ret;
-=======
 	}
 
 	/* load topology */
@@ -276,7 +254,6 @@
 		hwloc_topology_destroy(tmp_topo);
 
 	return ret;
->>>>>>> ba446ec6
 }
 
 /*
