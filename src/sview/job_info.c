--- conflicted
+++ resolved
@@ -2988,22 +2988,6 @@
 			char *tmp_jobid = NULL, *offset = NULL;
 			gtk_tree_model_get(model, &sview_job_info->iter_ptr,
 					   SORTID_JOBID, &tmp_jobid, -1);
-<<<<<<< HEAD
-			if (tmp_jobid) {
-				offset = strchr(tmp_jobid, '(');
-				if (offset)
-					offset++;
-				else
-					offset = tmp_jobid;
-				jobid = atoi(offset);
-				g_free(tmp_jobid);
-			}
-
-			if ((jobid != job_ptr->job_id)
-			    && (jobid != job_ptr->array_job_id))
-				/* Bad pointer */
-=======
-
 			if (!tmp_jobid)
 				continue;
 
@@ -3014,9 +2998,12 @@
 				offset = tmp_jobid;
 			jobid = atoi(offset);
 			g_free(tmp_jobid);
-			if (jobid != job_ptr->job_id) /* Bad pointer */
->>>>>>> aead1063
+
+			if ((jobid != job_ptr->job_id)
+			    && (jobid != job_ptr->array_job_id)) {
+				/* Bad pointer */
 				sview_job_info->iter_set = false;
+			}
 		}
 		if (sview_job_info->iter_set)
 			_update_job_record(sview_job_info,
