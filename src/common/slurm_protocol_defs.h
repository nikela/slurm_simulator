/****************************************************************************\
 *  slurm_protocol_defs.h - definitions used for RPCs
 *****************************************************************************
 *  Copyright (C) 2002-2007 The Regents of the University of California.
 *  Copyright (C) 2008-2010 Lawrence Livermore National Security.
 *  Portions Copyright (C) 2010 SchedMD <http://www.schedmd.com>.
 *  Produced at Lawrence Livermore National Laboratory (cf, DISCLAIMER).
 *  Written by Kevin Tew <tew1@llnl.gov>.
 *  CODE-OCEC-09-009. All rights reserved.
 *
 *  This file is part of SLURM, a resource management program.
 *  For details, see <http://www.schedmd.com/slurmdocs/>.
 *  Please also read the included file: DISCLAIMER.
 *
 *  SLURM is free software; you can redistribute it and/or modify it under
 *  the terms of the GNU General Public License as published by the Free
 *  Software Foundation; either version 2 of the License, or (at your option)
 *  any later version.
 *
 *  In addition, as a special exception, the copyright holders give permission
 *  to link the code of portions of this program with the OpenSSL library under
 *  certain conditions as described in each individual source file, and
 *  distribute linked combinations including the two. You must obey the GNU
 *  General Public License in all respects for all of the code used other than
 *  OpenSSL. If you modify file(s) with this exception, you may extend this
 *  exception to your version of the file(s), but you are not obligated to do
 *  so. If you do not wish to do so, delete this exception statement from your
 *  version.  If you delete this exception statement from all source files in
 *  the program, then also delete it here.
 *
 *  SLURM is distributed in the hope that it will be useful, but WITHOUT ANY
 *  WARRANTY; without even the implied warranty of MERCHANTABILITY or FITNESS
 *  FOR A PARTICULAR PURPOSE.  See the GNU General Public License for more
 *  details.
 *
 *  You should have received a copy of the GNU General Public License along
 *  with SLURM; if not, write to the Free Software Foundation, Inc.,
 *  51 Franklin Street, Fifth Floor, Boston, MA 02110-1301  USA.
\*****************************************************************************/

#ifndef _SLURM_PROTOCOL_DEFS_H
#define _SLURM_PROTOCOL_DEFS_H

#if HAVE_CONFIG_H
#  include "config.h"
#  if HAVE_INTTYPES_H
#    include <inttypes.h>
#  else
#    if HAVE_STDINT_H
#      include <stdint.h>
#    endif
#  endif			/* HAVE_INTTYPES_H */
#else				/* !HAVE_CONFIG_H */
#  include <inttypes.h>
#endif				/*  HAVE_CONFIG_H */

#include <sys/wait.h>

#include "slurm/slurm.h"
#include "slurm/slurmdb.h"
#include "src/common/bitstring.h"
#include "src/common/job_options.h"
#include "src/common/list.h"
#include "src/common/macros.h"
#include "src/common/slurm_cred.h"
#include "src/common/slurm_protocol_common.h"
#include "src/common/slurm_step_layout.h"
#include "src/common/switch.h"
#include "src/common/xassert.h"
#include "src/common/slurmdb_defs.h"
#include "src/common/working_cluster.h"

#define MAX_SLURM_NAME 64
#define FORWARD_INIT 0xfffe

/* Defined job states */
#define IS_JOB_PENDING(_X)		\
	((_X->job_state & JOB_STATE_BASE) == JOB_PENDING)
#define IS_JOB_RUNNING(_X)		\
	((_X->job_state & JOB_STATE_BASE) == JOB_RUNNING)
#define IS_JOB_SUSPENDED(_X)		\
	((_X->job_state & JOB_STATE_BASE) == JOB_SUSPENDED)
#define IS_JOB_COMPLETE(_X)		\
	((_X->job_state & JOB_STATE_BASE) == JOB_COMPLETE)
#define IS_JOB_CANCELLED(_X)		\
	((_X->job_state & JOB_STATE_BASE) == JOB_CANCELLED)
#define IS_JOB_FAILED(_X)		\
	((_X->job_state & JOB_STATE_BASE) == JOB_FAILED)
#define IS_JOB_TIMEOUT(_X)		\
	((_X->job_state & JOB_STATE_BASE) == JOB_TIMEOUT)
#define IS_JOB_NODE_FAILED(_X)		\
	((_X->job_state & JOB_STATE_BASE) == JOB_NODE_FAIL)

/* Derived job states */
#define IS_JOB_COMPLETING(_X)		\
	(_X->job_state & JOB_COMPLETING)
#define IS_JOB_CONFIGURING(_X)		\
	(_X->job_state & JOB_CONFIGURING)
#define IS_JOB_STARTED(_X)		\
	((_X->job_state & JOB_STATE_BASE) >  JOB_PENDING)
#define IS_JOB_FINISHED(_X)		\
	((_X->job_state & JOB_STATE_BASE) >  JOB_SUSPENDED)
#define IS_JOB_COMPLETED(_X)		\
	(IS_JOB_FINISHED(_X) && ((_X->job_state & JOB_COMPLETING) == 0))
#define IS_JOB_RESIZING(_X)		\
	(_X->job_state & JOB_RESIZING)

/* Defined node states */
#define IS_NODE_UNKNOWN(_X)		\
	((_X->node_state & NODE_STATE_BASE) == NODE_STATE_UNKNOWN)
#define IS_NODE_DOWN(_X)		\
	((_X->node_state & NODE_STATE_BASE) == NODE_STATE_DOWN)
#define IS_NODE_IDLE(_X)		\
	((_X->node_state & NODE_STATE_BASE) == NODE_STATE_IDLE)
#define IS_NODE_ALLOCATED(_X)		\
	((_X->node_state & NODE_STATE_BASE) == NODE_STATE_ALLOCATED)
#define IS_NODE_ERROR(_X)		\
	((_X->node_state & NODE_STATE_BASE) == NODE_STATE_ERROR)
#define IS_NODE_MIXED(_X)		\
	((_X->node_state & NODE_STATE_BASE) == NODE_STATE_MIXED)
#define IS_NODE_FUTURE(_X)		\
	((_X->node_state & NODE_STATE_BASE) == NODE_STATE_FUTURE)

/* Derived node states */
#define IS_NODE_CLOUD(_X)		\
	(_X->node_state & NODE_STATE_CLOUD)
#define IS_NODE_DRAIN(_X)		\
	(_X->node_state & NODE_STATE_DRAIN)
#define IS_NODE_DRAINING(_X)		\
	((_X->node_state & NODE_STATE_DRAIN) \
	 && (IS_NODE_ALLOCATED(_X) || IS_NODE_ERROR(_X) || IS_NODE_MIXED(_X)))
#define IS_NODE_DRAINED(_X)		\
	(IS_NODE_DRAIN(_X) && !IS_NODE_DRAINING(_X))
#define IS_NODE_COMPLETING(_X)	\
	(_X->node_state & NODE_STATE_COMPLETING)
#define IS_NODE_NO_RESPOND(_X)		\
	(_X->node_state & NODE_STATE_NO_RESPOND)
#define IS_NODE_POWER_SAVE(_X)		\
	(_X->node_state & NODE_STATE_POWER_SAVE)
#define IS_NODE_POWER_UP(_X)		\
	(_X->node_state & NODE_STATE_POWER_UP)
#define IS_NODE_FAIL(_X)		\
	(_X->node_state & NODE_STATE_FAIL)
#define IS_NODE_POWER_UP(_X)		\
	(_X->node_state & NODE_STATE_POWER_UP)
#define IS_NODE_MAINT(_X)		\
	(_X->node_state & NODE_STATE_MAINT)

#define THIS_FILE ((strrchr(__FILE__, '/') ?: __FILE__ - 1) + 1)

/* used to define flags of the launch_tasks_request_msg_t and
 * spawn task_request_msg_t task_flags
 */
enum task_flag_vals {
	TASK_PARALLEL_DEBUG = 0x1,
	TASK_UNUSED1 = 0x2,
	TASK_UNUSED2 = 0x4
};

/*
 * SLURM Message types
 *
 * IMPORTANT: ADD NEW MESSAGE TYPES TO THE *END* OF ONE OF THESE NUMBERED
 * SECTIONS. ADDING ONE ELSEWHERE WOULD SHIFT THE VALUES OF EXISTING MESSAGE
 * TYPES IN CURRENT PROGRAMS AND PREVENT BACKWARD COMPATABILITY.
 */
typedef enum {
	REQUEST_NODE_REGISTRATION_STATUS = 1001,
	MESSAGE_NODE_REGISTRATION_STATUS,
	REQUEST_RECONFIGURE,
	RESPONSE_RECONFIGURE,
	REQUEST_SHUTDOWN,
	REQUEST_SHUTDOWN_IMMEDIATE,
	RESPONSE_SHUTDOWN,
	REQUEST_PING,
	REQUEST_CONTROL,
	REQUEST_SET_DEBUG_LEVEL,
	REQUEST_HEALTH_CHECK,
	REQUEST_TAKEOVER,
	REQUEST_SET_SCHEDLOG_LEVEL,
	REQUEST_SET_DEBUG_FLAGS,
	REQUEST_REBOOT_NODES,
<<<<<<< HEAD
	RESPONSE_PING_SLURMD,
=======
	REQUEST_ACCT_GATHER_UPDATE,
	RESPONSE_ACCT_GATHER_UPDATE,
>>>>>>> ab74dece

	REQUEST_BUILD_INFO = 2001,
	RESPONSE_BUILD_INFO,
	REQUEST_JOB_INFO,
	RESPONSE_JOB_INFO,
	REQUEST_JOB_STEP_INFO,
	RESPONSE_JOB_STEP_INFO,
	REQUEST_NODE_INFO,
	RESPONSE_NODE_INFO,
	REQUEST_PARTITION_INFO,
	RESPONSE_PARTITION_INFO,
	REQUEST_ACCTING_INFO,
	RESPONSE_ACCOUNTING_INFO,
	REQUEST_JOB_ID,
	RESPONSE_JOB_ID,
	REQUEST_BLOCK_INFO,
	RESPONSE_BLOCK_INFO,
	REQUEST_TRIGGER_SET,
	REQUEST_TRIGGER_GET,
	REQUEST_TRIGGER_CLEAR,
	RESPONSE_TRIGGER_GET,
	REQUEST_JOB_INFO_SINGLE,
	REQUEST_SHARE_INFO,
	RESPONSE_SHARE_INFO,
	REQUEST_RESERVATION_INFO,
	RESPONSE_RESERVATION_INFO,
	REQUEST_PRIORITY_FACTORS,
	RESPONSE_PRIORITY_FACTORS,
	REQUEST_TOPO_INFO,
	RESPONSE_TOPO_INFO,
	REQUEST_TRIGGER_PULL,
	REQUEST_FRONT_END_INFO,
	RESPONSE_FRONT_END_INFO,
	REQUEST_SPANK_ENVIRONMENT,
	RESPONCE_SPANK_ENVIRONMENT,
	REQUEST_STATS_INFO,
	RESPONSE_STATS_INFO,
	REQUEST_STATS_RESET,
	RESPONSE_STATS_RESET,

	REQUEST_UPDATE_JOB = 3001,
	REQUEST_UPDATE_NODE,
	REQUEST_CREATE_PARTITION,
	REQUEST_DELETE_PARTITION,
	REQUEST_UPDATE_PARTITION,
	REQUEST_CREATE_RESERVATION,
	RESPONSE_CREATE_RESERVATION,
	REQUEST_DELETE_RESERVATION,
	REQUEST_UPDATE_RESERVATION,
	REQUEST_UPDATE_BLOCK,
	REQUEST_UPDATE_FRONT_END,

	REQUEST_RESOURCE_ALLOCATION = 4001,
	RESPONSE_RESOURCE_ALLOCATION,
	REQUEST_SUBMIT_BATCH_JOB,
	RESPONSE_SUBMIT_BATCH_JOB,
	REQUEST_BATCH_JOB_LAUNCH,
	REQUEST_CANCEL_JOB,
	RESPONSE_CANCEL_JOB,
	REQUEST_JOB_RESOURCE,
	RESPONSE_JOB_RESOURCE,
	REQUEST_JOB_ATTACH,
	RESPONSE_JOB_ATTACH,
	REQUEST_JOB_WILL_RUN,
	RESPONSE_JOB_WILL_RUN,
	REQUEST_JOB_ALLOCATION_INFO,
	RESPONSE_JOB_ALLOCATION_INFO,
	REQUEST_JOB_ALLOCATION_INFO_LITE,
	RESPONSE_JOB_ALLOCATION_INFO_LITE,
	REQUEST_UPDATE_JOB_TIME,
	REQUEST_JOB_READY,
	RESPONSE_JOB_READY,
	REQUEST_JOB_END_TIME,
	REQUEST_JOB_NOTIFY,
	REQUEST_JOB_SBCAST_CRED,
	RESPONSE_JOB_SBCAST_CRED,

	REQUEST_JOB_STEP_CREATE = 5001,
	RESPONSE_JOB_STEP_CREATE,
	REQUEST_RUN_JOB_STEP,
	RESPONSE_RUN_JOB_STEP,
	REQUEST_CANCEL_JOB_STEP,
	RESPONSE_CANCEL_JOB_STEP,
	REQUEST_UPDATE_JOB_STEP,
	DEFUNCT_RESPONSE_COMPLETE_JOB_STEP, /* DEFUNCT */
	REQUEST_CHECKPOINT,
	RESPONSE_CHECKPOINT,
	REQUEST_CHECKPOINT_COMP,
	REQUEST_CHECKPOINT_TASK_COMP,
	RESPONSE_CHECKPOINT_COMP,
	REQUEST_SUSPEND,
	RESPONSE_SUSPEND,
	REQUEST_STEP_COMPLETE,
	REQUEST_COMPLETE_JOB_ALLOCATION,
	REQUEST_COMPLETE_BATCH_SCRIPT,
	REQUEST_JOB_STEP_STAT,
	RESPONSE_JOB_STEP_STAT,
	REQUEST_STEP_LAYOUT,
	RESPONSE_STEP_LAYOUT,
	REQUEST_JOB_REQUEUE,
	REQUEST_DAEMON_STATUS,
	RESPONSE_SLURMD_STATUS,
	RESPONSE_SLURMCTLD_STATUS,
	REQUEST_JOB_STEP_PIDS,
	RESPONSE_JOB_STEP_PIDS,
	REQUEST_FORWARD_DATA,
	REQUEST_COMPLETE_BATCH_JOB,
	REQUEST_SUSPEND_INT,

	REQUEST_LAUNCH_TASKS = 6001,
	RESPONSE_LAUNCH_TASKS,
	MESSAGE_TASK_EXIT,
	REQUEST_SIGNAL_TASKS,
	REQUEST_CHECKPOINT_TASKS,
	REQUEST_TERMINATE_TASKS,
	REQUEST_REATTACH_TASKS,
	RESPONSE_REATTACH_TASKS,
	REQUEST_KILL_TIMELIMIT,
	REQUEST_SIGNAL_JOB,
	REQUEST_TERMINATE_JOB,
	MESSAGE_EPILOG_COMPLETE,
	REQUEST_ABORT_JOB,	/* job shouldn't be running, kill it without
				 * job/step/task complete responses */
	REQUEST_FILE_BCAST,
	TASK_USER_MANAGED_IO_STREAM,
	REQUEST_KILL_PREEMPTED,

	SRUN_PING = 7001,
	SRUN_TIMEOUT,
	SRUN_NODE_FAIL,
	SRUN_JOB_COMPLETE,
	SRUN_USER_MSG,
	SRUN_EXEC,
	SRUN_STEP_MISSING,
	SRUN_REQUEST_SUSPEND,
	SRUN_STEP_SIGNAL,	/* BluegeneQ: srun forwards signal to runjob */

	PMI_KVS_PUT_REQ = 7201,
	PMI_KVS_PUT_RESP,
	PMI_KVS_GET_REQ,
	PMI_KVS_GET_RESP,

	RESPONSE_SLURM_RC = 8001,

	RESPONSE_FORWARD_FAILED = 9001,

	ACCOUNTING_UPDATE_MSG = 10001,
	ACCOUNTING_FIRST_REG,
	ACCOUNTING_REGISTER_CTLD,
} slurm_msg_type_t;

typedef enum {
	CREDENTIAL1
} slurm_credential_type_t;

/*****************************************************************************\
 * core api configuration struct
\*****************************************************************************/
typedef struct forward {
	uint16_t   cnt;		/* number of nodes to forward to */
	uint16_t   init;	/* tell me it has been set (FORWARD_INIT) */
	char      *nodelist;	/* ranged string of who to forward the
				 * message to */
	uint32_t   timeout;	/* original timeout increments */
} forward_t;

/*core api protocol message structures */
typedef struct slurm_protocol_header {
	uint16_t version;
	uint16_t flags;
	uint16_t msg_type; /* really slurm_msg_type_t but needs to be
			      uint16_t for packing purposes. */
	uint32_t body_length;
	uint16_t ret_cnt;
	forward_t forward;
	slurm_addr_t orig_addr;
	List ret_list;
} header_t;

typedef struct forward_message {
	header_t header;
	char *buf;
	int buf_len;
	int timeout;
	List ret_list;
	pthread_mutex_t *forward_mutex;
	pthread_cond_t *notify;
} forward_msg_t;

typedef struct forward_struct {
	int timeout;
	uint16_t fwd_cnt;
	pthread_mutex_t forward_mutex;
	pthread_cond_t notify;
	forward_msg_t *forward_msg;
	char *buf;
	int buf_len;
	List ret_list;
} forward_struct_t;

typedef struct slurm_protocol_config {
	slurm_addr_t primary_controller;
	slurm_addr_t secondary_controller;
} slurm_protocol_config_t;

typedef struct slurm_msg {
	slurm_addr_t address;
	void *auth_cred;
	slurm_fd_t conn_fd;
	void *data;
	uint32_t data_size;
	uint16_t flags;
	uint16_t msg_type; /* really a slurm_msg_type_t but needs to be
			    * this way for packing purposes.  message type */
	uint16_t protocol_version; /* DON'T PACK!  Only used if
				    * message comming from non-default
				    * slurm protocol.  Initted to
				    * NO_VAL meaning use the default. */
	/* The following were all added for the forward.c code */
	forward_t forward;
	forward_struct_t *forward_struct;
	slurm_addr_t orig_addr;
	List ret_list;
} slurm_msg_t;

typedef struct ret_data_info {
	uint16_t type; /* really a slurm_msg_type_t but needs to be
			* this way for packing purposes.  message type */
	uint32_t err;
	char *node_name;
	void *data; /* used to hold the return message data (i.e.
		       return_code_msg_t */
} ret_data_info_t;

/*****************************************************************************\
 * Slurm Protocol Data Structures
\*****************************************************************************/

typedef struct association_shares_object {
	uint32_t assoc_id;	/* association ID */

	char *cluster;          /* cluster name */
	uint64_t cpu_run_mins;	/* currently running cpu-minutes
				 *  = grp_used_cpu_run_secs / 60 */
	uint64_t grp_cpu_mins;	/* cpu-minute limit */

	char *name;             /* name */
	char *parent;           /* parent name */

	double shares_norm;     /* normalized shares */
	uint32_t shares_raw;	/* number of shares allocated */

	double usage_efctv;	/* effective, normalized usage */
	double usage_norm;	/* normalized usage */
	uint64_t usage_raw;	/* measure of resource usage */

	uint16_t user;          /* 1 if user association 0 if account
				 * association */
} association_shares_object_t;

typedef struct shares_request_msg {
	List acct_list;
	List user_list;
} shares_request_msg_t;

typedef struct shares_response_msg {
	List assoc_shares_list; /* list of association_shares_object_t *'s */
	uint64_t tot_shares;
} shares_response_msg_t;

typedef struct priority_factors_object {
	uint32_t job_id;
	uint32_t user_id;

	double	 priority_age;
	double	 priority_fs;
	double	 priority_js;
	double	 priority_part;
	double	 priority_qos;

	uint16_t nice;
} priority_factors_object_t;

typedef struct priority_factors_request_msg {
	List	 job_id_list;
	List	 uid_list;
} priority_factors_request_msg_t;

typedef struct priority_factors_response_msg {
	List	 priority_factors_list;	/* priority_factors_object_t list */
} priority_factors_response_msg_t;

typedef struct job_step_kill_msg {
	uint32_t job_id;
	uint32_t job_step_id;
	uint16_t signal;
	uint16_t batch_flag;
} job_step_kill_msg_t;

typedef struct job_notify_msg {
	uint32_t job_id;
	uint32_t job_step_id;	/* currently not used */
	char *   message;
} job_notify_msg_t;

typedef struct job_id_msg {
	uint32_t job_id;
	uint16_t show_flags;
} job_id_msg_t;

typedef struct job_step_id_msg {
	uint32_t job_id;
	uint32_t step_id;
} job_step_id_msg_t;

typedef struct job_info_request_msg {
	time_t last_update;
	uint16_t show_flags;
} job_info_request_msg_t;

typedef struct job_step_info_request_msg {
	time_t last_update;
	uint32_t job_id;
	uint32_t step_id;
	uint16_t show_flags;
} job_step_info_request_msg_t;

typedef struct node_info_request_msg {
	time_t last_update;
	uint16_t show_flags;
} node_info_request_msg_t;

typedef struct front_end_info_request_msg {
	time_t last_update;
} front_end_info_request_msg_t;

typedef struct block_info_request_msg {
	time_t last_update;
	uint16_t show_flags;
} block_info_request_msg_t;

typedef struct part_info_request_msg {
	time_t last_update;
	uint16_t show_flags;
} part_info_request_msg_t;

typedef struct resv_info_request_msg {
        time_t last_update;
} resv_info_request_msg_t;

typedef struct complete_job_allocation {
	uint32_t job_id;
	uint32_t job_rc;
} complete_job_allocation_msg_t;

typedef struct complete_batch_script {
	jobacctinfo_t *jobacct;
	uint32_t job_id;
	uint32_t job_rc;
	uint32_t slurm_rc;
	char *node_name;
	uint32_t user_id;	/* user the job runs as */
} complete_batch_script_msg_t;

typedef struct step_complete_msg {
	uint32_t job_id;
	uint32_t job_step_id;
	uint32_t range_first;
	uint32_t range_last;
 	uint32_t step_rc;	/* largest task return code */
	jobacctinfo_t *jobacct;
} step_complete_msg_t;

typedef struct kill_tasks_msg {
	uint32_t job_id;
	uint32_t job_step_id;
	uint32_t signal;
} kill_tasks_msg_t;

typedef struct checkpoint_tasks_msg {
	uint32_t job_id;
	uint32_t job_step_id;
	time_t timestamp;
	char *image_dir;
} checkpoint_tasks_msg_t;

typedef struct epilog_complete_msg {
	uint32_t job_id;
	uint32_t return_code;
	char    *node_name;
	switch_node_info_t *switch_nodeinfo;
} epilog_complete_msg_t;

typedef struct reboot_msg {
	char *node_list;
} reboot_msg_t;

typedef struct shutdown_msg {
	uint16_t options;
} shutdown_msg_t;

typedef struct last_update_msg {
	time_t last_update;
} last_update_msg_t;

typedef struct set_debug_flags_msg {
	uint32_t debug_flags_minus;
	uint32_t debug_flags_plus;
} set_debug_flags_msg_t;

typedef struct set_debug_level_msg {
	uint32_t debug_level;
} set_debug_level_msg_t;

typedef struct job_step_specs {
	uint16_t ckpt_interval;	/* checkpoint creation interval (minutes) */
	char *ckpt_dir; 	/* path to store checkpoint image files */
	uint32_t cpu_count;	/* count of required processors */
	uint32_t cpu_freq;	/* requested cpu frequency */
	uint16_t exclusive;	/* 1 if CPUs not shared with other steps */
	char *features;		/* required node features, default NONE */
	char *gres;		/* generic resources required */
	char *host;		/* host to contact initiating srun */
	uint16_t immediate;	/* 1 if allocate to run or fail immediately,
				 * 0 if to be queued awaiting resources */
	uint32_t job_id;	/* job ID */
	uint32_t mem_per_cpu;	/* MB memory required per CPU, 0=no limit */
	char *name;		/* name of the job step, default "" */
	char *network;		/* network use spec */
	uint32_t min_nodes;	/* minimum number of nodes required by job,
				 * default=0 */
	uint32_t max_nodes;	/* maximum number of nodes usable by job,
				 * default=0 */
	uint8_t no_kill;	/* 1 if no kill on node failure */
	char *node_list;	/* list of required nodes */
	uint32_t num_tasks;	/* number of tasks required */
	uint8_t overcommit;     /* flag, 1 to allow overcommit of processors,
				   0 to disallow overcommit. default is 0 */
	uint16_t plane_size;	/* plane size when task_dist =
				   SLURM_DIST_PLANE */
	uint16_t port;		/* port to contact initiating srun */
	uint16_t relative;	/* first node to use of job's allocation */
	uint16_t resv_port_cnt;	/* reserve ports for MPI if set */
	uint16_t task_dist;	/* see enum task_dist_state */
	uint32_t time_limit;	/* maximum run time in minutes, default is
				 * partition limit */
	uint32_t user_id;	/* user the job runs as */
} job_step_create_request_msg_t;

typedef struct job_step_create_response_msg {
	uint32_t job_step_id;		/* assigned job step id */
	char *resv_ports;		/* reserved ports */
	slurm_step_layout_t *step_layout; /* information about how the
                                           * step is laid out */
	slurm_cred_t *cred;    	  /* slurm job credential */
	dynamic_plugin_data_t *select_jobinfo;	/* select opaque data type */
	switch_jobinfo_t *switch_job;	/* switch context, opaque
                                         * data structure */
} job_step_create_response_msg_t;

typedef struct launch_tasks_request_msg {
	uint32_t  job_id;
	uint32_t  job_step_id;
	uint32_t  nnodes;	/* number of nodes in this job step       */
	uint32_t  ntasks;	/* number of tasks in this job step   */
	uint32_t  uid;
	uint32_t  gid;
	uint32_t  job_mem_lim;	/* MB of memory reserved by job per node OR
				 * real memory per CPU | MEM_PER_CPU,
				 * default=0 (no limit) */
	uint32_t  step_mem_lim;	/* MB of memory reserved by step */
	uint16_t  *tasks_to_launch;
	uint32_t  envc;
	uint32_t  argc;
	uint16_t  multi_prog;
	uint16_t  *cpus_allocated;
	uint16_t  cpus_per_task;
	char    **env;
	char    **argv;
	char     *cwd;
	uint16_t cpu_bind_type;	/* --cpu_bind=                    */
	char     *cpu_bind;	/* binding map for map/mask_cpu           */
	uint16_t mem_bind_type;	/* --mem_bind=                    */
	char     *mem_bind;	/* binding map for tasks to memory        */
	uint16_t  num_resp_port;
	uint16_t  *resp_port;   /* array of available response ports      */

        /* Distribution at the lowest level of logical processor (lllp) */
	uint16_t task_dist;  /* --distribution=, -m dist	*/
	uint16_t  task_flags;
	uint32_t **global_task_ids;
	slurm_addr_t orig_addr;	  /* where message really came from for io */

	uint16_t user_managed_io; /* 0 for "normal" IO,
				     1 for "user manged" IO */
	uint8_t open_mode;	/* stdout/err append or truncate */
	uint8_t pty;		/* use pseudo tty */
	uint16_t acctg_freq;	/* accounting polling interval */
	uint32_t cpu_freq;	/* requested cpu frequency */

	/********** START "normal" IO only options **********/
	/* These options are ignored if user_managed_io is 1 */
	char     *ofname; /* stdout filename pattern */
	char     *efname; /* stderr filename pattern */
	char     *ifname; /* stdin filename pattern */
	uint8_t   buffered_stdio; /* 1 for line-buffered, 0 for unbuffered */
	uint8_t   labelio;  /* prefix output lines with the task number */
	uint16_t  num_io_port;
	uint16_t  *io_port;  /* array of available client IO listen ports */
	/**********  END  "normal" IO only options **********/

	char     *task_prolog;
	char     *task_epilog;

	uint16_t   slurmd_debug; /* remote slurmd debug level */

	slurm_cred_t *cred;	/* job credential            */
	switch_jobinfo_t *switch_job;	/* switch credential for the job */
	job_options_t options;  /* Arbitrary job options */
	char *complete_nodelist;
	char *ckpt_dir;		/* checkpoint path */
	char *restart_dir;	/* restart from checkpoint if set */
	char **spank_job_env;
	uint32_t spank_job_env_size;
	dynamic_plugin_data_t *select_jobinfo; /* select context, opaque data */
	char *alias_list;	/* node name/address/hostnamne aliases */
} launch_tasks_request_msg_t;

typedef struct task_user_managed_io_msg {
	uint32_t task_id;
} task_user_managed_io_msg_t;

typedef struct partition_info partition_desc_msg_t;

typedef struct return_code_msg {
	uint32_t return_code;
} return_code_msg_t;

/* Note: We include the node list here for reliable cleanup on XCPU systems.
 *
 * Note: We include select_jobinfo here in addition to the job launch
 * RPC in order to insure reliable clean-up of a BlueGene partition in
 * the event of some launch failure or race condition preventing slurmd
 * from getting the MPIRUN_PARTITION at that time. It is needed for
 * the job epilog. */

#define SIG_PREEMPTED	994	/* Dummy signal value for job preemption */
#define SIG_DEBUG_WAKE	995	/* Dummy signal value to wake procs stopped 
				 * for debugger */
#define SIG_TIME_LIMIT	996	/* Dummy signal value for time limit reached */
#define SIG_ABORT	997	/* Dummy signal value to abort a job */
#define SIG_NODE_FAIL	998	/* Dummy signal value to signify node failure */
#define SIG_FAILURE	999	/* Dummy signal value to signify sys failure */
typedef struct kill_job_msg {
	uint32_t job_id;
	uint32_t step_id;
	uint16_t job_state;
	uint32_t job_uid;
	time_t   time;		/* slurmctld's time of request */
	time_t   start_time;	/* time of job start, track job requeue */
	char *nodes;
	dynamic_plugin_data_t *select_jobinfo;	/* opaque data type */
	char **spank_job_env;
	uint32_t spank_job_env_size;
} kill_job_msg_t;

typedef struct signal_job_msg {
	uint32_t job_id;
	uint32_t signal;
} signal_job_msg_t;

typedef struct job_time_msg {
	uint32_t job_id;
	time_t expiration_time;
} job_time_msg_t;

typedef struct reattach_tasks_request_msg {
	uint32_t     job_id;
	uint32_t     job_step_id;
	uint16_t     num_resp_port;
	uint16_t    *resp_port; /* array of available response ports */
	uint16_t     num_io_port;
	uint16_t    *io_port;   /* array of available client IO ports */
	slurm_cred_t *cred;      /* used only a weak authentication mechanism
				   for the slurmstepd to use when connecting
				   back to the client */
} reattach_tasks_request_msg_t;

typedef struct reattach_tasks_response_msg {
	char     *node_name;
	uint32_t  return_code;
	uint32_t  ntasks;       /* number of tasks on this node     */
	uint32_t *gtids;        /* Global task id assignments       */
	uint32_t *local_pids;   /* list of process ids on this node */
	char     **executable_names; /* array of length "ntasks"    */
} reattach_tasks_response_msg_t;

typedef struct batch_job_launch_msg {
	uint32_t job_id;
	uint32_t step_id;
	uint32_t uid;
	uint32_t gid;
	uint32_t ntasks;	/* number of tasks in this job         */
	uint32_t num_cpu_groups;/* elements in below cpu arrays */
	uint16_t cpu_bind_type;	/* Internal for slurmd/task_affinity   */
	char     *cpu_bind;	/* Internal for slurmd/task_affinity   */
	uint16_t *cpus_per_node;/* cpus per node */
	uint32_t *cpu_count_reps;/* how many nodes have same cpu count */
	uint16_t cpus_per_task;	/* number of CPUs requested per task */
	char *alias_list;	/* node name/address/hostnamne aliases */
	char *nodes;		/* list of nodes allocated to job_step */
	char *script;		/* the actual job script, default NONE */
	char *std_err;		/* pathname of stderr */
	char *std_in;		/* pathname of stdin */
	char *std_out;		/* pathname of stdout */
	char *work_dir;		/* full pathname of working directory */
	char *ckpt_dir;		/* location to store checkpoint image */
	char *restart_dir;	/* retart execution from image in this dir */
	uint32_t argc;
	char **argv;
	uint32_t envc;		/* element count in environment */
	char **environment;	/* environment variables to set for job,
				 *   name=value pairs, one per line */
	dynamic_plugin_data_t *select_jobinfo;	/* opaque data type */
	slurm_cred_t *cred;
	uint8_t open_mode;	/* stdout/err append or truncate */
	uint8_t overcommit;	/* if resources being over subscribed */
	uint32_t pn_min_memory;  /* minimum real memory per node OR
				  * real memory per CPU | MEM_PER_CPU,
				  * default=0 (no limit) */
	uint16_t acctg_freq;	/* accounting polling interval	*/
	uint32_t cpu_freq;	/* requested cpu frequency */
	uint32_t job_mem;	/* memory limit for job		*/
	uint16_t restart_cnt;	/* batch job restart count	*/
	char **spank_job_env;	/* SPANK job environment variables */
	uint32_t spank_job_env_size;	/* size of spank_job_env */
} batch_job_launch_msg_t;

typedef struct job_id_request_msg {
	uint32_t job_pid;	/* local process_id of a job */
} job_id_request_msg_t;

typedef struct job_id_response_msg {
	uint32_t job_id;	/* slurm job_id */
	uint32_t return_code;	/* slurm return code */
} job_id_response_msg_t;

typedef struct srun_exec_msg {
	uint32_t job_id;	/* slurm job_id */
	uint32_t step_id;	/* step_id or NO_VAL */
	uint32_t argc;		/* argument count */
	char **  argv;		/* program arguments */
} srun_exec_msg_t;

typedef struct checkpoint_msg {
	uint16_t op;		/* checkpoint operation, see enum check_opts */
	uint16_t data;		/* operation specific data */
	uint32_t job_id;	/* slurm job_id */
	uint32_t step_id;	/* slurm step_id */
	char *image_dir;	/* locate to store the context images.
				 * NULL for default */
} checkpoint_msg_t;

typedef struct checkpoint_comp_msg {
	uint32_t job_id;	/* slurm job_id */
	uint32_t step_id;	/* slurm step_id */
	time_t   begin_time;	/* time checkpoint began */
	uint32_t error_code;	/* error code on failure */
	char *   error_msg;	/* error message on failure */
} checkpoint_comp_msg_t;

typedef struct checkpoint_task_comp_msg {
	uint32_t job_id;	/* slurm job_id */
	uint32_t step_id;	/* slurm step_id */
	uint32_t task_id;	/* task id */
	time_t   begin_time;	/* time checkpoint began */
	uint32_t error_code;	/* error code on failure */
	char *   error_msg;	/* error message on failure */
} checkpoint_task_comp_msg_t;

typedef struct checkpoint_resp_msg {
	time_t   event_time;	/* time of checkpoint start/finish */
	uint32_t error_code;	/* error code on failure */
	char   * error_msg;	/* error message on failure */
} checkpoint_resp_msg_t;

typedef struct kvs_get_msg {
	uint32_t task_id;	/* job step's task id */
	uint32_t size;		/* count of tasks in job */
	uint16_t port;		/* port to be sent the kvs data */
	char * hostname;	/* hostname to be sent the kvs data */
} kvs_get_msg_t;

typedef struct file_bcast_msg {
	char *fname;		/* name of the destination file */
	uint16_t block_no;	/* block number of this data */
	uint16_t last_block;	/* last block of bcast if set */
	uint16_t force;		/* replace existing file if set */
	uint16_t modes;		/* access rights for destination file */
	uint32_t uid;		/* owner for destination file */
	uint32_t gid;		/* group for destination file */
	time_t atime;		/* last access time for destination file */
	time_t mtime;		/* last modification time for dest file */
	sbcast_cred_t *cred;	/* credential for the RPC */
	uint32_t block_len;	/* length of this data block */
	char *block;		/* data for this block */
} file_bcast_msg_t;

typedef struct multi_core_data {
	uint16_t boards_per_node;	/* boards per node required by job   */
	uint16_t sockets_per_board;	/* sockets per board required by job */
	uint16_t sockets_per_node;	/* sockets per node required by job */
	uint16_t cores_per_socket;	/* cores per cpu required by job */
	uint16_t threads_per_core;	/* threads per core required by job */

	uint16_t ntasks_per_board;  /* number of tasks to invoke on each board*/
	uint16_t ntasks_per_socket; /* number of tasks to invoke on each socket */
	uint16_t ntasks_per_core;   /* number of tasks to invoke on each core */
	uint16_t plane_size;        /* plane size when task_dist = SLURM_DIST_PLANE */
} multi_core_data_t;

typedef struct pty_winsz {
	uint16_t cols;
	uint16_t rows;
} pty_winsz_t;

typedef struct will_run_response_msg {
	uint32_t job_id;	/* ID of job to start */
	char *node_list;	/* nodes where job will start */
	List preemptee_job_id;	/* jobs preempted to start this job */
	uint32_t proc_cnt;	/* CPUs allocated to job at start */
	time_t start_time;	/* time when job will start */
} will_run_response_msg_t;

typedef struct forward_data_msg {
	char *address;
	uint32_t len;
	char *data;
} forward_data_msg_t;

/* suspend_msg_t variant for internal slurm daemon communications */
typedef struct suspend_int_msg {
	uint16_t op;            /* suspend operation, see enum suspend_opts */
	uint32_t job_id;        /* slurm job_id */
	uint8_t  indf_susp;     /* non-zero if being suspended indefinitely */
	void *   switch_info;	/* opaque data for switch plugin */
} suspend_int_msg_t;

typedef struct ping_slurmd_resp_msg {
	uint32_t cpu_load;	/* CPU load * 100 */
} ping_slurmd_resp_msg_t;

/*****************************************************************************\
 * Slurm API Message Types
\*****************************************************************************/
typedef struct slurm_node_registration_status_msg {
	char *arch;
	uint16_t cores;
	uint16_t cpus;
<<<<<<< HEAD
	uint32_t cpu_load;	/* CPU load * 100 */
=======
	acct_gather_energy_t *energy;
>>>>>>> ab74dece
	Buf gres_info;		/* generic resource info */
	uint32_t hash_val;      /* hash value of slurm.conf file
				   existing on node */
	uint32_t job_count;	/* number of associate job_id's */
	uint32_t *job_id;	/* IDs of running job (if any) */
	char *node_name;
	uint16_t boards;
	char *os;
	uint32_t real_memory;
	time_t slurmd_start_time;
	uint32_t status;	/* node status code, same as return codes */
	uint16_t startup;	/* slurmd just restarted */
	uint32_t *step_id;	/* IDs of running job steps (if any) */
	uint16_t sockets;
	switch_node_info_t *switch_nodeinfo;	/* set only if startup != 0 */
	uint16_t threads;
	time_t timestamp;
	uint32_t tmp_disk;
	uint32_t up_time;	/* seconds since reboot */
} slurm_node_registration_status_msg_t;


/*****************************************************************************\
 *      ACCOUNTING PUSHS
\*****************************************************************************/

typedef struct {
	List update_list; /* of type slurmdb_update_object_t *'s */
	uint16_t rpc_version;
} accounting_update_msg_t;

typedef struct {
	uint32_t job_id;	/* ID of job of request */
} spank_env_request_msg_t;

typedef struct {
	uint32_t spank_job_env_size;
	char **spank_job_env;	/* spank environment */
} spank_env_responce_msg_t;

typedef struct slurm_ctl_conf slurm_ctl_conf_info_msg_t;
/*****************************************************************************\
 *	SLURM MESSAGE INITIALIZATION
\*****************************************************************************/

/*
 * slurm_msg_t_init - initialize a slurm message
 * OUT msg - pointer to the slurm_msg_t structure which will be initialized
 */
extern void slurm_msg_t_init (slurm_msg_t *msg);

/*
 * slurm_msg_t_copy - initialize a slurm_msg_t structure "dest" with
 *	values from the "src" slurm_msg_t structure.
 * IN src - Pointer to the initialized message from which "dest" will
 *	be initialized.
 * OUT dest - Pointer to the slurm_msg_t which will be initialized.
 * NOTE: the "dest" structure will contain pointers into the contents of "src".
 */
extern void slurm_msg_t_copy(slurm_msg_t *dest, slurm_msg_t *src);

extern void slurm_destroy_char(void *object);
extern void slurm_destroy_uint32_ptr(void *object);
/* here to add \\ to all \" in a string this needs to be xfreed later */
extern char *slurm_add_slash_to_quotes(char *str);
extern int slurm_addto_char_list(List char_list, char *names);
extern int slurm_sort_char_list_asc(char *name_a, char *name_b);
extern int slurm_sort_char_list_desc(char *name_a, char *name_b);

/* free message functions */
extern void slurm_free_checkpoint_tasks_msg(checkpoint_tasks_msg_t * msg);
extern void slurm_free_last_update_msg(last_update_msg_t * msg);
extern void slurm_free_return_code_msg(return_code_msg_t * msg);
extern void slurm_free_job_alloc_info_msg(job_alloc_info_msg_t * msg);
extern void slurm_free_job_info_request_msg(job_info_request_msg_t *msg);
extern void slurm_free_job_step_info_request_msg(
		job_step_info_request_msg_t *msg);
extern void slurm_free_front_end_info_request_msg(
		front_end_info_request_msg_t *msg);
extern void slurm_free_node_info_request_msg(node_info_request_msg_t *msg);
extern void slurm_free_part_info_request_msg(part_info_request_msg_t *msg);
extern void slurm_free_stats_info_request_msg(stats_info_request_msg_t *msg);
extern void slurm_free_stats_response_msg(stats_info_response_msg_t *msg);
extern void slurm_free_resv_info_request_msg(resv_info_request_msg_t *msg);
extern void slurm_free_set_debug_flags_msg(set_debug_flags_msg_t *msg);
extern void slurm_free_set_debug_level_msg(set_debug_level_msg_t *msg);
extern void slurm_destroy_association_shares_object(void *object);
extern void slurm_free_shares_request_msg(shares_request_msg_t *msg);
extern void slurm_free_shares_response_msg(shares_response_msg_t *msg);
extern void slurm_destroy_priority_factors_object(void *object);
extern void slurm_free_priority_factors_request_msg(
	priority_factors_request_msg_t *msg);
extern void slurm_free_priority_factors_response_msg(
	priority_factors_response_msg_t *msg);
extern void slurm_free_forward_data_msg(forward_data_msg_t *msg);
extern void slurm_free_ping_slurmd_resp(ping_slurmd_resp_msg_t *msg);

#define	slurm_free_timelimit_msg(msg) \
	slurm_free_kill_job_msg(msg)

extern void slurm_free_reboot_msg(reboot_msg_t * msg);

extern void slurm_free_shutdown_msg(shutdown_msg_t * msg);

extern void slurm_free_job_desc_msg(job_desc_msg_t * msg);

extern void
slurm_free_node_registration_status_msg(slurm_node_registration_status_msg_t *
					msg);

extern void slurm_free_job_info(job_info_t * job);
extern void slurm_free_job_info_members(job_info_t * job);

extern void slurm_free_job_id_msg(job_id_msg_t * msg);
extern void slurm_free_job_id_request_msg(job_id_request_msg_t * msg);
extern void slurm_free_job_id_response_msg(job_id_response_msg_t * msg);

extern void slurm_free_job_step_id_msg(job_step_id_msg_t *msg);

extern void slurm_free_job_launch_msg(batch_job_launch_msg_t * msg);

extern void slurm_free_update_front_end_msg(update_front_end_msg_t * msg);
extern void slurm_free_update_node_msg(update_node_msg_t * msg);
extern void slurm_free_update_part_msg(update_part_msg_t * msg);
extern void slurm_free_delete_part_msg(delete_part_msg_t * msg);
extern void slurm_free_resv_desc_msg(resv_desc_msg_t * msg);
extern void slurm_free_resv_name_msg(reservation_name_msg_t * msg);
extern void slurm_free_resv_info_request_msg(resv_info_request_msg_t * msg);
extern void slurm_free_job_step_create_request_msg(
		job_step_create_request_msg_t * msg);
extern void slurm_free_job_step_create_response_msg(
		job_step_create_response_msg_t *msg);
extern void slurm_free_complete_job_allocation_msg(
		complete_job_allocation_msg_t * msg);
extern void slurm_free_complete_batch_script_msg(
		complete_batch_script_msg_t * msg);
extern void slurm_free_launch_tasks_request_msg(
		launch_tasks_request_msg_t * msg);
extern void slurm_free_launch_tasks_response_msg(
		launch_tasks_response_msg_t * msg);
extern void slurm_free_task_user_managed_io_stream_msg(
		task_user_managed_io_msg_t *msg);
extern void slurm_free_task_exit_msg(task_exit_msg_t * msg);
extern void slurm_free_kill_tasks_msg(kill_tasks_msg_t * msg);
extern void slurm_free_reattach_tasks_request_msg(
		reattach_tasks_request_msg_t * msg);
extern void slurm_free_reattach_tasks_response_msg(
		reattach_tasks_response_msg_t * msg);
extern void slurm_free_kill_job_msg(kill_job_msg_t * msg);
extern void slurm_free_signal_job_msg(signal_job_msg_t * msg);
extern void slurm_free_update_job_time_msg(job_time_msg_t * msg);
extern void slurm_free_job_step_kill_msg(job_step_kill_msg_t * msg);
extern void slurm_free_epilog_complete_msg(epilog_complete_msg_t * msg);
extern void slurm_free_srun_job_complete_msg(srun_job_complete_msg_t * msg);
extern void slurm_free_srun_exec_msg(srun_exec_msg_t *msg);
extern void slurm_free_srun_ping_msg(srun_ping_msg_t * msg);
extern void slurm_free_srun_node_fail_msg(srun_node_fail_msg_t * msg);
extern void slurm_free_srun_step_missing_msg(srun_step_missing_msg_t * msg);
extern void slurm_free_srun_timeout_msg(srun_timeout_msg_t * msg);
extern void slurm_free_srun_user_msg(srun_user_msg_t * msg);
extern void slurm_free_checkpoint_msg(checkpoint_msg_t *msg);
extern void slurm_free_checkpoint_comp_msg(checkpoint_comp_msg_t *msg);
extern void slurm_free_checkpoint_task_comp_msg(checkpoint_task_comp_msg_t *msg);
extern void slurm_free_checkpoint_resp_msg(checkpoint_resp_msg_t *msg);
extern void slurm_free_suspend_msg(suspend_msg_t *msg);
extern void slurm_free_suspend_int_msg(suspend_int_msg_t *msg);
extern void slurm_free_update_step_msg(step_update_request_msg_t * msg);
extern void slurm_free_resource_allocation_response_msg (
		resource_allocation_response_msg_t * msg);
extern void slurm_free_job_alloc_info_response_msg (
		job_alloc_info_response_msg_t * msg);
extern void slurm_free_job_step_create_response_msg(
		job_step_create_response_msg_t * msg);
extern void slurm_free_submit_response_response_msg(
		submit_response_msg_t * msg);
extern void slurm_free_ctl_conf(slurm_ctl_conf_info_msg_t * config_ptr);
extern void slurm_free_job_info_msg(job_info_msg_t * job_buffer_ptr);
extern void slurm_free_job_step_info_response_msg(
		job_step_info_response_msg_t * msg);
extern void slurm_free_job_step_info_members (job_step_info_t * msg);
extern void slurm_free_front_end_info_msg (front_end_info_msg_t * msg);
extern void slurm_free_front_end_info_members(front_end_info_t * front_end);
extern void slurm_free_node_info_msg(node_info_msg_t * msg);
extern void slurm_free_node_info_members(node_info_t * node);
extern void slurm_free_partition_info_msg(partition_info_msg_t * msg);
extern void slurm_free_partition_info_members(partition_info_t * part);
extern void slurm_free_reservation_info_msg(reserve_info_msg_t * msg);
extern void slurm_free_get_kvs_msg(kvs_get_msg_t *msg);
extern void slurm_free_will_run_response_msg(will_run_response_msg_t *msg);
extern void slurm_free_reserve_info_members(reserve_info_t * resv);
extern void slurm_free_topo_info_msg(topo_info_response_msg_t *msg);
extern void slurm_free_file_bcast_msg(file_bcast_msg_t *msg);
extern void slurm_free_step_complete_msg(step_complete_msg_t *msg);
extern void slurm_free_job_step_stat(void *object);
extern void slurm_free_job_step_pids(void *object);
extern void slurm_free_block_job_info(void *object);
extern void slurm_free_block_info_members(block_info_t *block_info);
extern void slurm_free_block_info(block_info_t *block_info);
extern void slurm_free_block_info_msg(block_info_msg_t *block_info_msg);
extern void slurm_free_block_info_request_msg(
		block_info_request_msg_t *msg);
extern void slurm_free_acct_gather_node_resp_msg(
	acct_gather_node_resp_msg_t *msg);
extern void slurm_free_job_notify_msg(job_notify_msg_t * msg);

extern void slurm_free_accounting_update_msg(accounting_update_msg_t *msg);
extern void slurm_free_spank_env_request_msg(spank_env_request_msg_t *msg);
extern void slurm_free_spank_env_responce_msg(spank_env_responce_msg_t *msg);

extern int slurm_free_msg_data(slurm_msg_type_t type, void *data);
extern uint32_t slurm_get_return_code(slurm_msg_type_t type, void *data);

extern char *preempt_mode_string(uint16_t preempt_mode);
extern uint16_t preempt_mode_num(const char *preempt_mode);

extern char *log_num2string(uint16_t inx);
extern uint16_t log_string2num(char *name);

extern char *sched_param_type_string(uint16_t select_type_param);
extern char *job_reason_string(enum job_state_reason inx);
extern char *job_state_string(uint16_t inx);
extern char *job_state_string_compact(uint16_t inx);
extern int   job_state_num(const char *state_name);
extern char *node_state_string(uint16_t inx);
extern char *node_state_string_compact(uint16_t inx);
extern void  private_data_string(uint16_t private_data, char *str, int str_len);
extern void  accounting_enforce_string(uint16_t enforce,
				       char *str, int str_len);
extern char *conn_type_string(enum connection_type conn_type);
extern char *conn_type_string_full(uint16_t *conn_type);
extern char *node_use_string(enum node_use_type node_use);
/* Translate a state enum to a readable string */
extern char *bg_block_state_string(uint16_t state);


/* Validate SPANK specified job environment does not contain any invalid
 * names. Log failures using info() */
extern bool valid_spank_job_env(char **spank_job_env,
			        uint32_t spank_job_env_size, uid_t uid);

extern char *trigger_res_type(uint16_t res_type);
extern char *trigger_type(uint32_t trig_type);

/* user needs to xfree after */
extern char *reservation_flags_string(uint16_t flags);

#define safe_read(fd, buf, size) do {					\
		int remaining = size;					\
		char *ptr = (char *) buf;				\
		int rc;							\
		while (remaining > 0) {					\
			rc = read(fd, ptr, remaining);			\
			if ((rc == 0) && (remaining == size))		\
				goto rwfail;				\
			else if (rc == 0) {				\
				debug("%s:%d: %s: safe_read (%d of %d) EOF", \
				      __FILE__, __LINE__, __CURRENT_FUNC__, \
				      remaining, (int)size);		\
				goto rwfail;				\
			} else if (rc < 0) {				\
				debug("%s:%d: %s: safe_read (%d of %d) failed: %m", \
				      __FILE__, __LINE__, __CURRENT_FUNC__, \
				      remaining, (int)size);		\
				goto rwfail;				\
			} else {					\
				ptr += rc;				\
				remaining -= rc;			\
				if (remaining > 0)			\
					debug3("%s:%d: %s: safe_read (%d of %d) partial read", \
					       __FILE__, __LINE__, __CURRENT_FUNC__, \
					       remaining, (int)size);	\
			}						\
		}							\
	} while (0)

#define safe_write(fd, buf, size) do {					\
		int remaining = size;					\
		char *ptr = (char *) buf;				\
		int rc;							\
		while(remaining > 0) {					\
			rc = write(fd, ptr, remaining);			\
 			if (rc < 0) {					\
				debug("%s:%d: %s: safe_write (%d of %d) failed: %m", \
				      __FILE__, __LINE__, __CURRENT_FUNC__, \
				      remaining, (int)size);		\
				goto rwfail;				\
			} else {					\
				ptr += rc;				\
				remaining -= rc;			\
				if (remaining > 0)			\
					debug3("%s:%d: %s: safe_write (%d of %d) partial write", \
					       __FILE__, __LINE__, __CURRENT_FUNC__, \
					       remaining, (int)size);	\
			}						\
		}							\
	} while (0)

#endif<|MERGE_RESOLUTION|>--- conflicted
+++ resolved
@@ -180,12 +180,9 @@
 	REQUEST_SET_SCHEDLOG_LEVEL,
 	REQUEST_SET_DEBUG_FLAGS,
 	REQUEST_REBOOT_NODES,
-<<<<<<< HEAD
 	RESPONSE_PING_SLURMD,
-=======
 	REQUEST_ACCT_GATHER_UPDATE,
 	RESPONSE_ACCT_GATHER_UPDATE,
->>>>>>> ab74dece
 
 	REQUEST_BUILD_INFO = 2001,
 	RESPONSE_BUILD_INFO,
@@ -945,11 +942,8 @@
 	char *arch;
 	uint16_t cores;
 	uint16_t cpus;
-<<<<<<< HEAD
 	uint32_t cpu_load;	/* CPU load * 100 */
-=======
 	acct_gather_energy_t *energy;
->>>>>>> ab74dece
 	Buf gres_info;		/* generic resource info */
 	uint32_t hash_val;      /* hash value of slurm.conf file
 				   existing on node */
