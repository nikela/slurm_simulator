/*****************************************************************************\
 *  gres.c - driver for gres plugin
 *****************************************************************************
 *  Copyright (C) 2010 Lawrence Livermore National Security.
 *  Portions Copyright (C) 2014-2019 SchedMD LLC
 *  Produced at Lawrence Livermore National Laboratory (cf, DISCLAIMER).
 *  Written by Morris Jette <jette1@llnl.gov>
 *  CODE-OCEC-09-009. All rights reserved.
 *
 *  This file is part of Slurm, a resource management program.
 *  For details, see <https://slurm.schedmd.com/>.
 *  Please also read the included file: DISCLAIMER.
 *
 *  Slurm is free software; you can redistribute it and/or modify it under
 *  the terms of the GNU General Public License as published by the Free
 *  Software Foundation; either version 2 of the License, or (at your option)
 *  any later version.
 *
 *  In addition, as a special exception, the copyright holders give permission
 *  to link the code of portions of this program with the OpenSSL library under
 *  certain conditions as described in each individual source file, and
 *  distribute linked combinations including the two. You must obey the GNU
 *  General Public License in all respects for all of the code used other than
 *  OpenSSL. If you modify file(s) with this exception, you may extend this
 *  exception to your version of the file(s), but you are not obligated to do
 *  so. If you do not wish to do so, delete this exception statement from your
 *  version.  If you delete this exception statement from all source files in
 *  the program, then also delete it here.
 *
 *  Slurm is distributed in the hope that it will be useful, but WITHOUT ANY
 *  WARRANTY; without even the implied warranty of MERCHANTABILITY or FITNESS
 *  FOR A PARTICULAR PURPOSE.  See the GNU General Public License for more
 *  details.
 *
 *  You should have received a copy of the GNU General Public License along
 *  with Slurm; if not, write to the Free Software Foundation, Inc.,
 *  51 Franklin Street, Fifth Floor, Boston, MA 02110-1301  USA.
\*****************************************************************************/

#include "config.h"

#define _GNU_SOURCE

#ifdef __FreeBSD__
#  include <sys/param.h>
#  include <sys/cpuset.h>
typedef cpuset_t cpu_set_t;
#endif

#include <ctype.h>
#include <inttypes.h>
#include <limits.h>
#include <sched.h>
#include <stdio.h>
#include <stdlib.h>
#include <string.h>
#include <sys/stat.h>
#include <sys/types.h>

#ifdef MAJOR_IN_MKDEV
#  include <sys/mkdev.h>
#endif
#ifdef MAJOR_IN_SYSMACROS
#  include <sys/sysmacros.h>
#endif

#include <math.h>

#ifdef __NetBSD__
#define CPU_ZERO(c) cpuset_zero(*(c))
#define CPU_ISSET(i,c) cpuset_isset((i),*(c))
#define sched_getaffinity sched_getaffinity_np
#endif

#include "slurm/slurm.h"
#include "slurm/slurm_errno.h"
#include "src/common/assoc_mgr.h"
#include "src/common/bitstring.h"
#include "src/common/cgroup.h"
#include "src/common/gres.h"
#include "src/common/job_resources.h"
#include "src/common/list.h"
#include "src/common/log.h"
#include "src/common/macros.h"
#include "src/common/node_conf.h"
#include "src/common/pack.h"
#include "src/common/parse_config.h"
#include "src/common/plugin.h"
#include "src/common/plugrack.h"
#include "src/common/read_config.h"
#include "src/common/select.h"
#include "src/common/slurm_protocol_api.h"
#include "src/common/slurm_protocol_pack.h"
#include "src/common/strlcpy.h"
#include "src/common/xmalloc.h"
#include "src/common/xstring.h"

#define MAX_GRES_BITMAP 1024

strong_alias(gres_find_id, slurm_gres_find_id);
strong_alias(gres_find_sock_by_job_state, slurm_gres_find_sock_by_job_state);
strong_alias(gres_get_node_used, slurm_gres_get_node_used);
strong_alias(gres_get_system_cnt, slurm_gres_get_system_cnt);
strong_alias(gres_get_value_by_type, slurm_gres_get_value_by_type);
strong_alias(gres_get_job_info, slurm_gres_get_job_info);
strong_alias(gres_get_step_info, slurm_gres_get_step_info);
strong_alias(gres_device_major, slurm_gres_device_major);
strong_alias(gres_sock_delete, slurm_gres_sock_delete);
strong_alias(gres_job_list_delete, slurm_gres_job_list_delete);
strong_alias(destroy_gres_device, slurm_destroy_gres_device);
strong_alias(destroy_gres_slurmd_conf, slurm_destroy_gres_slurmd_conf);

static s_p_options_t _gres_options[] = {
	{"AutoDetect", S_P_STRING},
	{"Count", S_P_STRING},	/* Number of Gres available */
	{"CPUs" , S_P_STRING},	/* CPUs to bind to Gres resource
				 * (deprecated, use Cores) */
	{"Cores", S_P_STRING},	/* Cores to bind to Gres resource */
	{"File",  S_P_STRING},	/* Path to Gres device */
	{"Files", S_P_STRING},	/* Path to Gres device */
	{"Flags", S_P_STRING},	/* GRES Flags */
	{"Link",  S_P_STRING},	/* Communication link IDs */
	{"Links", S_P_STRING},	/* Communication link IDs */
	{"MultipleFiles", S_P_STRING}, /* list of GRES device files */
	{"Name",  S_P_STRING},	/* Gres name */
	{"Type",  S_P_STRING},	/* Gres type (e.g. model name) */
	{NULL}
};

/* Gres symbols provided by the plugin */
typedef struct slurm_gres_ops {
	int		(*node_config_load)	( List gres_conf_list,
						  node_config_load_t *node_conf);
	void		(*job_set_env)		( char ***job_env_ptr,
						  bitstr_t *gres_bit_alloc,
						  uint64_t gres_cnt,
						  gres_internal_flags_t flags);
	void		(*step_set_env)		( char ***step_env_ptr,
						  bitstr_t *gres_bit_alloc,
						  uint64_t gres_cnt,
						  gres_internal_flags_t flags);
	void		(*task_set_env)		( char ***step_env_ptr,
						  bitstr_t *gres_bit_alloc,
						  uint64_t gres_cnt,
						  bitstr_t *usable_gres,
						  gres_internal_flags_t flags);
	void		(*send_stepd)		( buf_t *buffer );
	void		(*recv_stepd)		( buf_t *buffer );
	int		(*job_info)		( gres_job_state_t *gres_js,
						  uint32_t node_inx,
						  enum gres_job_data_type data_type,
						  void *data);
	int		(*step_info)		( gres_step_state_t *gres_ss,
						  uint32_t node_inx,
						  enum gres_step_data_type data_type,
						  void *data);
	List            (*get_devices)		( void );
	void            (*step_hardware_init)	( bitstr_t *, char * );
	void            (*step_hardware_fini)	( void );
	gres_epilog_info_t *(*epilog_build_env)(gres_job_state_t *gres_js);
	void            (*epilog_set_env)	( char ***epilog_env_ptr,
						  gres_epilog_info_t *gres_ei,
						  int node_inx );
} slurm_gres_ops_t;

/*
 * Gres plugin context, one for each gres type.
 * Add to gres_context through _add_gres_context().
 */
typedef struct slurm_gres_context {
	plugin_handle_t	cur_plugin;
	uint32_t	config_flags;		/* See GRES_CONF_* in gres.h */
	char *		gres_name;		/* name (e.g. "gpu") */
	char *		gres_name_colon;	/* name + colon (e.g. "gpu:") */
	int		gres_name_colon_len;	/* size of gres_name_colon */
	char *		gres_type;		/* plugin name (e.g. "gres/gpu") */
	slurm_gres_ops_t ops;			/* pointers to plugin symbols */
	uint32_t	plugin_id;		/* key for searches */
	plugrack_t	*plugin_list;		/* plugrack info */
	uint64_t        total_cnt;		/* Total GRES across all nodes */
} slurm_gres_context_t;

typedef struct {
	uint32_t plugin_id;
	bool with_type;
	bool without_type;
	void *without_type_state; /* gres_[job|step]_state_t */
} overlap_check_t;

/* These are the options that are currently supported with --tres-bind */
typedef struct {
	bool bind_gpu; /* If we are binding to a gpu or not. */
	bool bind_nic; /* If we are binding to a nic or not. */
	uint32_t gpus_per_task; /* How many gpus per task requested. */
	gres_internal_flags_t gres_internal_flags;
	char *map_gpu; /* GPU map requested. */
	char *mask_gpu; /* GPU mask requested. */
	char *request;
	uint32_t tasks_per_gres; /* How many tasks per gres requested */
} tres_bind_t;

typedef struct {
	slurm_gres_context_t *gres_ctx;
	int new_has_file;
	int new_has_type;
	int rec_count;
} foreach_gres_conf_t;

typedef struct {
	uint64_t gres_cnt;
	bool ignore_alloc;
	gres_key_t *job_search_key;
	slurm_step_id_t *step_id;
} foreach_gres_cnt_t;

typedef struct {
	bitstr_t **gres_bit_alloc;
	bool is_job;
	uint32_t plugin_id;
} foreach_gres_accumulate_device_t;

/* Pointers to functions in src/slurmd/common/xcpuinfo.h that we may use */
typedef struct xcpuinfo_funcs {
	int (*xcpuinfo_abs_to_mac) (char *abs, char **mac);
} xcpuinfo_funcs_t;
xcpuinfo_funcs_t xcpuinfo_ops;

typedef struct {
	uint32_t flags;
	uint32_t name_hash;
	bool no_gpu_env;
} prev_env_flags_t;

/* Local variables */
static int gres_context_cnt = -1;
static uint32_t gres_cpu_cnt = 0;
static slurm_gres_context_t *gres_context = NULL;
static char *gres_node_name = NULL;
static char *local_plugins_str = NULL;
static pthread_mutex_t gres_context_lock = PTHREAD_MUTEX_INITIALIZER;
static List gres_conf_list = NULL;
static bool init_run = false;
static uint32_t gpu_plugin_id = NO_VAL;
static volatile uint32_t autodetect_flags = GRES_AUTODETECT_UNSET;
static uint32_t select_plugin_type = NO_VAL;
static buf_t *gres_context_buf = NULL;
static buf_t *gres_conf_buf = NULL;

/* Local functions */
static void _accumulate_job_gres_alloc(gres_job_state_t *gres_js,
				       int node_inx,
				       bitstr_t **gres_bit_alloc,
				       uint64_t *gres_cnt);
static void _accumulate_step_gres_alloc(gres_state_t *gres_state_step,
					bitstr_t **gres_bit_alloc,
					uint64_t *gres_cnt);
static void _add_gres_context(char *gres_name);
static gres_node_state_t *_build_gres_node_state(void);
static void	_build_node_gres_str(List *gres_list, char **gres_str,
				     int cores_per_sock, int sock_per_node);
static bitstr_t *_core_bitmap_rebuild(bitstr_t *old_core_bitmap, int new_size);
static void	_epilog_list_del(void *x);
static void	_get_gres_cnt(gres_node_state_t *gres_ns, char *orig_config,
			      char *gres_name, char *gres_name_colon,
			      int gres_name_colon_len);
static uint64_t _get_job_gres_list_cnt(List gres_list, char *gres_name,
				       char *gres_type);
static uint64_t	_get_tot_gres_cnt(uint32_t plugin_id, uint64_t *topo_cnt,
				  int *config_type_cnt);
static void	_job_state_delete(gres_job_state_t *gres_js);
static void *	_job_state_dup2(gres_job_state_t *gres_js, int node_index);
static void	_job_state_log(gres_state_t *gres_js, uint32_t job_id);
static int	_load_plugin(slurm_gres_context_t *gres_ctx);
static int	_log_gres_slurmd_conf(void *x, void *arg);
static void	_my_stat(char *file_name);
static int	_node_config_init(char *orig_config,
				  slurm_gres_context_t *gres_ctx,
				  gres_state_t *gres_state_node);
static char *	_node_gres_used(gres_node_state_t *gres_ns, char *gres_name);
static int	_node_reconfig(char *node_name, char *new_gres, char **gres_str,
			       gres_state_t *gres_state_node,
			       bool config_overrides,
			       slurm_gres_context_t *gres_ctx,
			       bool *updated_gpu_cnt);
static int	_node_reconfig_test(char *node_name, char *new_gres,
				    gres_state_t *gres_state_node,
				    slurm_gres_context_t *gres_ctx);
static void	_node_state_dealloc(gres_state_t *gres_state_node);
static void *	_node_state_dup(gres_node_state_t *gres_ns);
static void	_node_state_log(gres_node_state_t *gres_ns, char *node_name,
				char *gres_name);
static int	_parse_gres_config(void **dest, slurm_parser_enum_t type,
				   const char *key, const char *value,
				   const char *line, char **leftover);
static int	_parse_gres_config_node(void **dest, slurm_parser_enum_t type,
					const char *key, const char *value,
					const char *line, char **leftover);
static void *	_step_state_dup(gres_step_state_t *gres_ss);
static void *	_step_state_dup2(gres_step_state_t *gres_ss, int node_index);
static void	_step_state_log(gres_step_state_t *gres_ss,
				slurm_step_id_t *step_id,
				char *gres_name);
static int	_unload_plugin(slurm_gres_context_t *gres_ctx);
static void	_validate_slurm_conf(List slurm_conf_list,
				     slurm_gres_context_t *gres_ctx);
static void	_validate_gres_conf(List gres_conf_list,
				    slurm_gres_context_t *gres_ctx);
static int	_validate_file(char *path_name, char *gres_name);
static int	_valid_gres_type(char *gres_name, gres_node_state_t *gres_ns,
				 bool config_overrides, char **reason_down);
static void _parse_tres_bind(uint16_t accel_bind_type, char *tres_bind_str,
			     tres_bind_t *tres_bind);
static int _get_usable_gres(char *gres_name, int context_inx, int proc_id,
			    pid_t pid, tres_bind_t *tres_bind,
			    bitstr_t **usable_gres_ptr,
			    bitstr_t *gres_bit_alloc,  bool get_devices);

extern uint32_t gres_build_id(char *name)
{
	int i, j;
	uint32_t id = 0;

	if (!name)
		return id;

	for (i = 0, j = 0; name[i]; i++) {
		id += (name[i] << j);
		j = (j + 8) % 32;
	}

	return id;
}

extern int gres_find_id(void *x, void *key)
{
	uint32_t *plugin_id = (uint32_t *)key;
	gres_state_t *state_ptr = (gres_state_t *) x;
	if (state_ptr->plugin_id == *plugin_id)
		return 1;
	return 0;
}

extern int gres_find_flags(void *x, void *key)
{
	gres_state_t *state_ptr = x;
	uint32_t flags = *(uint32_t *)key;
	if (state_ptr->config_flags & flags)
		return 1;
	return 0;
}

/* Find job record with matching name and type */
extern int gres_find_job_by_key_exact_type(void *x, void *key)
{
	gres_state_t *gres_state_job = (gres_state_t *) x;
	gres_key_t *job_key = (gres_key_t *) key;
	gres_job_state_t *gres_js;
	gres_js = (gres_job_state_t *)gres_state_job->gres_data;

	if ((gres_state_job->plugin_id == job_key->plugin_id) &&
	    (gres_js->type_id == job_key->type_id))
		return 1;
	return 0;
}

/* Find job record with matching name and type */
extern int gres_find_job_by_key(void *x, void *key)
{
	gres_state_t *gres_state_job = (gres_state_t *) x;
	gres_key_t *job_key = (gres_key_t *) key;
	gres_job_state_t *gres_js;
	gres_js = (gres_job_state_t *)gres_state_job->gres_data;

	if ((gres_state_job->plugin_id == job_key->plugin_id) &&
	    ((job_key->type_id == NO_VAL) ||
	     (gres_js->type_id == job_key->type_id)))
		return 1;
	return 0;
}

/* Find job record with matching name and type */
extern int gres_find_job_by_key_with_cnt(void *x, void *key)
{
	gres_state_t *gres_state_job = (gres_state_t *) x;
	gres_key_t *job_key = (gres_key_t *) key;
	gres_job_state_t *gres_js;
	gres_js = (gres_job_state_t *)gres_state_job->gres_data;

	if (!gres_find_job_by_key(x, key))
		return 0;

	/* This gres has been allocated on this node */
	if (!gres_js->node_cnt ||
	    gres_js->gres_cnt_node_alloc[job_key->node_offset])
		return 1;

	return 0;
}

extern int gres_find_step_by_key(void *x, void *key)
{
	gres_state_t *state_ptr = (gres_state_t *) x;
	gres_key_t *step_key = (gres_key_t *) key;
	gres_step_state_t *gres_ss = (gres_step_state_t *)state_ptr->gres_data;

	if ((state_ptr->plugin_id == step_key->plugin_id) &&
	    (gres_ss->type_id == step_key->type_id))
		return 1;
	return 0;
}


extern bool gres_use_local_device_index(void)
{
	bool use_cgroup = false;
	static bool use_local_index = false;
	static bool is_set = false;

	if (is_set)
		return use_local_index;
	is_set = true;

	if (!slurm_conf.task_plugin)
		return use_local_index;

	if (xstrstr(slurm_conf.task_plugin, "cgroup"))
		use_cgroup = true;
	if (!use_cgroup)
		return use_local_index;

	cgroup_conf_init();
	if (slurm_cgroup_conf.constrain_devices)
		use_local_index = true;

	return use_local_index;
}

extern gres_state_t *gres_create_state(void *src_ptr,
				       gres_state_src_t state_src,
				       gres_state_type_enum_t state_type,
				       void *gres_data)
{
	gres_state_t *new_gres_state = xmalloc(sizeof(gres_state_t));

	new_gres_state->gres_data = gres_data;
	new_gres_state->state_type = state_type;

	switch (state_src) {
	case GRES_STATE_SRC_STATE_PTR:
	{
		gres_state_t *gres_state = src_ptr;
		new_gres_state->config_flags = gres_state->config_flags;
		new_gres_state->plugin_id = gres_state->plugin_id;
		new_gres_state->gres_name = xstrdup(gres_state->gres_name);
		break;
	}
	case GRES_STATE_SRC_CONTEXT_PTR:
	{
		slurm_gres_context_t *gres_ctx = src_ptr;
		new_gres_state->config_flags = gres_ctx->config_flags;
		new_gres_state->plugin_id = gres_ctx->plugin_id;
		new_gres_state->gres_name = xstrdup(gres_ctx->gres_name);
		break;
	}
	case GRES_STATE_SRC_KEY_PTR:
	{
		gres_key_t *search_key = src_ptr;
		new_gres_state->config_flags = search_key->config_flags;
		new_gres_state->plugin_id = search_key->plugin_id;
		/*
		 * gres_name should be handled after this since search_key
		 * doesn't have that
		 */
		break;
	}
	default:
		error("%s: No way to create gres_state given", __func__);
		xfree(new_gres_state);
		break;
	}

	return new_gres_state;
}

/*
 * Find a gres_context by plugin_id
 * Must hold gres_context_lock before calling.
 */
static slurm_gres_context_t *_find_context_by_id(uint32_t plugin_id)
{
	for (int j = 0; j < gres_context_cnt; j++)
		if (gres_context[j].plugin_id == plugin_id)
			return &gres_context[j];
	return NULL;
}


static int _load_plugin(slurm_gres_context_t *gres_ctx)
{
	/*
	 * Must be synchronized with slurm_gres_ops_t above.
	 */
	static const char *syms[] = {
		"gres_p_node_config_load",
		"gres_p_job_set_env",
		"gres_p_step_set_env",
		"gres_p_task_set_env",
		"gres_p_send_stepd",
		"gres_p_recv_stepd",
		"gres_p_get_job_info",
		"gres_p_get_step_info",
		"gres_p_get_devices",
		"gres_p_step_hardware_init",
		"gres_p_step_hardware_fini",
		"gres_p_epilog_build_env",
		"gres_p_epilog_set_env"
	};
	int n_syms = sizeof(syms) / sizeof(char *);

	/* Find the correct plugin */
	if (gres_ctx->config_flags & GRES_CONF_COUNT_ONLY) {
		debug("Plugin of type %s only tracks gres counts",
		      gres_ctx->gres_type);
		return SLURM_SUCCESS;
	}

	gres_ctx->cur_plugin = plugin_load_and_link(
		gres_ctx->gres_type,
		n_syms, syms,
		(void **) &gres_ctx->ops);
	if (gres_ctx->cur_plugin != PLUGIN_INVALID_HANDLE)
		return SLURM_SUCCESS;

	if (errno != EPLUGIN_NOTFOUND) {
		error("Couldn't load specified plugin name for %s: %s",
		      gres_ctx->gres_type, plugin_strerror(errno));
		return SLURM_ERROR;
	}

	debug("gres: Couldn't find the specified plugin name for %s looking "
	      "at all files", gres_ctx->gres_type);

	/* Get plugin list */
	if (gres_ctx->plugin_list == NULL) {
		gres_ctx->plugin_list = plugrack_create("gres");
		plugrack_read_dir(gres_ctx->plugin_list,
				  slurm_conf.plugindir);
	}

	gres_ctx->cur_plugin = plugrack_use_by_type(
		gres_ctx->plugin_list,
		gres_ctx->gres_type );
	if (gres_ctx->cur_plugin == PLUGIN_INVALID_HANDLE) {
		debug("Cannot find plugin of type %s, just track gres counts",
		      gres_ctx->gres_type);
		gres_ctx->config_flags |= GRES_CONF_COUNT_ONLY;
		return SLURM_ERROR;
	}

	/* Dereference the API. */
	if (plugin_get_syms(gres_ctx->cur_plugin,
			    n_syms, syms,
			    (void **) &gres_ctx->ops ) < n_syms ) {
		error("Incomplete %s plugin detected",
		      gres_ctx->gres_type);
		return SLURM_ERROR;
	}

	return SLURM_SUCCESS;
}

static int _unload_plugin(slurm_gres_context_t *gres_ctx)
{
	int rc;

	/*
	 * Must check return code here because plugins might still
	 * be loaded and active.
	 */
	if (gres_ctx->plugin_list)
		rc = plugrack_destroy(gres_ctx->plugin_list);
	else {
		rc = SLURM_SUCCESS;
		plugin_unload(gres_ctx->cur_plugin);
	}
	xfree(gres_ctx->gres_name);
	xfree(gres_ctx->gres_name_colon);
	xfree(gres_ctx->gres_type);

	return rc;
}

static bool _is_shared_name(char *name)
{
	if (!xstrcmp(name, "mps") ||
	    !xstrcmp(name, "shard"))
		return true;
	return false;
}

static void _set_shared_flag(char *name, uint32_t *config_flags)
{
	if (_is_shared_name(name))
		*config_flags |= GRES_CONF_SHARED;
}

/*
 * Add new gres context to gres_context array and load the plugin.
 * Must hold gres_context_lock before calling.
 */
static void _add_gres_context(char *gres_name)
{
	slurm_gres_context_t *gres_ctx;

	if (!gres_name || !gres_name[0])
		fatal("%s: invalid empty gres_name", __func__);

	xrecalloc(gres_context, (gres_context_cnt + 1),
		  sizeof(slurm_gres_context_t));

	gres_ctx = &gres_context[gres_context_cnt];
	_set_shared_flag(gres_name, &gres_ctx->config_flags);
	gres_ctx->gres_name = xstrdup(gres_name);
	gres_ctx->plugin_id = gres_build_id(gres_name);
	gres_ctx->gres_type = xstrdup_printf("gres/%s", gres_name);
	gres_ctx->plugin_list = NULL;
	gres_ctx->cur_plugin = PLUGIN_INVALID_HANDLE;

	gres_context_cnt++;
}

/*
 * Initialize the GRES plugins.
 *
 * Returns a Slurm errno.
 */
extern int gres_init(void)
{
	int i, j, rc = SLURM_SUCCESS;
	char *last = NULL, *names, *one_name, *full_name;
	char *sorted_names = NULL, *sep = "", *shared_names = NULL;
	bool have_gpu = false, have_shared = false;
	char *shared_sep = "";

	if (init_run && (gres_context_cnt >= 0))
		return rc;

	slurm_mutex_lock(&gres_context_lock);

	if (gres_context_cnt >= 0)
		goto fini;

	local_plugins_str = xstrdup(slurm_conf.gres_plugins);
	gres_context_cnt = 0;
	if ((local_plugins_str == NULL) || (local_plugins_str[0] == '\0'))
		goto fini;

	/* Ensure that "gres/'shared'" follows "gres/gpu" */
	have_gpu = false;
	have_shared = false;
	names = xstrdup(local_plugins_str);
	one_name = strtok_r(names, ",", &last);
	while (one_name) {
		bool skip_name = false;
		if (_is_shared_name(one_name)) {
			have_shared = true;
			if (!have_gpu) {
				/* "shared" must follow "gpu" */
				skip_name = true;
				xstrfmtcat(shared_names, "%s%s",
					   shared_sep, one_name);
				shared_sep = ",";
			}
		} else if (!xstrcmp(one_name, "gpu")) {
			have_gpu = true;
			gpu_plugin_id = gres_build_id("gpu");
		}
		if (!skip_name) {
			xstrfmtcat(sorted_names, "%s%s", sep, one_name);
			sep = ",";
		}
		one_name = strtok_r(NULL, ",", &last);
	}
	if (shared_names) {
		if (!have_gpu)
			fatal("GresTypes: gres/'shared' requires that gres/gpu also be configured");
		xstrfmtcat(sorted_names, "%s%s", sep, shared_names);
		xfree(shared_names);
	}
	xfree(names);

	gres_context_cnt = 0;
	one_name = strtok_r(sorted_names, ",", &last);
	while (one_name) {
		full_name = xstrdup("gres/");
		xstrcat(full_name, one_name);
		for (i = 0; i < gres_context_cnt; i++) {
			if (!xstrcmp(full_name, gres_context[i].gres_type))
				break;
		}
		xfree(full_name);
		if (i < gres_context_cnt) {
			error("Duplicate plugin %s ignored",
			      gres_context[i].gres_type);
		} else {
			_add_gres_context(one_name);
		}
		one_name = strtok_r(NULL, ",", &last);
	}
	xfree(sorted_names);

	/* Ensure that plugin_id is valid and unique */
	for (i = 0; i < gres_context_cnt; i++) {
		for (j = i + 1; j < gres_context_cnt; j++) {
			if (gres_context[i].plugin_id !=
			    gres_context[j].plugin_id)
				continue;
			fatal("Gres: Duplicate plugin_id %u for %s and %s, "
			      "change gres name for one of them",
			      gres_context[i].plugin_id,
			      gres_context[i].gres_type,
			      gres_context[j].gres_type);
		}
		xassert(gres_context[i].gres_name);

		gres_context[i].gres_name_colon =
			xstrdup_printf("%s:", gres_context[i].gres_name);
		gres_context[i].gres_name_colon_len =
			strlen(gres_context[i].gres_name_colon);
	}

fini:
	if ((select_plugin_type == NO_VAL) &&
	    (select_g_get_info_from_plugin(SELECT_CR_PLUGIN, NULL,
					   &select_plugin_type) != SLURM_SUCCESS)) {
		select_plugin_type = NO_VAL;	/* error */
	}
	if (have_shared && running_in_slurmctld() &&
	    (select_plugin_type != SELECT_TYPE_CONS_TRES)) {
		fatal("Use of gres/mps requires the use of select/cons_tres");
	}

	init_run = true;
	slurm_mutex_unlock(&gres_context_lock);

	return rc;
}

extern int gres_get_gres_cnt(void)
{
	static int cnt = -1;

	if (cnt != -1)
		return cnt;

	gres_init();

	slurm_mutex_lock(&gres_context_lock);
	cnt = gres_context_cnt;
	slurm_mutex_unlock(&gres_context_lock);

	return cnt;
}

/*
 * Add a GRES record. This is used by the node_features plugin after the
 * slurm.conf file is read and the initial GRES records are built by
 * gres_init().
 */
extern void gres_add(char *gres_name)
{
	int i;

	slurm_mutex_lock(&gres_context_lock);
	for (i = 0; i < gres_context_cnt; i++) {
		if (!xstrcmp(gres_context[i].gres_name, gres_name))
			goto fini;
	}

	_add_gres_context(gres_name);
fini:	slurm_mutex_unlock(&gres_context_lock);
}

/* Given a gres_name, return its context index or -1 if not found */
static int _gres_name_context(char *gres_name)
{
	int i;

	for (i = 0; i < gres_context_cnt; i++) {
		if (!xstrcmp(gres_context[i].gres_name, gres_name))
			return i;
	}

	return -1;
}

/*
 * Takes a GRES config line (typically from slurm.conf) and remove any
 * records for GRES which are not defined in GresTypes.
 * RET string of valid GRES, Release memory using xfree()
 */
extern char *gres_name_filter(char *orig_gres, char *nodes)
{
	char *new_gres = NULL, *save_ptr = NULL;
	char *colon, *sep = "", *tmp, *tok, *name;

	slurm_mutex_lock(&gres_context_lock);
	if (!orig_gres || !orig_gres[0] || !gres_context_cnt) {
		slurm_mutex_unlock(&gres_context_lock);
		return new_gres;
	}

	tmp = xstrdup(orig_gres);
	tok = strtok_r(tmp, ",", &save_ptr);
	while (tok) {
		name = xstrdup(tok);
		if ((colon = strchr(name, ':')))
			colon[0] = '\0';
		if (_gres_name_context(name) != -1) {
			xstrfmtcat(new_gres, "%s%s", sep, tok);
			sep = ",";
		} else {
			/* Logging may not be initialized at this point */
			error("Invalid GRES configured on node %s: %s", nodes,
			      tok);
		}
		xfree(name);
		tok = strtok_r(NULL, ",", &save_ptr);
	}
	slurm_mutex_unlock(&gres_context_lock);
	xfree(tmp);

	return new_gres;
}

/*
 * Terminate the gres plugin. Free memory.
 *
 * Returns a Slurm errno.
 */
extern int gres_fini(void)
{
	int i, j, rc = SLURM_SUCCESS;

	slurm_mutex_lock(&gres_context_lock);
	xfree(gres_node_name);
	if (gres_context_cnt < 0)
		goto fini;

	init_run = false;
	for (i = 0; i < gres_context_cnt; i++) {
		j = _unload_plugin(gres_context + i);
		if (j != SLURM_SUCCESS)
			rc = j;
	}
	xfree(gres_context);
	xfree(local_plugins_str);
	FREE_NULL_LIST(gres_conf_list);
	FREE_NULL_BUFFER(gres_context_buf);
	FREE_NULL_BUFFER(gres_conf_buf);
	gres_context_cnt = -1;

fini:	slurm_mutex_unlock(&gres_context_lock);
	return rc;
}

/*
 * ************************************************************************
 *                          P L U G I N   C A L L S                       *
 * ************************************************************************
 */

/*
 * Return a plugin-specific help message for salloc, sbatch and srun
 * Result must be xfree()'d.
 *
 * NOTE: GRES "type" (e.g. model) information is only available from slurmctld
 * after slurmd registers. It is not readily available from srun (as used here).
 */
extern char *gres_help_msg(void)
{
	int i;
	char *msg = xstrdup("Valid gres options are:\n");

	gres_init();

	slurm_mutex_lock(&gres_context_lock);
	for (i = 0; i < gres_context_cnt; i++) {
		xstrcat(msg, gres_context[i].gres_name);
		xstrcat(msg, "[[:type]:count]\n");
	}
	slurm_mutex_unlock(&gres_context_lock);

	return msg;
}

/*
 * Perform reconfig, re-read any configuration files
 * OUT did_change - set if gres configuration changed
 */
extern int gres_reconfig(void)
{
	int rc = SLURM_SUCCESS;
	bool plugin_change;

	slurm_mutex_lock(&gres_context_lock);

	if (xstrcmp(slurm_conf.gres_plugins, local_plugins_str))
		plugin_change = true;
	else
		plugin_change = false;
	slurm_mutex_unlock(&gres_context_lock);

	if (plugin_change) {
		error("GresPlugins changed from %s to %s ignored",
		      local_plugins_str, slurm_conf.gres_plugins);
		error("Restart the slurmctld daemon to change GresPlugins");
#if 0
		/* This logic would load new plugins, but we need the old
		 * plugins to persist in order to process old state
		 * information. */
		rc = gres_fini();
		if (rc == SLURM_SUCCESS)
			rc = gres_init();
#endif
	}

	return rc;
}

/* Return 1 if a gres_conf record is the correct plugin_id and has no file */
static int _find_fileless_gres(void *x, void *arg)
{
	gres_slurmd_conf_t *gres_slurmd_conf = (gres_slurmd_conf_t *)x;
	uint32_t plugin_id = *(uint32_t *)arg;

	if ((gres_slurmd_conf->plugin_id == plugin_id) &&
	    !gres_slurmd_conf->file) {
		debug("Removing file-less GPU %s:%s from final GRES list",
		      gres_slurmd_conf->name, gres_slurmd_conf->type_name);
		return 1;
	}
	return 0;

}

/*
 * Log the contents of a gres_slurmd_conf_t record
 */
static int _log_gres_slurmd_conf(void *x, void *arg)
{
	gres_slurmd_conf_t *p;
	char *links = NULL;
	int index = -1, offset, mult = 1;

	p = (gres_slurmd_conf_t *) x;
	xassert(p);

	if (!(slurm_conf.debug_flags & DEBUG_FLAG_GRES)) {
		verbose("Gres Name=%s Type=%s Count=%"PRIu64,
			p->name, p->type_name, p->count);
		return 0;
	}

	if (p->file) {
		index = 0;
		offset = strlen(p->file);
		while (offset > 0) {
			offset--;
			if ((p->file[offset] < '0') || (p->file[offset] > '9'))
				break;
			index += (p->file[offset] - '0') * mult;
			mult *= 10;
		}
	}

	if (p->links)
		xstrfmtcat(links, "Links=%s", p->links);
	if (p->cpus && (index != -1)) {
		info("Gres Name=%s Type=%s Count=%"PRIu64" Index=%d ID=%u "
		     "File=%s Cores=%s CoreCnt=%u %s",
		     p->name, p->type_name, p->count, index, p->plugin_id,
		     p->file, p->cpus, p->cpu_cnt, links);
	} else if (index != -1) {
		info("Gres Name=%s Type=%s Count=%"PRIu64" Index=%d ID=%u File=%s %s",
		     p->name, p->type_name, p->count, index, p->plugin_id,
		     p->file, links);
	} else if (p->file) {
		info("Gres Name=%s Type=%s Count=%"PRIu64" ID=%u File=%s %s",
		     p->name, p->type_name, p->count, p->plugin_id, p->file,
		     links);
	} else {
		info("Gres Name=%s Type=%s Count=%"PRIu64" ID=%u %s", p->name,
		     p->type_name, p->count, p->plugin_id, links);
	}
	xfree(links);

	return 0;
}

/* Make sure that specified file name exists, wait up to 20 seconds or generate
 * fatal error and exit. */
static void _my_stat(char *file_name)
{
	struct stat config_stat;
	bool sent_msg = false;
	int i;

	if (!running_in_slurmd_stepd())
		return;

	for (i = 0; i < 20; i++) {
		if (i)
			sleep(1);
		if (stat(file_name, &config_stat) == 0) {
			if (sent_msg)
				info("gres.conf file %s now exists", file_name);
			return;
		}

		if (errno != ENOENT)
			break;

		if (!sent_msg) {
			error("Waiting for gres.conf file %s", file_name);
			sent_msg = true;
		}
	}
	fatal("can't stat gres.conf file %s: %m", file_name);
	return;
}

static int _validate_file(char *filenames, char *gres_name)
{
	char *one_name;
	hostlist_t hl;
	int file_count = 0;

	if (!(hl = hostlist_create(filenames)))
		fatal("can't parse File=%s", filenames);

	while ((one_name = hostlist_shift(hl))) {
		_my_stat(one_name);
		file_count++;
		free(one_name);
	}

	hostlist_destroy(hl);

	return file_count;
}

/*
 * Create and return a comma-separated zeroed-out links string with a -1 in the
 * given GPU position indicated by index. Caller must xfree() the returned
 * string.
 *
 * Used to record the enumeration order (PCI bus ID order) of GPUs for sorting,
 * even when the GPU does not support nvlinks. E.g. for three total GPUs, their
 * links strings would look like this:
 *
 * GPU at index 0: -1,0,0
 * GPU at index 1: 0,-1,0
 * GPU at index 2: -0,0,-1
 */
extern char *gres_links_create_empty(unsigned int index,
				     unsigned int device_count)
{
	char *links_str = NULL;

	for (unsigned int i = 0; i < device_count; ++i) {
		xstrfmtcat(links_str, "%s%d",
			   i ? "," : "",
			   (i == index) ? -1 : 0);
	}

	return links_str;
}

/*
 * Check that we have a comma-delimited list of numbers, and return the index of
 * the GPU (-1) in the links string.
 *
 * Returns a non-zero-based index of the GPU in the links string, if found.
 * If not found, returns a negative value.
 * Return values:
 * 0+: GPU index
 * -1: links string is NULL.
 * -2: links string is not NULL, but is invalid. Possible invalid reasons:
 *     * error parsing the comma-delimited links string
 *     * links string is an empty string
 *     * the 'self' GPU identifier isn't found (i.e. no -1)
 *     * there is more than one 'self' GPU identifier found
 */
extern int gres_links_validate(char *links)
{
	char *tmp, *tok, *save_ptr = NULL, *end_ptr = NULL;
	long int val;
	int rc;
	int i;

	if (!links)
		return -1;
	if (links[0] == '\0') {
		error("%s: Links is an empty string", __func__);
		return -2;
	}

	tmp = xstrdup(links);
	tok = strtok_r(tmp, ",", &save_ptr);
	rc = -1;
	i = 0;
	while (tok) {
		val = strtol(tok, &end_ptr, 10);
		if ((val < -2) || (val > GRES_MAX_LINK) || (val == LONG_MIN) ||
		    (end_ptr[0] != '\0')) {
			error("%s: Failed to parse token '%s' in links string '%s'",
			      __func__, tok, links);
			rc = -2;
			break;
		}
		if (val == -1) {
			if (rc != -1) {
				error("%s: links string '%s' has more than one -1",
				      __func__, links);
				rc = -2;
				break;
			}
			rc = i;
		}
		i++;
		tok = strtok_r(NULL, ",", &save_ptr);
	}
	xfree(tmp);

	/* If the current GPU (-1) wasn't found, that's an error */
	if (rc == -1) {
		error("%s: -1 wasn't found in links string '%s'", __func__,
		      links);
		rc = -2;
	}

	return rc;
}

static char *_get_autodetect_flags_str(void)
{
	char *flags = NULL;

	if (!(autodetect_flags & GRES_AUTODETECT_GPU_FLAGS))
		xstrfmtcat(flags, "%sunset", flags ? "," : "");
	else {
		if (autodetect_flags & GRES_AUTODETECT_GPU_NVML)
			xstrfmtcat(flags, "%snvml", flags ? "," : "");
		else if (autodetect_flags & GRES_AUTODETECT_GPU_RSMI)
			xstrfmtcat(flags, "%srsmi", flags ? "," : "");
		else if (autodetect_flags & GRES_AUTODETECT_GPU_OFF)
			xstrfmtcat(flags, "%soff", flags ? "," : "");
	}

	return flags;
}

static uint32_t _handle_autodetect_flags(char *str)
{
	uint32_t flags = 0;

	/* Set the node-local gpus value of autodetect_flags */
	if (xstrcasestr(str, "nvml"))
		flags |= GRES_AUTODETECT_GPU_NVML;
	else if (xstrcasestr(str, "rsmi"))
		flags |= GRES_AUTODETECT_GPU_RSMI;
	else if (!xstrcasecmp(str, "off"))
		flags |= GRES_AUTODETECT_GPU_OFF;
	else
		error("unknown autodetect flag '%s'", str);

	return flags;
}

static void _handle_local_autodetect(char *str)
{
	uint32_t autodetect_flags_local = _handle_autodetect_flags(str);

	/* Only set autodetect_flags once locally, unless it's the same val */
	if ((autodetect_flags != GRES_AUTODETECT_UNSET) &&
	    (autodetect_flags != autodetect_flags_local)) {
		fatal("gres.conf: duplicate node-local AutoDetect specification does not match the first");
		return;
	}

	/* Set the node-local gpus value of autodetect_flags */
	autodetect_flags |= autodetect_flags_local;

	if (slurm_conf.debug_flags & DEBUG_FLAG_GRES) {
		char *flags = _get_autodetect_flags_str();
		log_flag(GRES, "Using node-local AutoDetect=%s(%d)",
			 flags, autodetect_flags);
		xfree(flags);
	}
}

static void _handle_global_autodetect(char *str)
{
	/* If GPU flags exist, node-local value was already specified */
	if (autodetect_flags & GRES_AUTODETECT_GPU_FLAGS)
		debug2("gres.conf: AutoDetect GPU flags were locally set, so ignoring global flags");
	else
		autodetect_flags |= _handle_autodetect_flags(str);

	if (slurm_conf.debug_flags & DEBUG_FLAG_GRES) {
		char *flags = _get_autodetect_flags_str();
		log_flag(GRES, "Global AutoDetect=%s(%d)",
			 flags, autodetect_flags);
		xfree(flags);
	}
}

/*
 * Check to see if current GRES record matches the name of the previous GRES
 * record that set env flags.
 */
static bool _same_gres_type_as_prev(prev_env_flags_t *prev_env,
				    gres_slurmd_conf_t *p)
{
	if ((gres_build_id(p->name) == prev_env->name_hash))
		return true;
	else
		return false;
}

/*
 * Save off env flags, GRES name, and no_gpu_env (for the next gres.conf line to
 * possibly inherit or to check against).
 */
static void _set_prev_env_flags(prev_env_flags_t *prev_env,
				gres_slurmd_conf_t *p, uint32_t env_flags,
				bool no_gpu_env)
{
	prev_env->flags = env_flags;
	prev_env->name_hash = gres_build_id(p->name);
	prev_env->no_gpu_env = no_gpu_env;
}

/*
 * Parse a gres.conf Flags string
 */
extern uint32_t gres_flags_parse(char *input, bool *no_gpu_env,
				 bool *sharing_mentioned)
{
	uint32_t flags = 0;
	if (xstrcasestr(input, "CountOnly"))
		flags |= GRES_CONF_COUNT_ONLY;
	if (xstrcasestr(input, "nvidia_gpu_env"))
		flags |= GRES_CONF_ENV_NVML;
	if (xstrcasestr(input, "amd_gpu_env"))
		flags |= GRES_CONF_ENV_RSMI;
	if (xstrcasestr(input, "opencl_env"))
		flags |= GRES_CONF_ENV_OPENCL;
	if (xstrcasestr(input, "one_sharing"))
		flags |= GRES_CONF_ONE_SHARING;
	/* String 'no_gpu_env' will clear all GPU env vars */
	if (no_gpu_env)
		*no_gpu_env = xstrcasestr(input, "no_gpu_env");
	if (sharing_mentioned) {
		if ((flags & GRES_CONF_ONE_SHARING) ||
		    xstrcasestr(input, "all_sharing"))
			*sharing_mentioned = true;
	}
	return flags;
}

/*
 * Build gres_slurmd_conf_t record based upon a line from the gres.conf file
 */
static int _parse_gres_config(void **dest, slurm_parser_enum_t type,
			      const char *key, const char *value,
			      const char *line, char **leftover)
{
	int i;
	s_p_hashtbl_t *tbl;
	gres_slurmd_conf_t *p;
	uint64_t tmp_uint64, mult;
	char *tmp_str, *last;
	bool cores_flag = false, cpus_flag = false;
	char *type_str = NULL;
	char *autodetect_string = NULL;
	bool autodetect = false, set_default_envs = true;
	/* Remember the last-set Flags value */
	static prev_env_flags_t prev_env;

	tbl = s_p_hashtbl_create(_gres_options);
	s_p_parse_line(tbl, *leftover, leftover);

	p = xmalloc(sizeof(gres_slurmd_conf_t));

	/*
	 * Detect and set the node-local AutoDetect option only if
	 * NodeName is specified.
	 */
	if (s_p_get_string(&autodetect_string, "AutoDetect", tbl)) {
		if (value)
			error("gres.conf: In-line AutoDetect requires NodeName to take effect");
		else {
			_handle_local_autodetect(autodetect_string);
			/* AutoDetect was specified w/ NodeName */
			autodetect = true;
		}
		xfree(autodetect_string);
	}

	if (!value) {
		if (!s_p_get_string(&p->name, "Name", tbl)) {
			if (!autodetect)
				error("Invalid GRES data, no type name (%s)",
				      line);
			xfree(p);
			s_p_hashtbl_destroy(tbl);
			return 0;
		}
	} else {
		p->name = xstrdup(value);
	}

	if (s_p_get_string(&p->type_name, "Type", tbl)) {
		p->config_flags |= GRES_CONF_HAS_TYPE;
	}

	p->cpu_cnt = gres_cpu_cnt;
	if (s_p_get_string(&p->cpus, "Cores", tbl)) {
		cores_flag = true;
		type_str = "Cores";
	} else if (s_p_get_string(&p->cpus, "CPUs", tbl)) {
		cpus_flag = true;
		type_str = "CPUs";
	}
	if (cores_flag || cpus_flag) {
		char *local_cpus = NULL;
		if (xcpuinfo_ops.xcpuinfo_abs_to_mac) {
			i = (xcpuinfo_ops.xcpuinfo_abs_to_mac)
				(p->cpus, &local_cpus);
			if (i != SLURM_SUCCESS) {
				error("Invalid GRES data for %s, %s=%s",
				      p->name, type_str, p->cpus);
			}
		} else {
			/*
			 * Not converting Cores into machine format is only for
			 * testing or if we don't care about cpus_bitmap. The
			 * slurmd should always convert to machine format.
			 */
			debug("%s: %s=%s is not being converted to machine-local format",
			      __func__, type_str, p->cpus);
			local_cpus = xstrdup(p->cpus);
			i = SLURM_SUCCESS;
		}
		if (i == SLURM_SUCCESS) {
			p->cpus_bitmap = bit_alloc(gres_cpu_cnt);
			if (!bit_size(p->cpus_bitmap) ||
			    bit_unfmt(p->cpus_bitmap, local_cpus)) {
				fatal("Invalid GRES data for %s, %s=%s (only %u CPUs are available)",
				      p->name, type_str, p->cpus, gres_cpu_cnt);
			}
		}
		xfree(local_cpus);
	}

	if (s_p_get_string(&p->file, "File", tbl) ||
	    s_p_get_string(&p->file, "Files", tbl)) {
		p->count = _validate_file(p->file, p->name);
		p->config_flags |= GRES_CONF_HAS_FILE;
	}

	if (s_p_get_string(&p->file, "MultipleFiles", tbl)) {
		int file_count = 0;
		if (p->config_flags & GRES_CONF_HAS_FILE)
			fatal("File and MultipleFiles options are mutually exclusive");
		p->count = 1;
		file_count = _validate_file(p->file, p->name);
		if (file_count < 2)
			fatal("MultipleFiles does not contain multiple files. Use File instead");
		p->config_flags |= GRES_CONF_HAS_FILE;
		p->config_flags |= GRES_CONF_HAS_MULT;
	}

	if (s_p_get_string(&tmp_str, "Flags", tbl)) {
		uint32_t env_flags = 0;
		bool no_gpu_env = false;
		bool sharing_mentioned = false;
		uint32_t flags = gres_flags_parse(tmp_str, &no_gpu_env,
						  &sharing_mentioned);

		/* The default for MPS is to have only one gpu sharing */
		if (!sharing_mentioned && !xstrcasecmp(p->name, "mps"))
			flags |= GRES_CONF_ONE_SHARING;

		/* Break out flags into env flags and non-env flags */
		env_flags = flags & GRES_CONF_ENV_SET;
		p->config_flags |= flags & ~GRES_CONF_ENV_SET;

		if (env_flags && no_gpu_env)
			fatal("Invalid GRES record name=%s type=%s: Flags (%s) contains \"no_gpu_env\", which must be mutually exclusive to all other GRES env flags of same node and name",
			      p->name, p->type_name, tmp_str);

		if (env_flags || no_gpu_env) {
			set_default_envs = false;
			/*
			 * Make sure that Flags are consistent with each other
			 * if set for multiple lines of the same GRES.
			 */
			if (prev_env.name_hash &&
			    _same_gres_type_as_prev(&prev_env, p) &&
			    ((prev_env.flags != env_flags) ||
			     (prev_env.no_gpu_env != no_gpu_env)))
				fatal("Invalid GRES record name=%s type=%s: Flags (%s) does not match env flags for previous GRES of same node and name",
				      p->name, p->type_name, tmp_str);
			p->config_flags |= env_flags;
			_set_prev_env_flags(&prev_env, p, env_flags,
					    no_gpu_env);
		}

		xfree(tmp_str);
	} else if ((prev_env.flags || prev_env.no_gpu_env) &&
		   _same_gres_type_as_prev(&prev_env, p)) {
		/* Inherit env flags from previous GRES line with same name */
		set_default_envs = false;
		if (!prev_env.no_gpu_env)
			p->config_flags |= prev_env.flags;
	} else {
		if (!xstrcasecmp(p->name, "mps"))
			p->config_flags |= GRES_CONF_ONE_SHARING;
	}

	/* Flags not set. By default, all env vars are set for GPUs */
	if (set_default_envs && !xstrcasecmp(p->name, "gpu")) {
		uint32_t env_flags = GRES_CONF_ENV_SET | GRES_CONF_ENV_DEF;
		p->config_flags |= env_flags;
		_set_prev_env_flags(&prev_env, p, env_flags, false);
	}

	if (s_p_get_string(&p->links, "Link",  tbl) ||
	    s_p_get_string(&p->links, "Links", tbl)) {
		if (gres_links_validate(p->links) < -1) {
			error("gres.conf: Ignoring invalid Links=%s for Name=%s",
			      p->links, p->name);
			xfree(p->links);
		}

	}

	_set_shared_flag(p->name, &p->config_flags);

	if (s_p_get_string(&tmp_str, "Count", tbl)) {
		tmp_uint64 = strtoll(tmp_str, &last, 10);
		if ((tmp_uint64 == LONG_MIN) || (tmp_uint64 == LONG_MAX)) {
			fatal("Invalid GRES record for %s, invalid count %s",
			      p->name, tmp_str);
		}
		if ((mult = suffix_mult(last)) != NO_VAL64) {
			tmp_uint64 *= mult;
		} else {
			fatal("Invalid GRES record for %s, invalid count %s",
			      p->name, tmp_str);
		}
		/*
		 * Some GRES can have count > 1 for a given file. For example,
		 * each GPU can have arbitrary count of MPS elements.
		 */
		if (p->count && (p->count != tmp_uint64) &&
		    !gres_id_shared(p->config_flags)) {
			fatal("Invalid GRES record for %s, count does not match File value",
			      p->name);
		}
		if (tmp_uint64 >= NO_VAL64) {
			fatal("GRES %s has invalid count value %"PRIu64,
			      p->name, tmp_uint64);
		}
		p->count = tmp_uint64;
		xfree(tmp_str);
	} else if (p->count == 0)
		p->count = 1;

	s_p_hashtbl_destroy(tbl);

	for (i = 0; i < gres_context_cnt; i++) {
		if (xstrcasecmp(p->name, gres_context[i].gres_name) == 0)
			break;
	}
	if (i >= gres_context_cnt) {
		error("Ignoring gres.conf record, invalid name: %s", p->name);
		destroy_gres_slurmd_conf(p);
		return 0;
	}
	p->plugin_id = gres_context[i].plugin_id;
	*dest = (void *)p;
	return 1;
}
static int _parse_gres_config_node(void **dest, slurm_parser_enum_t type,
				   const char *key, const char *value,
				   const char *line, char **leftover)
{
	s_p_hashtbl_t *tbl;

	if (gres_node_name && value) {
		bool match = false;
		hostlist_t hl;
		hl = hostlist_create(value);
		if (hl) {
			match = (hostlist_find(hl, gres_node_name) >= 0);
			hostlist_destroy(hl);
		}
		if (!match) {
			debug("skipping GRES for NodeName=%s %s", value, line);
			tbl = s_p_hashtbl_create(_gres_options);
			s_p_parse_line(tbl, *leftover, leftover);
			s_p_hashtbl_destroy(tbl);
			return 0;
		}
	}
	return _parse_gres_config(dest, type, key, NULL, line, leftover);
}

static int _foreach_slurm_conf(void *x, void *arg)
{
	gres_state_t *gres_state_node = (gres_state_t *)x;
	slurm_gres_context_t *gres_ctx = (slurm_gres_context_t *)arg;
	gres_node_state_t *gres_ns;
	uint64_t tmp_count = 0;

	/* Only look at the GRES under the current plugin (same name) */
	if (gres_state_node->plugin_id != gres_ctx->plugin_id)
		return 0;

	gres_ns = (gres_node_state_t *)gres_state_node->gres_data;

	/*
	 * gres_cnt_config should equal the combined count from
	 * type_cnt_avail if there are no untyped GRES
	 */
	for (uint16_t i = 0; i < gres_ns->type_cnt; i++)
		tmp_count += gres_ns->type_cnt_avail[i];

	/* Forbid mixing typed and untyped GRES under the same name */
	if (gres_ns->type_cnt &&
	    gres_ns->gres_cnt_config > tmp_count)
		fatal("%s: Some %s GRES in slurm.conf have a type while others do not (gres_ns->gres_cnt_config (%"PRIu64") > tmp_count (%"PRIu64"))",
		      __func__, gres_ctx->gres_name,
		      gres_ns->gres_cnt_config, tmp_count);
	return 1;
}

static void _validate_slurm_conf(List slurm_conf_list,
				 slurm_gres_context_t *gres_ctx)
{
	if (!slurm_conf_list)
		return;

	(void)list_for_each_nobreak(slurm_conf_list, _foreach_slurm_conf,
				    gres_ctx);
}

static int _foreach_gres_conf(void *x, void *arg)
{
	gres_slurmd_conf_t *gres_slurmd_conf = (gres_slurmd_conf_t *)x;
	foreach_gres_conf_t *foreach_gres_conf = (foreach_gres_conf_t *)arg;
	slurm_gres_context_t *gres_ctx = foreach_gres_conf->gres_ctx;
	bool orig_has_file, orig_has_type;

	/* Only look at the GRES under the current plugin (same name) */
	if (gres_slurmd_conf->plugin_id != gres_ctx->plugin_id)
		return 0;

	/*
	 * If any plugin of this type has this set it will virally set
	 * any other to be the same as we use the gres_ctx from here
	 * on out.
	 */
	if (gres_slurmd_conf->config_flags & GRES_CONF_COUNT_ONLY)
		gres_ctx->config_flags |= GRES_CONF_COUNT_ONLY;

	if (gres_slurmd_conf->config_flags & GRES_CONF_ONE_SHARING)
		gres_ctx->config_flags |= GRES_CONF_ONE_SHARING;
	/*
	 * Since there could be multiple types of the same plugin we
	 * need to only make sure we load it once.
	 */
	if (!(gres_ctx->config_flags & GRES_CONF_LOADED)) {
		/*
		 * Ignore return code, as we will still support the gres
		 * with or without the plugin.
		 */
		if (_load_plugin(gres_ctx) == SLURM_SUCCESS)
			gres_ctx->config_flags |= GRES_CONF_LOADED;
	}

	foreach_gres_conf->rec_count++;
	orig_has_file = gres_slurmd_conf->config_flags & GRES_CONF_HAS_FILE;
	if (foreach_gres_conf->new_has_file == -1) {
		if (gres_slurmd_conf->config_flags & GRES_CONF_HAS_FILE)
			foreach_gres_conf->new_has_file = 1;
		else
			foreach_gres_conf->new_has_file = 0;
	} else if ((foreach_gres_conf->new_has_file && !orig_has_file) ||
		   (!foreach_gres_conf->new_has_file && orig_has_file)) {
		fatal("gres.conf for %s, some records have \"File\" specification while others do not",
		      gres_ctx->gres_name);
	}
	orig_has_type = gres_slurmd_conf->config_flags &
		GRES_CONF_HAS_TYPE;
	if (foreach_gres_conf->new_has_type == -1) {
		if (gres_slurmd_conf->config_flags &
		    GRES_CONF_HAS_TYPE) {
			foreach_gres_conf->new_has_type = 1;
		} else
			foreach_gres_conf->new_has_type = 0;
	} else if ((foreach_gres_conf->new_has_type && !orig_has_type) ||
		   (!foreach_gres_conf->new_has_type && orig_has_type)) {
		fatal("gres.conf for %s, some records have \"Type=\" specification while others do not",
		      gres_ctx->gres_name);
	}

	if (!foreach_gres_conf->new_has_file &&
	    !foreach_gres_conf->new_has_type &&
	    (foreach_gres_conf->rec_count > 1)) {
		fatal("gres.conf duplicate records for %s",
		      gres_ctx->gres_name);
	}

	if (foreach_gres_conf->new_has_file)
		gres_ctx->config_flags |= GRES_CONF_HAS_FILE;

	return 0;
}

static void _validate_gres_conf(List gres_conf_list,
				slurm_gres_context_t *gres_ctx)
{
	foreach_gres_conf_t gres_conf = {
		.gres_ctx = gres_ctx,
		.new_has_file = -1,
		.new_has_type = -1,
		.rec_count = 0,
	};

	(void)list_for_each_nobreak(gres_conf_list, _foreach_gres_conf,
				    &gres_conf);

	if (!(gres_ctx->config_flags & GRES_CONF_LOADED)) {
		/*
		 * This means there was no gre.conf line for this gres found.
		 * We still need to try to load it for AutoDetect's sake.
		 * If we fail loading we will treat it as a count
		 * only GRES since the stepd will try to load it elsewise.
		 */
		if (_load_plugin(gres_ctx) != SLURM_SUCCESS)
			gres_ctx->config_flags |= GRES_CONF_COUNT_ONLY;
	} else
		/* Remove as this is only really used locally */
		gres_ctx->config_flags &= (~GRES_CONF_LOADED);
}

/*
 * Keep track of which gres.conf lines have a count greater than expected
 * according to the current slurm.conf GRES. Modify the count of throw-away
 * records in gres_conf_list_tmp to keep track of this. Any gres.conf records
 * with a count > 0 means that slurm.conf did not account for it completely.
 *
 * gres_conf_list_tmp - (in/out) The temporary gres.conf list.
 * count              - (in) The count of the current slurm.conf GRES record.
 * type_name          - (in) The type of the current slurm.conf GRES record.
 */
static void _compare_conf_counts(List gres_conf_list_tmp, uint64_t count,
				 char *type_name)
{
	gres_slurmd_conf_t *gres_slurmd_conf;
	ListIterator iter = list_iterator_create(gres_conf_list_tmp);
	while ((gres_slurmd_conf = list_next(iter))) {
		/* Note: plugin type filter already applied */
		/* Check that type is the same */
		if (xstrcasecmp(gres_slurmd_conf->type_name, type_name))
			continue;
		/* Keep track of counts */
		if (gres_slurmd_conf->count > count) {
			gres_slurmd_conf->count -= count;
			/* This slurm.conf GRES specification is now used up */
			list_iterator_destroy(iter);
			return;
		} else {
			count -= gres_slurmd_conf->count;
			gres_slurmd_conf->count = 0;
		}
	}
	list_iterator_destroy(iter);
}

/*
 * Loop through each entry in gres.conf and see if there is a corresponding
 * entry in slurm.conf. If so, see if the counts line up. If there are more
 * devices specified in gres.conf than in slurm.conf, emit errors.
 *
 * slurm_conf_list - (in) The slurm.conf GRES list.
 * gres_conf_list  - (in) The gres.conf GRES list.
 * gres_ctx     - (in) Which GRES plugin we are currently working in.
 */
static void _check_conf_mismatch(List slurm_conf_list, List gres_conf_list,
				 slurm_gres_context_t *gres_ctx)
{
	ListIterator iter;
	gres_slurmd_conf_t *gres_slurmd_conf;
	gres_state_t *gres_state_node;
	List gres_conf_list_tmp;

	/* E.g. slurm_conf_list will be NULL in the case of --gpu-bind */
	if (!slurm_conf_list || !gres_conf_list)
		return;

	/*
	 * Duplicate the gres.conf list with records relevant to this GRES
	 * plugin only so we can mangle records. Only add records under the
	 * current plugin.
	 */
	gres_conf_list_tmp = list_create(destroy_gres_slurmd_conf);
	iter = list_iterator_create(gres_conf_list);
	while ((gres_slurmd_conf = list_next(iter))) {
		gres_slurmd_conf_t *gres_slurmd_conf_tmp;
		if (gres_slurmd_conf->plugin_id != gres_ctx->plugin_id)
			continue;

		gres_slurmd_conf_tmp = xmalloc(sizeof(*gres_slurmd_conf_tmp));
		gres_slurmd_conf_tmp->name = xstrdup(gres_slurmd_conf->name);
		gres_slurmd_conf_tmp->type_name =
			xstrdup(gres_slurmd_conf->type_name);
		gres_slurmd_conf_tmp->count = gres_slurmd_conf->count;
		list_append(gres_conf_list_tmp, gres_slurmd_conf_tmp);
	}
	list_iterator_destroy(iter);

	/*
	 * Loop through the slurm.conf list and see if there are more gres.conf
	 * GRES than expected.
	 */
	iter = list_iterator_create(slurm_conf_list);
	while ((gres_state_node = list_next(iter))) {
		gres_node_state_t *gres_ns;

		if (gres_state_node->plugin_id != gres_ctx->plugin_id)
			continue;

		/* Determine if typed or untyped, and act accordingly */
		gres_ns = (gres_node_state_t *)gres_state_node->gres_data;
		if (!gres_ns->type_name) {
			_compare_conf_counts(gres_conf_list_tmp,
					     gres_ns->gres_cnt_config, NULL);
			continue;
		}

		for (int i = 0; i < gres_ns->type_cnt; ++i) {
			_compare_conf_counts(gres_conf_list_tmp,
					     gres_ns->type_cnt_avail[i],
					     gres_ns->type_name[i]);
		}
	}
	list_iterator_destroy(iter);

	/*
	 * Loop through gres_conf_list_tmp to print errors for gres.conf
	 * records that were not completely accounted for in slurm.conf.
	 */
	iter = list_iterator_create(gres_conf_list_tmp);
	while ((gres_slurmd_conf = list_next(iter)))
		if (gres_slurmd_conf->count > 0)
			info("WARNING: A line in gres.conf for GRES %s%s%s has %"PRIu64" more configured than expected in slurm.conf. Ignoring extra GRES.",
			     gres_slurmd_conf->name,
			     (gres_slurmd_conf->type_name) ? ":" : "",
			     (gres_slurmd_conf->type_name) ?
			     gres_slurmd_conf->type_name : "",
			     gres_slurmd_conf->count);
	list_iterator_destroy(iter);

	FREE_NULL_LIST(gres_conf_list_tmp);
}

/*
 * Match the type of a GRES from slurm.conf to a GRES in the gres.conf list. If
 * a match is found, pop it off the gres.conf list and return it.
 *
 * gres_conf_list - (in) The gres.conf list to search through.
 * gres_context   - (in) Which GRES plugin we are currently working in.
 * type_name      - (in) The type of the slurm.conf GRES record. If null, then
 *			 it's an untyped GRES.
 *
 * Returns the first gres.conf record from gres_conf_list with the same type
 * name as the slurm.conf record.
 */
static gres_slurmd_conf_t *_match_type(List gres_conf_list,
				       slurm_gres_context_t *gres_ctx,
				       char *type_name)
{
	ListIterator gres_conf_itr;
	gres_slurmd_conf_t *gres_slurmd_conf = NULL;

	gres_conf_itr = list_iterator_create(gres_conf_list);
	while ((gres_slurmd_conf = list_next(gres_conf_itr))) {
		if (gres_slurmd_conf->plugin_id != gres_ctx->plugin_id)
			continue;

		/*
		 * If type_name is NULL we will take the first matching
		 * gres_slurmd_conf that we find.  This means we also will
		 * remove the type from the gres_slurmd_conf to match 18.08
		 * stylings.
		 */
		if (!type_name) {
			xfree(gres_slurmd_conf->type_name);
			gres_slurmd_conf->config_flags &= ~GRES_CONF_HAS_TYPE;
		} else if (xstrcasecmp(gres_slurmd_conf->type_name, type_name))
			continue;

		/* We found a match, so remove from gres_conf_list and break */
		list_remove(gres_conf_itr);
		break;
	}
	list_iterator_destroy(gres_conf_itr);

	return gres_slurmd_conf;
}

/*
 * Add a GRES conf record with count == 0 to gres_list.
 *
 * gres_list    - (in/out) The gres list to add to.
 * gres_context - (in) The GRES plugin to add a GRES record for.
 * cpu_cnt      - (in) The cpu count configured for the node.
 */
static void _add_gres_config_empty(List gres_list,
				   slurm_gres_context_t *gres_ctx,
				   uint32_t cpu_cnt)
{
	gres_slurmd_conf_t *gres_slurmd_conf =
		xmalloc(sizeof(*gres_slurmd_conf));
	gres_slurmd_conf->cpu_cnt = cpu_cnt;
	gres_slurmd_conf->name = xstrdup(gres_ctx->gres_name);
	gres_slurmd_conf->plugin_id = gres_ctx->plugin_id;
	list_append(gres_list, gres_slurmd_conf);
}

/*
 * Truncate the File hostrange string of a GRES record to be at most
 * new_count entries. The extra entries will be removed.
 *
 * gres_slurmd_conf - (in/out) The GRES record to modify.
 * count     - (in) The new number of entries in File
 */
static void _set_file_subset(gres_slurmd_conf_t *gres_slurmd_conf,
			     uint64_t new_count)
{
	/* Convert file to hostrange */
	hostlist_t hl = hostlist_create(gres_slurmd_conf->file);
	unsigned long old_count = hostlist_count(hl);

	if (new_count >= old_count) {
		hostlist_destroy(hl);
		/* Nothing to do */
		return;
	}

	/* Remove all but the first entries */
	for (int i = old_count; i > new_count; --i) {
		free(hostlist_pop(hl));
	}

	debug3("%s: Truncating %s:%s File from (%ld) %s", __func__,
	       gres_slurmd_conf->name, gres_slurmd_conf->type_name, old_count,
	       gres_slurmd_conf->file);

	/* Set file to the new subset */
	xfree(gres_slurmd_conf->file);
	gres_slurmd_conf->file = hostlist_ranged_string_xmalloc(hl);

	debug3("%s: to (%"PRIu64") %s", __func__, new_count,
	       gres_slurmd_conf->file);
	hostlist_destroy(hl);
}

/*
 * A continuation of _merge_gres() depending on if the slurm.conf GRES is typed
 * or not.
 *
 * gres_conf_list - (in) The gres.conf list.
 * new_list       - (out) The new merged [slurm|gres].conf list.
 * count          - (in) The count of the slurm.conf GRES record.
 * type_name      - (in) The type of the slurm.conf GRES record, if it exists.
 * gres_context   - (in) Which GRES plugin we are working in.
 * cpu_cnt        - (in) A count of CPUs on the node.
 */
static void _merge_gres2(List gres_conf_list, List new_list, uint64_t count,
			 char *type_name, slurm_gres_context_t *gres_ctx,
			 uint32_t cpu_count)
{
	gres_slurmd_conf_t *match;
	uint32_t flags;

	/* If slurm.conf count is initially 0, don't waste time on it */
	if (count == 0)
		return;

	/*
	 * There can be multiple gres.conf GRES lines contained within a
	 * single slurm.conf GRES line, due to different values of Cores
	 * and Links. Append them to the list where possible.
	 */
	while ((match = _match_type(gres_conf_list, gres_ctx, type_name))) {
		list_append(new_list, match);

		debug3("%s: From gres.conf, using %s:%s:%"PRIu64":%s", __func__,
		       match->name, match->type_name, match->count,
		       match->file);

		/*
		 * See if we need to merge with any more gres.conf records.
		 * NOTE: _set_file_subset() won't run on a MultipleFiles GRES,
		 * since match->count will always be 1 and count is always >= 1
		 */
		if (match->count > count) {
			/*
			 * Truncate excess count of gres.conf to match total
			 * count of slurm.conf.
			 */
			match->count = count;
			/*
			 * Truncate excess file of gres.conf to match total
			 * count of slurm.conf.
			 */
			if (match->file)
				_set_file_subset(match, count);
			/* Floor to 0 to break out of loop. */
			count = 0;
		} else
			/*
			 * Subtract this gres.conf line count from the
			 * slurm.conf total.
			 */
			count -= match->count;

		/*
		 * All devices outlined by this slurm.conf record have now been
		 * merged with gres.conf records and added to new_list, so exit.
		 */
		if (count == 0)
			break;
	}

	if (count == 0)
		return;

	/*
	 * There are leftover GRES specified in this slurm.conf record that are
	 * not accounted for in gres.conf that still need to be added.
	 */

	/* Set default env flags, and allow AutoDetect to override */
	flags = 0;
	if (!xstrcasecmp(gres_ctx->gres_name, "gpu"))
		flags |= (GRES_CONF_ENV_SET | GRES_CONF_ENV_DEF);
	if (gres_ctx->config_flags & GRES_CONF_COUNT_ONLY)
		flags |= GRES_CONF_COUNT_ONLY;

	add_gres_to_list(new_list, gres_ctx->gres_name, count, cpu_count,
			 NULL, NULL, NULL, type_name, NULL, NULL, flags);
}

/*
 * Merge a single slurm.conf GRES specification with any relevant gres.conf
 * records and append the result to new_list.
 *
 * gres_conf_list - (in) The gres.conf list.
 * new_list       - (out) The new merged [slurm|gres].conf list.
 * ptr            - (in) A slurm.conf GRES record.
 * gres_ctx   - (in) Which GRES plugin we are working in.
 * cpu_cnt        - (in) A count of CPUs on the node.
 */
static void _merge_gres(List gres_conf_list, List new_list,
			gres_node_state_t *gres_ns,
			slurm_gres_context_t *gres_ctx, uint32_t cpu_cnt)
{
	/* If this GRES has no types, merge in the single untyped GRES */
	if (gres_ns->type_cnt == 0) {
		_merge_gres2(gres_conf_list, new_list,
			     gres_ns->gres_cnt_config, NULL, gres_ctx,
			     cpu_cnt);
		return;
	}

	/* If this GRES has types, merge in each typed GRES */
	for (int i = 0; i < gres_ns->type_cnt; i++) {
		_merge_gres2(gres_conf_list, new_list,
			     gres_ns->type_cnt_avail[i],
			     gres_ns->type_name[i], gres_ctx, cpu_cnt);
	}
}

/*
 * Merge slurm.conf and gres.conf GRES configuration.
 * gres.conf can only work within what is outlined in slurm.conf. Every
 * gres.conf device that does not match up to a device in slurm.conf is
 * discarded with an error. If no gres conf found for what is specified in
 * slurm.conf, create a zero-count conf record.
 *
 * node_conf       - (in) node configuration info (cpu count).
 * gres_conf_list  - (in/out) GRES data from gres.conf. This becomes the new
 *		     merged slurm.conf/gres.conf list.
 * slurm_conf_list - (in) GRES data from slurm.conf.
 */
static void _merge_config(node_config_load_t *node_conf, List gres_conf_list,
			  List slurm_conf_list)
{
	int i;
	gres_state_t *gres_state_node;
	ListIterator iter;
	bool found;

	List new_gres_list = list_create(destroy_gres_slurmd_conf);

	for (i = 0; i < gres_context_cnt; i++) {
		/* Copy GRES configuration from slurm.conf */
		if (slurm_conf_list) {
			found = false;
			iter = list_iterator_create(slurm_conf_list);
			while ((gres_state_node = list_next(iter))) {
				if (gres_state_node->plugin_id !=
				    gres_context[i].plugin_id)
					continue;
				found = true;
				_merge_gres(gres_conf_list, new_gres_list,
					    gres_state_node->gres_data,
					    &gres_context[i],
					    node_conf->cpu_cnt);
			}
			list_iterator_destroy(iter);
			if (found)
				continue;
		}

		/* Add GRES record with zero count */
		_add_gres_config_empty(new_gres_list, &gres_context[i],
				       node_conf->cpu_cnt);
	}
	/* Set gres_conf_list to be the new merged list */
	list_flush(gres_conf_list);
	list_transfer(gres_conf_list, new_gres_list);
	FREE_NULL_LIST(new_gres_list);
}

static void _pack_gres_context(slurm_gres_context_t *gres_ctx, buf_t *buffer)
{
	/* gres_ctx->cur_plugin: DON'T PACK will be filled in on the other
	 * side */
	pack32(gres_ctx->config_flags, buffer);
	packstr(gres_ctx->gres_name, buffer);
	packstr(gres_ctx->gres_name_colon, buffer);
	pack32((uint32_t)gres_ctx->gres_name_colon_len, buffer);
	packstr(gres_ctx->gres_type, buffer);
	/* gres_ctx->ops: DON'T PACK will be filled in on the other side */
	pack32(gres_ctx->plugin_id, buffer);
	/* gres_ctx->plugin_list: DON'T PACK will be filled in on the other
	 * side */
	pack64(gres_ctx->total_cnt, buffer);
}

static int _unpack_gres_context(slurm_gres_context_t *gres_ctx, buf_t *buffer)
{
	uint32_t uint32_tmp;

	/* gres_ctx->cur_plugin: filled in later with _load_plugin() */
	safe_unpack32(&gres_ctx->config_flags, buffer);
	safe_unpackstr_xmalloc(&gres_ctx->gres_name, &uint32_tmp, buffer);
	safe_unpackstr_xmalloc(&gres_ctx->gres_name_colon, &uint32_tmp, buffer);
	safe_unpack32(&uint32_tmp, buffer);
	gres_ctx->gres_name_colon_len = (int)uint32_tmp;
	safe_unpackstr_xmalloc(&gres_ctx->gres_type, &uint32_tmp, buffer);
	/* gres_ctx->ops: filled in later with _load_plugin() */
	safe_unpack32(&gres_ctx->plugin_id, buffer);
	/* gres_ctx->plugin_list: filled in later with _load_plugin() */
	safe_unpack64(&gres_ctx->total_cnt, buffer);
	return SLURM_SUCCESS;

unpack_error:
	error("%s: unpack_error", __func__);
	return SLURM_ERROR;
}

static void _pack_gres_slurmd_conf(void *in, uint16_t protocol_version,
				   buf_t *buffer)
{
	gres_slurmd_conf_t *gres_slurmd_conf = (gres_slurmd_conf_t *)in;

	/*
	 * Ignore protocol_version at the time of writing this only deals with
	 * communication from the slurmd to a new stepd which should always be
	 * the same version.  This function is called from slurm_pack_list which
	 * requires protocol_version.
	 */

	/* Pack gres_slurmd_conf_t */
	pack32(gres_slurmd_conf->config_flags, buffer);
	pack64(gres_slurmd_conf->count, buffer);
	pack32(gres_slurmd_conf->cpu_cnt, buffer);
	packstr(gres_slurmd_conf->cpus, buffer);
	pack_bit_str_hex(gres_slurmd_conf->cpus_bitmap, buffer);
	packstr(gres_slurmd_conf->file, buffer);
	packstr(gres_slurmd_conf->links, buffer);
	packstr(gres_slurmd_conf->name, buffer);
	packstr(gres_slurmd_conf->type_name, buffer);
	packstr(gres_slurmd_conf->unique_id, buffer);
	pack32(gres_slurmd_conf->plugin_id, buffer);
}

static int _unpack_gres_slurmd_conf(void **object, uint16_t protocol_version,
				    buf_t *buffer)
{
	uint32_t uint32_tmp;
	gres_slurmd_conf_t *gres_slurmd_conf =
		xmalloc(sizeof(*gres_slurmd_conf));

	/*
	 * Ignore protocol_version at the time of writing this only deals with
	 * communication from the slurmd to a new stepd which should always be
	 * the same version.  This function is called from slurm_unpack_list
	 * which requires protocol_version.
	 */

	/* Unpack gres_slurmd_conf_t */
	safe_unpack32(&gres_slurmd_conf->config_flags, buffer);
	safe_unpack64(&gres_slurmd_conf->count, buffer);
	safe_unpack32(&gres_slurmd_conf->cpu_cnt, buffer);
	safe_unpackstr_xmalloc(&gres_slurmd_conf->cpus, &uint32_tmp, buffer);
	unpack_bit_str_hex(&gres_slurmd_conf->cpus_bitmap, buffer);
	safe_unpackstr_xmalloc(&gres_slurmd_conf->file, &uint32_tmp, buffer);
	safe_unpackstr_xmalloc(&gres_slurmd_conf->links, &uint32_tmp, buffer);
	safe_unpackstr_xmalloc(&gres_slurmd_conf->name, &uint32_tmp, buffer);
	safe_unpackstr_xmalloc(&gres_slurmd_conf->type_name,
			       &uint32_tmp, buffer);
	safe_unpackstr_xmalloc(&gres_slurmd_conf->unique_id,
			       &uint32_tmp, buffer);
	safe_unpack32(&gres_slurmd_conf->plugin_id, buffer);

	*object = gres_slurmd_conf;
	return SLURM_SUCCESS;

unpack_error:
	destroy_gres_slurmd_conf(gres_slurmd_conf);
	*object = NULL;
	return SLURM_ERROR;
}

/* gres_context_lock should be locked before this */
static void _pack_context_buf(void)
{
	FREE_NULL_BUFFER(gres_context_buf);

	gres_context_buf = init_buf(0);
	pack32(gres_context_cnt, gres_context_buf);
	if (gres_context_cnt <= 0) {
		debug3("%s: No GRES context count sent to stepd", __func__);
		return;
	}

	for (int i = 0; i < gres_context_cnt; i++) {
		slurm_gres_context_t *gres_ctx = &gres_context[i];
		_pack_gres_context(gres_ctx, gres_context_buf);
		if (gres_ctx->ops.send_stepd)
			(*(gres_ctx->ops.send_stepd))(gres_context_buf);
	}
}

static int _unpack_context_buf(buf_t *buffer)
{
	uint32_t cnt;
	safe_unpack32(&cnt, buffer);

	gres_context_cnt = cnt;

	if (!gres_context_cnt)
		return SLURM_SUCCESS;

	xrecalloc(gres_context, gres_context_cnt, sizeof(slurm_gres_context_t));
	for (int i = 0; i < gres_context_cnt; i++) {
		slurm_gres_context_t *gres_ctx = &gres_context[i];
		if (_unpack_gres_context(gres_ctx, buffer) != SLURM_SUCCESS)
			goto unpack_error;
		(void)_load_plugin(gres_ctx);
		if (gres_ctx->ops.recv_stepd)
			(*(gres_ctx->ops.recv_stepd))(buffer);
	}
	return SLURM_SUCCESS;

unpack_error:
	error("%s: failed", __func__);
	return SLURM_ERROR;
}

/* gres_context_lock should be locked before this */
static void _pack_gres_conf(void)
{
	int len = 0;
	FREE_NULL_BUFFER(gres_conf_buf);

	gres_conf_buf = init_buf(0);
	pack32(autodetect_flags, gres_conf_buf);

	/* If there is no list to send, let the stepd know */
	if (!gres_conf_list || !(len = list_count(gres_conf_list))) {
		pack32(len, gres_conf_buf);
		return;
	}
	pack32(len, gres_conf_buf);

	if (slurm_pack_list(gres_conf_list, _pack_gres_slurmd_conf,
			    gres_conf_buf, SLURM_PROTOCOL_VERSION)
	    != SLURM_SUCCESS) {
		error("%s: Failed to pack gres_conf_list", __func__);
		return;
	}
}

static int _unpack_gres_conf(buf_t *buffer)
{
	uint32_t cnt;
	safe_unpack32(&cnt, buffer);
	autodetect_flags = cnt;
	safe_unpack32(&cnt, buffer);

	if (!cnt)
		return SLURM_SUCCESS;

	if (slurm_unpack_list(&gres_conf_list, _unpack_gres_slurmd_conf,
			      destroy_gres_slurmd_conf, buffer,
			      SLURM_PROTOCOL_VERSION) != SLURM_SUCCESS)
		goto unpack_error;

	return SLURM_SUCCESS;

unpack_error:
	error("%s: failed", __func__);
	return SLURM_ERROR;
}

/*
 * Load this node's configuration (how many resources it has, topology, etc.)
 * IN cpu_cnt - Number of CPUs configured for node node_name.
 * IN node_name - Name of the node to load the GRES config for.
 * IN gres_list - Node's GRES information as loaded from slurm.conf by slurmd
 * IN xcpuinfo_abs_to_mac - Pointer to xcpuinfo_abs_to_mac() funct. If
 *	specified, Slurm will convert gres_slurmd_conf->cpus_bitmap (a bitmap
 *	derived from gres.conf's "Cores" range string) into machine format
 *	(normal slrumd/stepd operation). If not, it will remain unconverted (for
 *	testing purposes or when unused).
 * IN xcpuinfo_mac_to_abs - Pointer to xcpuinfo_mac_to_abs() funct. Used to
 *	convert CPU affinities from machine format (as collected from NVML and
 *	others) into abstract format, for sanity checking purposes.
 * NOTE: Called from slurmd (and from slurmctld for each cloud node)
 */
extern int gres_g_node_config_load(uint32_t cpu_cnt, char *node_name,
				   List gres_list,
				   void *xcpuinfo_abs_to_mac,
				   void *xcpuinfo_mac_to_abs)
{
	static s_p_options_t _gres_options[] = {
		{"AutoDetect", S_P_STRING},
		{"Name",     S_P_ARRAY, _parse_gres_config,  NULL},
		{"NodeName", S_P_ARRAY, _parse_gres_config_node, NULL},
		{NULL}
	};

	int count = 0, i, rc, rc2;
	struct stat config_stat;
	s_p_hashtbl_t *tbl;
	gres_slurmd_conf_t **gres_array;
	char *gres_conf_file;
	char *autodetect_string = NULL;
	bool in_slurmd = running_in_slurmd();

	node_config_load_t node_conf = {
		.cpu_cnt = cpu_cnt,
		.in_slurmd = in_slurmd,
		.xcpuinfo_mac_to_abs = xcpuinfo_mac_to_abs
	};

	if (cpu_cnt == 0) {
		error("%s: Invalid cpu_cnt of 0 for node %s",
		      __func__, node_name);
		return ESLURM_INVALID_CPU_COUNT;
	}

	if (xcpuinfo_abs_to_mac)
		xcpuinfo_ops.xcpuinfo_abs_to_mac = xcpuinfo_abs_to_mac;

	rc = gres_init();

	slurm_mutex_lock(&gres_context_lock);

	if (gres_context_cnt == 0) {
		rc = SLURM_SUCCESS;
		goto fini;
	}

	FREE_NULL_LIST(gres_conf_list);
	gres_conf_list = list_create(destroy_gres_slurmd_conf);
	gres_conf_file = get_extra_conf_path("gres.conf");
	if (stat(gres_conf_file, &config_stat) < 0) {
		info("Can not stat gres.conf file (%s), using slurm.conf data",
		     gres_conf_file);
	} else {
		if (xstrcmp(gres_node_name, node_name)) {
			xfree(gres_node_name);
			gres_node_name = xstrdup(node_name);
		}

		gres_cpu_cnt = cpu_cnt;
		tbl = s_p_hashtbl_create(_gres_options);
		if (s_p_parse_file(tbl, NULL, gres_conf_file, false) ==
		    SLURM_ERROR)
			fatal("error opening/reading %s", gres_conf_file);

		/* Overwrite unspecified local AutoDetect with global default */
		if (s_p_get_string(&autodetect_string, "Autodetect", tbl)) {
			_handle_global_autodetect(autodetect_string);
			xfree(autodetect_string);
		}

		/* AutoDetect cannot run on the slurmctld node */
		if (running_in_slurmctld() &&
		    autodetect_flags &&
		    !((autodetect_flags & GRES_AUTODETECT_GPU_FLAGS) &
		      GRES_AUTODETECT_GPU_OFF))
			fatal("Cannot use AutoDetect on cloud node \"%s\"",
			      gres_node_name);

		if (s_p_get_array((void ***) &gres_array,
				  &count, "Name", tbl)) {
			for (i = 0; i < count; i++) {
				list_append(gres_conf_list, gres_array[i]);
				gres_array[i] = NULL;
			}
		}
		if (s_p_get_array((void ***) &gres_array,
				  &count, "NodeName", tbl)) {
			for (i = 0; i < count; i++) {
				list_append(gres_conf_list, gres_array[i]);
				gres_array[i] = NULL;
			}
		}
		s_p_hashtbl_destroy(tbl);
	}
	xfree(gres_conf_file);

	/* Validate gres.conf and slurm.conf somewhat before merging */
	for (i = 0; i < gres_context_cnt; i++) {
		_validate_slurm_conf(gres_list, &gres_context[i]);
		_validate_gres_conf(gres_conf_list, &gres_context[i]);
		_check_conf_mismatch(gres_list, gres_conf_list,
				     &gres_context[i]);
	}

	/* Merge slurm.conf and gres.conf together into gres_conf_list */
	_merge_config(&node_conf, gres_conf_list, gres_list);

	for (i = 0; i < gres_context_cnt; i++) {
		if (gres_context[i].ops.node_config_load == NULL)
			continue;	/* No plugin */
		rc2 = (*(gres_context[i].ops.node_config_load))(gres_conf_list,
								&node_conf);
		if (rc == SLURM_SUCCESS)
			rc = rc2;

	}

	/* Postprocess gres_conf_list after all plugins' node_config_load */

	/* Remove every GPU with an empty File */
	(void) list_delete_all(gres_conf_list, _find_fileless_gres,
			       &gpu_plugin_id);

	list_for_each(gres_conf_list, _log_gres_slurmd_conf, NULL);

fini:
	_pack_context_buf();
	_pack_gres_conf();
	slurm_mutex_unlock(&gres_context_lock);

	return rc;
}

/*
 * Pack this node's gres configuration into a buffer
 * IN/OUT buffer - message buffer to pack
 */
extern int gres_node_config_pack(buf_t *buffer)
{
	int rc;
	uint32_t magic = GRES_MAGIC;
	uint16_t rec_cnt = 0, version = SLURM_PROTOCOL_VERSION;
	ListIterator iter;
	gres_slurmd_conf_t *gres_slurmd_conf;

	rc = gres_init();

	slurm_mutex_lock(&gres_context_lock);
	pack16(version, buffer);
	if (gres_conf_list)
		rec_cnt = list_count(gres_conf_list);
	pack16(rec_cnt, buffer);
	if (rec_cnt) {
		iter = list_iterator_create(gres_conf_list);
		while ((gres_slurmd_conf =
			(gres_slurmd_conf_t *) list_next(iter))) {
			pack32(magic, buffer);
			pack64(gres_slurmd_conf->count, buffer);
			pack32(gres_slurmd_conf->cpu_cnt, buffer);
			pack32(gres_slurmd_conf->config_flags, buffer);
			pack32(gres_slurmd_conf->plugin_id, buffer);
			packstr(gres_slurmd_conf->cpus, buffer);
			packstr(gres_slurmd_conf->links, buffer);
			packstr(gres_slurmd_conf->name, buffer);
			packstr(gres_slurmd_conf->type_name, buffer);
			packstr(gres_slurmd_conf->unique_id, buffer);
		}
		list_iterator_destroy(iter);
	}
	slurm_mutex_unlock(&gres_context_lock);

	return rc;
}

/*
 * Unpack this node's configuration from a buffer (built/packed by slurmd)
 * IN/OUT buffer - message buffer to unpack
 * IN node_name - name of node whose data is being unpacked
 */
extern int gres_node_config_unpack(buf_t *buffer, char *node_name)
{
	int i, rc;
	uint32_t cpu_cnt = 0, magic = 0, plugin_id = 0, utmp32 = 0;
	uint64_t count64 = 0;
	uint16_t rec_cnt = 0, protocol_version = 0;
	uint32_t config_flags = 0;
	char *tmp_cpus = NULL, *tmp_links = NULL, *tmp_name = NULL;
	char *tmp_type = NULL;
	char *tmp_unique_id = NULL;
	gres_slurmd_conf_t *p;
	bool locked = false;
	slurm_gres_context_t *gres_ctx;

	rc = gres_init();

	FREE_NULL_LIST(gres_conf_list);
	gres_conf_list = list_create(destroy_gres_slurmd_conf);

	safe_unpack16(&protocol_version, buffer);

	safe_unpack16(&rec_cnt, buffer);
	if (rec_cnt == 0)
		return SLURM_SUCCESS;
	if (rec_cnt > NO_VAL16)
		goto unpack_error;

	slurm_mutex_lock(&gres_context_lock);
	locked = true;
	if (protocol_version < SLURM_MIN_PROTOCOL_VERSION) {
		error("%s: protocol_version %hu not supported",
		      __func__, protocol_version);
		goto unpack_error;
	}
	for (i = 0; i < rec_cnt; i++) {
		bool new_has_file;
		bool orig_has_file;
		if (protocol_version >= SLURM_21_08_PROTOCOL_VERSION) {
			safe_unpack32(&magic, buffer);
			if (magic != GRES_MAGIC)
				goto unpack_error;

			safe_unpack64(&count64, buffer);
			safe_unpack32(&cpu_cnt, buffer);
			safe_unpack32(&config_flags, buffer);
			safe_unpack32(&plugin_id, buffer);
			safe_unpackstr_xmalloc(&tmp_cpus, &utmp32, buffer);
			safe_unpackstr_xmalloc(&tmp_links, &utmp32, buffer);
			safe_unpackstr_xmalloc(&tmp_name, &utmp32, buffer);
			safe_unpackstr_xmalloc(&tmp_type, &utmp32, buffer);
			safe_unpackstr_xmalloc(&tmp_unique_id, &utmp32, buffer);
		} else if (protocol_version >= SLURM_MIN_PROTOCOL_VERSION) {
			uint8_t tmp_8;
			safe_unpack32(&magic, buffer);
			if (magic != GRES_MAGIC)
				goto unpack_error;

			safe_unpack64(&count64, buffer);
			safe_unpack32(&cpu_cnt, buffer);
			safe_unpack8(&tmp_8, buffer);
			config_flags = tmp_8;
			safe_unpack32(&plugin_id, buffer);
			safe_unpackstr_xmalloc(&tmp_cpus, &utmp32, buffer);
			safe_unpackstr_xmalloc(&tmp_links, &utmp32, buffer);
			safe_unpackstr_xmalloc(&tmp_name, &utmp32, buffer);
			safe_unpackstr_xmalloc(&tmp_type, &utmp32, buffer);
		}

		if (!count64)
			goto empty;

		log_flag(GRES, "Node:%s Gres:%s Type:%s UniqueId:%s Flags:%s CPU_IDs:%s CPU#:%u Count:%"PRIu64" Links:%s",
			 node_name, tmp_name, tmp_type, tmp_unique_id,
			 gres_flags2str(config_flags), tmp_cpus, cpu_cnt,
			 count64, tmp_links);

		if (!(gres_ctx = _find_context_by_id(plugin_id))) {
			/*
			 * GresPlugins is inconsistently configured.
			 * Not a fatal error, but skip this data.
			 */
			error("%s: No plugin configured to process GRES data from node %s (Name:%s Type:%s PluginID:%u Count:%"PRIu64")",
			      __func__, node_name, tmp_name, tmp_type,
			      plugin_id, count64);
			xfree(tmp_cpus);
			xfree(tmp_links);
			xfree(tmp_name);
			xfree(tmp_type);
			xfree(tmp_unique_id);
			continue;
		}

		if (xstrcmp(gres_ctx->gres_name, tmp_name)) {
			/*
			 * Should have been caught in
			 * gres_init()
			 */
			error("%s: gres/%s duplicate plugin ID with %s, unable to process",
			      __func__, tmp_name,
			      gres_ctx->gres_name);
			continue;
		}
		new_has_file = config_flags & GRES_CONF_HAS_FILE;
		orig_has_file = gres_ctx->config_flags &
			GRES_CONF_HAS_FILE;
		if (orig_has_file && !new_has_file && count64) {
			error("%s: gres/%s lacks \"File=\" parameter for node %s",
			      __func__, tmp_name, node_name);
			config_flags |= GRES_CONF_HAS_FILE;
		}
		if (new_has_file && (count64 > MAX_GRES_BITMAP)) {
			/*
			 * Avoid over-subscribing memory with
			 * huge bitmaps
			 */
			error("%s: gres/%s has \"File=\" plus very large "
			      "\"Count\" (%"PRIu64") for node %s, "
			      "resetting value to %d",
			      __func__, tmp_name, count64,
			      node_name, MAX_GRES_BITMAP);
			count64 = MAX_GRES_BITMAP;
		}

		/*
		 * If one node in the bunch said a gres has removed
		 * GRES_CONF_ONE_SHARING then remove it from the
		 * context.
		 */
		if ((gres_ctx->config_flags & GRES_CONF_LOADED) &&
		    gres_id_shared(config_flags))  {
			bool gc_one_sharing =
				gres_ctx->config_flags &
				GRES_CONF_ONE_SHARING;
			bool got_one_sharing =
				config_flags & GRES_CONF_ONE_SHARING;
			if (gc_one_sharing == got_one_sharing) {
			} else if (!gc_one_sharing && got_one_sharing) {
				log_flag(GRES, "gres/%s was already set up to share all ignoring one_sharing from %s",
					 tmp_name, node_name);
				config_flags &= ~GRES_CONF_ONE_SHARING;
			} else if (!got_one_sharing) {
				log_flag(GRES, "gres/%s was already set up to only share one, but we just found the opposite from %s. Removing flag.",
					 tmp_name, node_name);
				gres_ctx->config_flags &=
					~GRES_CONF_ONE_SHARING;
			}
		}

		gres_ctx->config_flags |= config_flags;

		/*
		 * On the slurmctld we need to load the plugins to
		 * correctly set env vars.  We want to call this only
		 * after we have the config_flags so we can tell if we
		 * are CountOnly or not.
		 */
		if (!(gres_ctx->config_flags &
		      GRES_CONF_LOADED)) {
			(void)_load_plugin(gres_ctx);
			gres_ctx->config_flags |=
				GRES_CONF_LOADED;
		}
	empty:
		p = xmalloc(sizeof(gres_slurmd_conf_t));
		p->config_flags = config_flags;
		p->count = count64;
		p->cpu_cnt = cpu_cnt;
		p->cpus = tmp_cpus;
		tmp_cpus = NULL;	/* Nothing left to xfree */
		p->links = tmp_links;
		tmp_links = NULL;	/* Nothing left to xfree */
		p->name = tmp_name;     /* Preserve for accounting! */
		p->type_name = tmp_type;
		tmp_type = NULL;	/* Nothing left to xfree */
		p->plugin_id = plugin_id;
		p->unique_id = tmp_unique_id;
		tmp_unique_id = NULL;
		if (gres_links_validate(p->links) < -1) {
			error("%s: Ignoring invalid Links=%s for Name=%s",
			      __func__, p->links, p->name);
			xfree(p->links);
		}
		list_append(gres_conf_list, p);
	}

	slurm_mutex_unlock(&gres_context_lock);
	return rc;

unpack_error:
	error("%s: unpack error from node %s", __func__, node_name);
	xfree(tmp_cpus);
	xfree(tmp_links);
	xfree(tmp_name);
	xfree(tmp_type);
	if (locked)
		slurm_mutex_unlock(&gres_context_lock);
	return SLURM_ERROR;
}

static void _gres_state_delete_members(void *x)
{
	gres_state_t *gres_ptr = (gres_state_t *) x;

	if (!gres_ptr)
		return;

	xfree(gres_ptr->gres_name);
	xassert(!gres_ptr->gres_data); /* This must be freed beforehand */
	xfree(gres_ptr);
}

static void _gres_node_state_delete_topo(gres_node_state_t *gres_ns)
{
	int i;

	for (i = 0; i < gres_ns->topo_cnt; i++) {
		if (gres_ns->topo_gres_bitmap)
			FREE_NULL_BITMAP(gres_ns->topo_gres_bitmap[i]);
		if (gres_ns->topo_core_bitmap)
			FREE_NULL_BITMAP(gres_ns->topo_core_bitmap[i]);
		xfree(gres_ns->topo_type_name[i]);
	}
	xfree(gres_ns->topo_gres_bitmap);
	xfree(gres_ns->topo_core_bitmap);
	xfree(gres_ns->topo_gres_cnt_alloc);
	xfree(gres_ns->topo_gres_cnt_avail);
	xfree(gres_ns->topo_type_id);
	xfree(gres_ns->topo_type_name);
}

static void _gres_node_state_delete(gres_node_state_t *gres_ns)
{
	int i;

	FREE_NULL_BITMAP(gres_ns->gres_bit_alloc);
	xfree(gres_ns->gres_used);
	if (gres_ns->links_cnt) {
		for (i = 0; i < gres_ns->link_len; i++)
			xfree(gres_ns->links_cnt[i]);
		xfree(gres_ns->links_cnt);
	}

	_gres_node_state_delete_topo(gres_ns);

	for (i = 0; i < gres_ns->type_cnt; i++) {
		xfree(gres_ns->type_name[i]);
	}
	xfree(gres_ns->type_cnt_alloc);
	xfree(gres_ns->type_cnt_avail);
	xfree(gres_ns->type_id);
	xfree(gres_ns->type_name);
	xfree(gres_ns);
}

/*
 * Delete an element placed on gres_list by _node_config_validate()
 * free associated memory
 */
static void _gres_node_list_delete(void *list_element)
{
	gres_state_t *gres_state_node;
	gres_node_state_t *gres_ns;

	gres_state_node = (gres_state_t *) list_element;
	gres_ns = (gres_node_state_t *) gres_state_node->gres_data;
	_gres_node_state_delete(gres_ns);
	gres_state_node->gres_data = NULL;
	_gres_state_delete_members(gres_state_node);
}

extern void gres_add_type(char *type, gres_node_state_t *gres_ns,
			  uint64_t tmp_gres_cnt)
{
	int i;
	uint32_t type_id;

	if (!xstrcasecmp(type, "no_consume")) {
		gres_ns->no_consume = true;
		return;
	}

	type_id = gres_build_id(type);
	for (i = 0; i < gres_ns->type_cnt; i++) {
		if (gres_ns->type_id[i] != type_id)
			continue;
		gres_ns->type_cnt_avail[i] += tmp_gres_cnt;
		break;
	}

	if (i >= gres_ns->type_cnt) {
		gres_ns->type_cnt++;
		gres_ns->type_cnt_alloc =
			xrealloc(gres_ns->type_cnt_alloc,
				 sizeof(uint64_t) * gres_ns->type_cnt);
		gres_ns->type_cnt_avail =
			xrealloc(gres_ns->type_cnt_avail,
				 sizeof(uint64_t) * gres_ns->type_cnt);
		gres_ns->type_id =
			xrealloc(gres_ns->type_id,
				 sizeof(uint32_t) * gres_ns->type_cnt);
		gres_ns->type_name =
			xrealloc(gres_ns->type_name,
				 sizeof(char *) * gres_ns->type_cnt);
		gres_ns->type_cnt_avail[i] += tmp_gres_cnt;
		gres_ns->type_id[i] = type_id;
		gres_ns->type_name[i] = xstrdup(type);
	}
}

/*
 * Compute the total GRES count for a particular gres_name.
 * Note that a given gres_name can appear multiple times in the orig_config
 * string for multiple types (e.g. "gres=gpu:kepler:1,gpu:tesla:2").
 * IN/OUT gres_ns - set gres_cnt_config field in this structure
 * IN orig_config - gres configuration from slurm.conf
 * IN gres_name - name of the gres type (e.g. "gpu")
 * IN gres_name_colon - gres name with appended colon
 * IN gres_name_colon_len - size of gres_name_colon
 * RET - Total configured count for this GRES type
 */
static void _get_gres_cnt(gres_node_state_t *gres_ns, char *orig_config,
			  char *gres_name, char *gres_name_colon,
			  int gres_name_colon_len)
{
	char *node_gres_config, *tok, *last_tok = NULL;
	char *sub_tok, *last_sub_tok = NULL;
	char *num, *paren, *last_num = NULL;
	uint64_t gres_config_cnt = 0, tmp_gres_cnt = 0, mult;
	int i;

	xassert(gres_ns);
	if (orig_config == NULL) {
		gres_ns->gres_cnt_config = 0;
		return;
	}

	for (i = 0; i < gres_ns->type_cnt; i++) {
		gres_ns->type_cnt_avail[i] = 0;
	}

	node_gres_config = xstrdup(orig_config);
	tok = strtok_r(node_gres_config, ",", &last_tok);
	while (tok) {
		if (!xstrcmp(tok, gres_name)) {
			gres_config_cnt = 1;
			break;
		}
		if (!xstrncmp(tok, gres_name_colon, gres_name_colon_len)) {
			paren = strrchr(tok, '(');
			if (paren)	/* Ignore socket binding info */
				paren[0] = '\0';
			num = strrchr(tok, ':');
			if (!num) {
				error("Bad GRES configuration: %s", tok);
				break;
			}
			tmp_gres_cnt = strtoll(num + 1, &last_num, 10);
			if ((num[1] < '0') || (num[1] > '9')) {
				/*
				 * Type name, no count (e.g. "gpu:tesla").
				 * assume count of 1.
				 */
				tmp_gres_cnt = 1;
			} else if ((mult = suffix_mult(last_num)) != NO_VAL64) {
				tmp_gres_cnt *= mult;
				num[0] = '\0';
			} else {
				error("Bad GRES configuration: %s", tok);
				break;
			}

			gres_config_cnt += tmp_gres_cnt;

			sub_tok = strtok_r(tok, ":", &last_sub_tok);
			if (sub_tok)	/* Skip GRES name */
				sub_tok = strtok_r(NULL, ":", &last_sub_tok);
			while (sub_tok) {
				gres_add_type(sub_tok, gres_ns,
					      tmp_gres_cnt);
				sub_tok = strtok_r(NULL, ":", &last_sub_tok);
			}
		}
		tok = strtok_r(NULL, ",", &last_tok);
	}
	xfree(node_gres_config);

	gres_ns->gres_cnt_config = gres_config_cnt;
}

static int _valid_gres_type(char *gres_name, gres_node_state_t *gres_ns,
			    bool config_overrides, char **reason_down)
{
	int i, j;
	uint64_t model_cnt;

	if (gres_ns->type_cnt == 0)
		return 0;

	for (i = 0; i < gres_ns->type_cnt; i++) {
		model_cnt = 0;
		if (gres_ns->type_cnt) {
			for (j = 0; j < gres_ns->type_cnt; j++) {
				if (gres_ns->type_id[i] ==
				    gres_ns->type_id[j])
					model_cnt +=
						gres_ns->type_cnt_avail[j];
			}
		} else {
			for (j = 0; j < gres_ns->topo_cnt; j++) {
				if (gres_ns->type_id[i] ==
				    gres_ns->topo_type_id[j])
					model_cnt += gres_ns->
						topo_gres_cnt_avail[j];
			}
		}
		if (config_overrides) {
			gres_ns->type_cnt_avail[i] = model_cnt;
		} else if (model_cnt < gres_ns->type_cnt_avail[i]) {
			if (reason_down) {
				xstrfmtcat(*reason_down,
					   "%s:%s count too low "
					   "(%"PRIu64" < %"PRIu64")",
					   gres_name, gres_ns->type_name[i],
					   model_cnt,
					   gres_ns->type_cnt_avail[i]);
			}
			return -1;
		}
	}
	return 0;
}

static gres_node_state_t *_build_gres_node_state(void)
{
	gres_node_state_t *gres_ns;

	gres_ns = xmalloc(sizeof(gres_node_state_t));
	gres_ns->gres_cnt_config = NO_VAL64;
	gres_ns->gres_cnt_found  = NO_VAL64;

	return gres_ns;
}

/*
 * Build a node's gres record based only upon the slurm.conf contents
 */
static int _node_config_init(char *orig_config,
			     slurm_gres_context_t *gres_ctx,
			     gres_state_t *gres_state_node)
{
	int rc = SLURM_SUCCESS;
	gres_node_state_t *gres_ns;

	if (!gres_state_node->gres_data)
		gres_state_node->gres_data = _build_gres_node_state();
	gres_ns = (gres_node_state_t *) gres_state_node->gres_data;

	/* If the resource isn't configured for use with this node */
	if ((orig_config == NULL) || (orig_config[0] == '\0')) {
		gres_ns->gres_cnt_config = 0;
		return rc;
	}

	_get_gres_cnt(gres_ns, orig_config,
		      gres_ctx->gres_name,
		      gres_ctx->gres_name_colon,
		      gres_ctx->gres_name_colon_len);

	gres_ctx->total_cnt += gres_ns->gres_cnt_config;

	/* Use count from recovered state, if higher */
	gres_ns->gres_cnt_avail = MAX(gres_ns->gres_cnt_avail,
				      gres_ns->gres_cnt_config);
	if ((gres_ns->gres_bit_alloc != NULL) &&
	    (gres_ns->gres_cnt_avail >
	     bit_size(gres_ns->gres_bit_alloc)) &&
	    !gres_id_shared(gres_ctx->config_flags)) {
		gres_ns->gres_bit_alloc =
			bit_realloc(gres_ns->gres_bit_alloc,
				    gres_ns->gres_cnt_avail);
	}

	return rc;
}

/*
 * Build a node's gres record based only upon the slurm.conf contents
 * IN orig_config - Gres information supplied from slurm.conf
 * IN/OUT gres_list - List of Gres records for this node to track usage
 */
extern int gres_init_node_config(char *orig_config, List *gres_list)
{
	int i, rc, rc2;
	gres_state_t *gres_state_node, *gres_state_node_sharing = NULL,
		*gres_state_node_shared = NULL;

	rc = gres_init();

	slurm_mutex_lock(&gres_context_lock);
	if ((gres_context_cnt > 0) && (*gres_list == NULL)) {
		*gres_list = list_create(_gres_node_list_delete);
	}
	for (i = 0; i < gres_context_cnt; i++) {
		gres_node_state_t *gres_ns;
		/* Find or create gres_state entry on the list */
		gres_state_node = list_find_first(*gres_list, gres_find_id,
						  &gres_context[i].plugin_id);
		if (gres_state_node == NULL) {
			gres_state_node = gres_create_state(
				&gres_context[i], GRES_STATE_SRC_CONTEXT_PTR,
				GRES_STATE_TYPE_NODE, _build_gres_node_state());
			list_append(*gres_list, gres_state_node);
		}

		rc2 = _node_config_init(orig_config,
					&gres_context[i], gres_state_node);
		if (rc == SLURM_SUCCESS)
			rc = rc2;
		gres_ns = gres_state_node->gres_data;
		if (gres_ns && gres_ns->gres_cnt_config) {
			if (gres_id_sharing(gres_state_node->plugin_id))
				gres_state_node_sharing = gres_state_node;
			else if (gres_id_shared(gres_state_node->config_flags))
				gres_state_node_shared = gres_state_node;
		}
	}
	slurm_mutex_unlock(&gres_context_lock);

	/* Set up the shared/sharing pointers for easy look up later */
	if (gres_state_node_shared) {
		if (!gres_state_node_sharing) {
			error("we have a shared gres of '%s' but no gres that is sharing",
			      gres_state_node_shared->gres_name);
		} else {
			gres_node_state_t *gres_ns_shared =
				gres_state_node_shared->gres_data;
			gres_node_state_t *gres_ns_sharing =
				gres_state_node_sharing->gres_data;
			gres_ns_shared->alt_gres_ns = gres_ns_sharing;
			gres_ns_sharing->alt_gres_ns = gres_ns_shared;
		}
	}

	return rc;
}

/*
 * Determine GRES availability on some node
 * plugin_id IN - plugin number to search for
 * topo_cnt OUT - count of gres.conf records of this ID found by slurmd
 *		  (each can have different topology)
 * config_type_cnt OUT - Count of records for this GRES found in configuration,
 *		  each of this represesents a different Type of of GRES with
 *		  with this name (e.g. GPU model)
 * RET - total number of GRES available of this ID on this node in (sum
 *	 across all records of this ID)
 */
static uint64_t _get_tot_gres_cnt(uint32_t plugin_id, uint64_t *topo_cnt,
				  int *config_type_cnt)
{
	ListIterator iter;
	gres_slurmd_conf_t *gres_slurmd_conf;
	uint32_t cpu_set_cnt = 0, rec_cnt = 0;
	uint64_t gres_cnt = 0;

	xassert(config_type_cnt);
	xassert(topo_cnt);
	*config_type_cnt = 0;
	*topo_cnt = 0;
	if (gres_conf_list == NULL)
		return gres_cnt;

	iter = list_iterator_create(gres_conf_list);
	while ((gres_slurmd_conf = (gres_slurmd_conf_t *) list_next(iter))) {
		if (gres_slurmd_conf->plugin_id != plugin_id)
			continue;
		gres_cnt += gres_slurmd_conf->count;
		rec_cnt++;
		if (gres_slurmd_conf->cpus || gres_slurmd_conf->type_name)
			cpu_set_cnt++;
	}
	list_iterator_destroy(iter);
	*config_type_cnt = rec_cnt;
	if (cpu_set_cnt)
		*topo_cnt = rec_cnt;
	return gres_cnt;
}

/* Convert comma-delimited array of link counts to an integer array */
static int _links_str2array(char *links, char *node_name,
			    gres_node_state_t *gres_ns,
			    int gres_inx, int gres_cnt,
			    char **reason_down)
{
	char *start_ptr, *end_ptr = NULL, *tmp = NULL;
	int i = 0, rc = SLURM_SUCCESS;

	if (!links)	/* No "Links=" data */
		return SLURM_SUCCESS;
	if (gres_inx >= gres_ns->link_len) {
		tmp = xstrdup_printf("Invalid GRES index (%d >= %d)",
				     gres_inx, gres_cnt);
		rc = SLURM_ERROR;
		goto end_it;
	}

	start_ptr = links;
	while (1) {
		gres_ns->links_cnt[gres_inx][i] =
			strtol(start_ptr, &end_ptr, 10);
		if (gres_ns->links_cnt[gres_inx][i] < -2) {
			tmp = xstrdup_printf("Invalid GRES Links value (%s) on node %s: Link value '%d' < -2",
					     links, node_name,
					     gres_ns->links_cnt[gres_inx][i]);

			gres_ns->links_cnt[gres_inx][i] = 0;
			rc = SLURM_ERROR;
			goto end_it;
		}
		if (end_ptr[0] == '\0')
			return SLURM_SUCCESS;
		if (end_ptr[0] != ',') {
			tmp = xstrdup_printf("Invalid GRES Links value (%s) on node %s: end_ptr[0]='%c' != ','",
					     links, node_name, end_ptr[0]);
			rc = SLURM_ERROR;
			goto end_it;
		}
		if (++i >= gres_ns->link_len) {
			tmp = xstrdup_printf("Invalid GRES Links value (%s) on node %s: i=%d >= link_len=%d.",
					     links, node_name,
					     i, gres_ns->link_len);
			rc = SLURM_ERROR;
			goto end_it;
		}
		start_ptr = end_ptr + 1;
	}

end_it:
	if (tmp) {
		error("%s: %s If using AutoDetect the amount of GPUs configured in slurm.conf does not match what was detected. If this is intentional, please turn off AutoDetect and manually specify them in gres.conf.",
		      __func__, tmp);
		if (reason_down && !(*reason_down)) {
			*reason_down = tmp;
			tmp = NULL;
		} else
			xfree(tmp);
	}

	return rc;
}

static bool _valid_gres_types(char *gres_name, gres_node_state_t *gres_ns,
			      char **reason_down)
{
	bool rc = true;
	uint64_t gres_cnt_found = 0, gres_sum;
	int topo_inx, type_inx;

	if ((gres_ns->type_cnt == 0) || (gres_ns->topo_cnt == 0))
		return rc;

	for (type_inx = 0; type_inx < gres_ns->type_cnt; type_inx++) {
		gres_cnt_found = 0;
		for (topo_inx = 0; topo_inx < gres_ns->topo_cnt; topo_inx++) {
			if (gres_ns->topo_type_id[topo_inx] !=
			    gres_ns->type_id[type_inx])
				continue;
			gres_sum = gres_cnt_found +
				gres_ns->topo_gres_cnt_avail[topo_inx];
			if (gres_sum > gres_ns->type_cnt_avail[type_inx]) {
				gres_ns->topo_gres_cnt_avail[topo_inx] -=
					(gres_sum -
					 gres_ns->type_cnt_avail[type_inx]);
			}
			gres_cnt_found +=
				gres_ns->topo_gres_cnt_avail[topo_inx];
		}
		if (gres_cnt_found < gres_ns->type_cnt_avail[type_inx]) {
			rc = false;
			break;
		}
	}
	if (!rc && reason_down && (*reason_down == NULL)) {
		xstrfmtcat(*reason_down,
			   "%s:%s count too low (%"PRIu64" < %"PRIu64")",
			   gres_name, gres_ns->type_name[type_inx],
			   gres_cnt_found, gres_ns->type_cnt_avail[type_inx]);
	}

	return rc;
}

static void _gres_bit_alloc_resize(gres_node_state_t *gres_ns,
				   uint64_t gres_bits)
{
	if (!gres_bits) {
		FREE_NULL_BITMAP(gres_ns->gres_bit_alloc);
		return;
	}

	if (!gres_ns->gres_bit_alloc)
		gres_ns->gres_bit_alloc = bit_alloc(gres_bits);
	else if (gres_bits != bit_size(gres_ns->gres_bit_alloc))
		gres_ns->gres_bit_alloc =
			bit_realloc(gres_ns->gres_bit_alloc, gres_bits);
}

static int _node_config_validate(char *node_name, char *orig_config,
				 gres_state_t *gres_state_node,
				 int cpu_cnt, int core_cnt, int sock_cnt,
				 bool config_overrides, char **reason_down,
				 slurm_gres_context_t *gres_ctx)
{
	int cpus_config = 0, i, j, gres_inx, rc = SLURM_SUCCESS;
	int config_type_cnt = 0;
	uint64_t dev_cnt, gres_cnt, topo_cnt = 0;
	bool cpu_config_err = false, updated_config = false;
	gres_node_state_t *gres_ns;
	ListIterator iter;
	gres_slurmd_conf_t *gres_slurmd_conf;
	bool has_file, has_type, rebuild_topo = false;
	uint32_t type_id;

	xassert(core_cnt);
	if (gres_state_node->gres_data == NULL)
		gres_state_node->gres_data = _build_gres_node_state();
	gres_ns = (gres_node_state_t *) gres_state_node->gres_data;
	if (gres_ns->node_feature)
		return rc;

	/* Make sure these are insync after we get it from the slurmd */
	gres_state_node->config_flags = gres_ctx->config_flags;

	gres_cnt = _get_tot_gres_cnt(gres_ctx->plugin_id, &topo_cnt,
				     &config_type_cnt);
	if (gres_ns->gres_cnt_config > gres_cnt) {
		if (reason_down && (*reason_down == NULL)) {
			xstrfmtcat(*reason_down,
				   "%s count reported lower than configured "
				   "(%"PRIu64" < %"PRIu64")",
				   gres_ctx->gres_type,
				   gres_cnt, gres_ns->gres_cnt_config);
		}
		rc = EINVAL;
	}
	if ((gres_cnt > gres_ns->gres_cnt_config)) {
		debug("%s: %s: Ignoring excess count on node %s (%"
		      PRIu64" > %"PRIu64")",
		      __func__, gres_ctx->gres_type, node_name, gres_cnt,
		      gres_ns->gres_cnt_config);
		gres_cnt = gres_ns->gres_cnt_config;
	}
	if (gres_ns->gres_cnt_found != gres_cnt) {
		if (gres_ns->gres_cnt_found != NO_VAL64) {
			info("%s: %s: Count changed on node %s (%"PRIu64" != %"PRIu64")",
			     __func__, gres_ctx->gres_type, node_name,
			     gres_ns->gres_cnt_found, gres_cnt);
		}
		if ((gres_ns->gres_cnt_found != NO_VAL64) &&
		    (gres_ns->gres_cnt_alloc != 0)) {
			if (reason_down && (*reason_down == NULL)) {
				xstrfmtcat(*reason_down,
					   "%s count changed and jobs are using them "
					   "(%"PRIu64" != %"PRIu64")",
					   gres_ctx->gres_type,
					   gres_ns->gres_cnt_found, gres_cnt);
			}
			rc = EINVAL;
		} else {
			gres_ns->gres_cnt_found = gres_cnt;
			updated_config = true;
		}
	}
	if (!updated_config && gres_ns->type_cnt) {
		/*
		 * This is needed to address the GRES specification in
		 * gres.conf having a Type option, while the GRES specification
		 * in slurm.conf does not.
		 */
		for (i = 0; i < gres_ns->type_cnt; i++) {
			if (gres_ns->type_cnt_avail[i])
				continue;
			updated_config = true;
			break;
		}
	}
	if (!updated_config)
		return rc;
	if ((gres_cnt > gres_ns->gres_cnt_config) && config_overrides) {
		info("%s: %s: count on node %s inconsistent with slurmctld count (%"PRIu64" != %"PRIu64")",
		     __func__, gres_ctx->gres_type, node_name,
		     gres_cnt, gres_ns->gres_cnt_config);
		gres_cnt = gres_ns->gres_cnt_config;	/* Ignore excess GRES */
	}
	if ((topo_cnt == 0) && (topo_cnt != gres_ns->topo_cnt)) {
		/* Need to clear topology info */
		_gres_node_state_delete_topo(gres_ns);

		gres_ns->topo_cnt = topo_cnt;
	}

	has_file = gres_ctx->config_flags & GRES_CONF_HAS_FILE;
	has_type = gres_ctx->config_flags & GRES_CONF_HAS_TYPE;
	if (gres_id_shared(gres_ctx->config_flags))
		dev_cnt = topo_cnt;
	else
		dev_cnt = gres_cnt;
	if (has_file && (topo_cnt != gres_ns->topo_cnt) && (dev_cnt == 0)) {
		/*
		 * Clear any vestigial GRES node state info.
		 */
		_gres_node_state_delete_topo(gres_ns);

		xfree(gres_ns->gres_bit_alloc);

		gres_ns->topo_cnt = 0;
	} else if (has_file && (topo_cnt != gres_ns->topo_cnt)) {
		/*
		 * Need to rebuild topology info.
		 * Resize the data structures here.
		 */
		rebuild_topo = true;
		gres_ns->topo_gres_cnt_alloc =
			xrealloc(gres_ns->topo_gres_cnt_alloc,
				 topo_cnt * sizeof(uint64_t));
		gres_ns->topo_gres_cnt_avail =
			xrealloc(gres_ns->topo_gres_cnt_avail,
				 topo_cnt * sizeof(uint64_t));
		for (i = 0; i < gres_ns->topo_cnt; i++) {
			if (gres_ns->topo_gres_bitmap) {
				FREE_NULL_BITMAP(gres_ns->
						 topo_gres_bitmap[i]);
			}
			if (gres_ns->topo_core_bitmap) {
				FREE_NULL_BITMAP(gres_ns->
						 topo_core_bitmap[i]);
			}
			xfree(gres_ns->topo_type_name[i]);
		}
		gres_ns->topo_gres_bitmap =
			xrealloc(gres_ns->topo_gres_bitmap,
				 topo_cnt * sizeof(bitstr_t *));
		gres_ns->topo_core_bitmap =
			xrealloc(gres_ns->topo_core_bitmap,
				 topo_cnt * sizeof(bitstr_t *));
		gres_ns->topo_type_id = xrealloc(gres_ns->topo_type_id,
						 topo_cnt * sizeof(uint32_t));
		gres_ns->topo_type_name = xrealloc(gres_ns->topo_type_name,
						   topo_cnt * sizeof(char *));
		if (gres_ns->gres_bit_alloc)
			gres_ns->gres_bit_alloc = bit_realloc(
				gres_ns->gres_bit_alloc, dev_cnt);
		gres_ns->topo_cnt = topo_cnt;
	} else if (gres_id_shared(gres_ctx->config_flags) &&
		   gres_ns->topo_cnt) {
		/*
		 * Need to rebuild topology info to recover state after
		 * slurmctld restart with running jobs.
		 */
		rebuild_topo = true;
	}

	if (rebuild_topo) {
		iter = list_iterator_create(gres_conf_list);
		gres_inx = i = 0;
		while ((gres_slurmd_conf = (gres_slurmd_conf_t *)
			list_next(iter))) {
			if (gres_slurmd_conf->plugin_id !=
			    gres_ctx->plugin_id)
				continue;
			if ((gres_ns->gres_bit_alloc) &&
			    !gres_id_shared(gres_ctx->config_flags))
				gres_ns->topo_gres_cnt_alloc[i] = 0;
			gres_ns->topo_gres_cnt_avail[i] =
				gres_slurmd_conf->count;
			if (gres_slurmd_conf->cpus) {
				/* NOTE: gres_slurmd_conf->cpus is cores */
				bitstr_t *tmp_bitmap = bit_alloc(core_cnt);
				int ret = bit_unfmt(tmp_bitmap,
						    gres_slurmd_conf->cpus);
				if (ret != SLURM_SUCCESS) {
					error("%s: %s: invalid GRES core specification (%s) on node %s",
					      __func__, gres_ctx->gres_type,
					      gres_slurmd_conf->cpus,
					      node_name);
					FREE_NULL_BITMAP(tmp_bitmap);
				} else
					gres_ns->topo_core_bitmap[i] =
						tmp_bitmap;
				cpus_config = core_cnt;
			} else if (cpus_config && !cpu_config_err) {
				cpu_config_err = true;
				error("%s: %s: has CPUs configured for only some of the records on node %s",
				      __func__, gres_ctx->gres_type,
				      node_name);
			}

			if (gres_slurmd_conf->links) {
				if (gres_ns->links_cnt &&
				    (gres_ns->link_len != gres_cnt)) {
					/* Size changed, need to rebuild */
					for (j = 0; j < gres_ns->link_len;j++)
						xfree(gres_ns->links_cnt[j]);
					xfree(gres_ns->links_cnt);
				}
				if (!gres_ns->links_cnt) {
					gres_ns->link_len = gres_cnt;
					gres_ns->links_cnt =
						xcalloc(gres_cnt,
							sizeof(int *));
					for (j = 0; j < gres_cnt; j++) {
						gres_ns->links_cnt[j] =
							xcalloc(gres_cnt,
								sizeof(int));
					}
				}
			}
			if (gres_id_shared(gres_slurmd_conf->config_flags)) {
				/* If running jobs recovered then already set */
				if (!gres_ns->topo_gres_bitmap[i]) {
					gres_ns->topo_gres_bitmap[i] =
						bit_alloc(dev_cnt);
					bit_set(gres_ns->topo_gres_bitmap[i],
						gres_inx);
				}
				gres_inx++;
			} else if (dev_cnt == 0) {
				/*
				 * Slurmd found GRES, but slurmctld can't use
				 * them. Avoid creating zero-size bitmaps.
				 */
				has_file = false;
			} else {
				gres_ns->topo_gres_bitmap[i] =
					bit_alloc(dev_cnt);
				for (j = 0; j < gres_slurmd_conf->count; j++) {
					if (gres_inx >= dev_cnt) {
						/* Ignore excess GRES on node */
						break;
					}
					bit_set(gres_ns->topo_gres_bitmap[i],
						gres_inx);
					if (gres_ns->gres_bit_alloc &&
					    bit_test(gres_ns->gres_bit_alloc,
						     gres_inx)) {
						/* Set by recovered job */
						gres_ns->topo_gres_cnt_alloc[i]++;
					}
					if (_links_str2array(
						    gres_slurmd_conf->links,
						    node_name, gres_ns,
						    gres_inx, gres_cnt,
						    reason_down) !=
					    SLURM_SUCCESS)
						return EINVAL;

					gres_inx++;
				}
			}
			gres_ns->topo_type_id[i] =
				gres_build_id(gres_slurmd_conf->
					      type_name);
			gres_ns->topo_type_name[i] =
				xstrdup(gres_slurmd_conf->type_name);
			i++;
			if (i >= gres_ns->topo_cnt)
				break;
		}
		list_iterator_destroy(iter);
		if (cpu_config_err) {
			/*
			 * Some GRES of this type have "CPUs" configured. Set
			 * topo_core_bitmap for all others with all bits set.
			 */
			iter = list_iterator_create(gres_conf_list);
			while ((gres_slurmd_conf = (gres_slurmd_conf_t *)
				list_next(iter))) {
				if (gres_slurmd_conf->plugin_id !=
				    gres_ctx->plugin_id)
					continue;
				for (j = 0; j < i; j++) {
					if (gres_ns->topo_core_bitmap[j])
						continue;
					gres_ns->topo_core_bitmap[j] =
						bit_alloc(core_cnt);
					bit_set_all(gres_ns->
						    topo_core_bitmap[j]);
				}
			}
			list_iterator_destroy(iter);
		}
	} else if (!has_file && has_type) {
		/* Add GRES Type information as needed */
		iter = list_iterator_create(gres_conf_list);
		while ((gres_slurmd_conf = (gres_slurmd_conf_t *)
			list_next(iter))) {
			if (gres_slurmd_conf->plugin_id !=
			    gres_ctx->plugin_id)
				continue;
			type_id = gres_build_id(
				gres_slurmd_conf->type_name);
			for (i = 0; i < gres_ns->type_cnt; i++) {
				if (type_id == gres_ns->type_id[i])
					break;
			}
			if (i < gres_ns->type_cnt) {
				/* Update count as needed */
				gres_ns->type_cnt_avail[i] =
					gres_slurmd_conf->count;
			} else {
				gres_add_type(gres_slurmd_conf->type_name,
					      gres_ns,
					      gres_slurmd_conf->count);
			}

		}
		list_iterator_destroy(iter);
	}

	if ((orig_config == NULL) || (orig_config[0] == '\0'))
		gres_ns->gres_cnt_config = 0;
	else if (gres_ns->gres_cnt_config == NO_VAL64) {
		/* This should have been filled in by _node_config_init() */
		_get_gres_cnt(gres_ns, orig_config,
			      gres_ctx->gres_name,
			      gres_ctx->gres_name_colon,
			      gres_ctx->gres_name_colon_len);
	}

	gres_ns->gres_cnt_avail = gres_ns->gres_cnt_config;

	if (has_file) {
		uint64_t gres_bits;
		if (gres_id_shared(gres_ctx->config_flags)) {
			gres_bits = topo_cnt;
		} else {
			if (gres_ns->gres_cnt_avail > MAX_GRES_BITMAP) {
				error("%s: %s has \"File\" plus very large \"Count\" "
				      "(%"PRIu64") for node %s, resetting value to %u",
				      __func__, gres_ctx->gres_type,
				      gres_ns->gres_cnt_avail, node_name,
				      MAX_GRES_BITMAP);
				gres_ns->gres_cnt_avail = MAX_GRES_BITMAP;
				gres_ns->gres_cnt_found = MAX_GRES_BITMAP;
			}
			gres_bits = gres_ns->gres_cnt_avail;
		}

		_gres_bit_alloc_resize(gres_ns, gres_bits);
	}

	if ((config_type_cnt > 1) &&
	    !_valid_gres_types(gres_ctx->gres_type, gres_ns, reason_down)){
		rc = EINVAL;
	} else if (!config_overrides &&
		   (gres_ns->gres_cnt_found < gres_ns->gres_cnt_config)) {
		if (reason_down && (*reason_down == NULL)) {
			xstrfmtcat(*reason_down,
				   "%s count too low (%"PRIu64" < %"PRIu64")",
				   gres_ctx->gres_type,
				   gres_ns->gres_cnt_found,
				   gres_ns->gres_cnt_config);
		}
		rc = EINVAL;
	} else if (_valid_gres_type(gres_ctx->gres_type, gres_ns,
				    config_overrides, reason_down)) {
		rc = EINVAL;
	} else if (config_overrides && gres_ns->topo_cnt &&
		   (gres_ns->gres_cnt_found != gres_ns->gres_cnt_config)) {
		error("%s on node %s configured for %"PRIu64" resources but "
		      "%"PRIu64" found, ignoring topology support",
		      gres_ctx->gres_type, node_name,
		      gres_ns->gres_cnt_config, gres_ns->gres_cnt_found);
		if (gres_ns->topo_core_bitmap) {
			for (i = 0; i < gres_ns->topo_cnt; i++) {
				if (gres_ns->topo_core_bitmap) {
					FREE_NULL_BITMAP(gres_ns->
							 topo_core_bitmap[i]);
				}
				if (gres_ns->topo_gres_bitmap) {
					FREE_NULL_BITMAP(gres_ns->
							 topo_gres_bitmap[i]);
				}
				xfree(gres_ns->topo_type_name[i]);
			}
			xfree(gres_ns->topo_core_bitmap);
			xfree(gres_ns->topo_gres_bitmap);
			xfree(gres_ns->topo_gres_cnt_alloc);
			xfree(gres_ns->topo_gres_cnt_avail);
			xfree(gres_ns->topo_type_id);
			xfree(gres_ns->topo_type_name);
		}
		gres_ns->topo_cnt = 0;
	}

	return rc;
}

/* The GPU count on a node changed. Update SHARED data structures to match */
static void _sync_node_shared_to_sharing(gres_state_t *sharing_gres_state_node)
{
	gres_node_state_t *sharing_gres_ns, *shared_gres_ns;
	uint64_t sharing_cnt, shared_alloc = 0, shared_rem;
	int i;

	if (!sharing_gres_state_node)
		return;

	sharing_gres_ns = sharing_gres_state_node->gres_data;
	shared_gres_ns = sharing_gres_ns->alt_gres_ns;

	if (!shared_gres_ns)
		return;

	sharing_cnt = sharing_gres_ns->gres_cnt_avail;
	if (shared_gres_ns->gres_bit_alloc) {
		if (sharing_cnt == bit_size(shared_gres_ns->gres_bit_alloc))
			return;		/* No change for gres/'shared' */
	}

	if (sharing_cnt == 0)
		return;			/* Still no SHARINGs */

	/* Free any excess gres/'shared' topo records */
	for (i = sharing_cnt; i < shared_gres_ns->topo_cnt; i++) {
		if (shared_gres_ns->topo_core_bitmap)
			FREE_NULL_BITMAP(shared_gres_ns->topo_core_bitmap[i]);
		if (shared_gres_ns->topo_gres_bitmap)
			FREE_NULL_BITMAP(shared_gres_ns->topo_gres_bitmap[i]);
		xfree(shared_gres_ns->topo_type_name[i]);
	}

	if (shared_gres_ns->gres_cnt_avail == 0) {
		/* No gres/'shared' on this node */
		shared_gres_ns->topo_cnt = 0;
		return;
	}

	if (!shared_gres_ns->gres_bit_alloc) {
		shared_gres_ns->gres_bit_alloc = bit_alloc(sharing_cnt);
	} else {
		shared_gres_ns->gres_bit_alloc =
			bit_realloc(shared_gres_ns->gres_bit_alloc,
				    sharing_cnt);
	}

	/* Add any additional required gres/'shared' topo records */
	if (shared_gres_ns->topo_cnt) {
		shared_gres_ns->topo_core_bitmap =
			xrealloc(shared_gres_ns->topo_core_bitmap,
				 sizeof(bitstr_t *) * sharing_cnt);
		shared_gres_ns->topo_gres_bitmap =
			xrealloc(shared_gres_ns->topo_gres_bitmap,
				 sizeof(bitstr_t *) * sharing_cnt);
		shared_gres_ns->topo_gres_cnt_alloc =
			xrealloc(shared_gres_ns->topo_gres_cnt_alloc,
				 sizeof(uint64_t) * sharing_cnt);
		shared_gres_ns->topo_gres_cnt_avail =
			xrealloc(shared_gres_ns->topo_gres_cnt_avail,
				 sizeof(uint64_t) * sharing_cnt);
		shared_gres_ns->topo_type_id =
			xrealloc(shared_gres_ns->topo_type_id,
				 sizeof(uint32_t) * sharing_cnt);
		shared_gres_ns->topo_type_name =
			xrealloc(shared_gres_ns->topo_type_name,
				 sizeof(char *) * sharing_cnt);
	} else {
		shared_gres_ns->topo_core_bitmap =
			xcalloc(sharing_cnt, sizeof(bitstr_t *));
		shared_gres_ns->topo_gres_bitmap =
			xcalloc(sharing_cnt, sizeof(bitstr_t *));
		shared_gres_ns->topo_gres_cnt_alloc =
			xcalloc(sharing_cnt, sizeof(uint64_t));
		shared_gres_ns->topo_gres_cnt_avail =
			xcalloc(sharing_cnt, sizeof(uint64_t));
		shared_gres_ns->topo_type_id =
			xcalloc(sharing_cnt, sizeof(uint32_t));
		shared_gres_ns->topo_type_name =
			xcalloc(sharing_cnt, sizeof(char *));
	}

	/*
	 * Evenly distribute any remaining SHARED counts.
	 * Counts get reset as needed when the node registers.
	 */
	for (i = 0; i < shared_gres_ns->topo_cnt; i++)
		shared_alloc += shared_gres_ns->topo_gres_cnt_avail[i];
	if (shared_alloc >= shared_gres_ns->gres_cnt_avail)
		shared_rem = 0;
	else
		shared_rem = shared_gres_ns->gres_cnt_avail - shared_alloc;
	for (i = shared_gres_ns->topo_cnt; i < sharing_cnt; i++) {
		shared_gres_ns->topo_gres_bitmap[i] = bit_alloc(sharing_cnt);
		bit_set(shared_gres_ns->topo_gres_bitmap[i], i);
		shared_alloc = shared_rem / (sharing_cnt - i);
		shared_gres_ns->topo_gres_cnt_avail[i] = shared_alloc;
		shared_rem -= shared_alloc;
	}
	shared_gres_ns->topo_cnt = sharing_cnt;

	for (i = 0; i < shared_gres_ns->topo_cnt; i++) {
		if (shared_gres_ns->topo_gres_bitmap &&
		    shared_gres_ns->topo_gres_bitmap[i] &&
		    (sharing_cnt !=
		     bit_size(shared_gres_ns->topo_gres_bitmap[i]))) {
			shared_gres_ns->topo_gres_bitmap[i] =
				bit_realloc(shared_gres_ns->topo_gres_bitmap[i],
					    sharing_cnt);
		}
	}
}

/*
 * Validate a node's configuration and put a gres record onto a list
 * Called immediately after gres_node_config_unpack().
 * IN node_name - name of the node for which the gres information applies
 * IN orig_config - Gres information supplied from merged slurm.conf/gres.conf
 * IN/OUT new_config - Updated gres info from slurm.conf
 * IN/OUT gres_list - List of Gres records for this node to track usage
 * IN threads_per_core - Count of CPUs (threads) per core on this node
 * IN cores_per_sock - Count of cores per socket on this node
 * IN sock_cnt - Count of sockets on this node
 * IN config_overrides - true: Don't validate hardware, use slurm.conf
 *                             configuration
 *			 false: Validate hardware config, but use slurm.conf
 *                              config
 * OUT reason_down - set to an explanation of failure, if any, don't set if NULL
 */
extern int gres_node_config_validate(char *node_name,
				     char *orig_config,
				     char **new_config,
				     List *gres_list,
				     int threads_per_core,
				     int cores_per_sock, int sock_cnt,
				     bool config_overrides,
				     char **reason_down)
{
	int i, rc, rc2;
	gres_state_t *gres_state_node, *gres_gpu_ptr = NULL;
	int core_cnt = sock_cnt * cores_per_sock;
	int cpu_cnt  = core_cnt * threads_per_core;

	rc = gres_init();

	slurm_mutex_lock(&gres_context_lock);
	if ((gres_context_cnt > 0) && (*gres_list == NULL))
		*gres_list = list_create(_gres_node_list_delete);
	for (i = 0; i < gres_context_cnt; i++) {
		/* Find or create gres_state entry on the list */
		gres_state_node = list_find_first(*gres_list, gres_find_id,
						  &gres_context[i].plugin_id);
		if (gres_state_node == NULL) {
			gres_state_node = gres_create_state(
				&gres_context[i], GRES_STATE_SRC_CONTEXT_PTR,
				GRES_STATE_TYPE_NODE, _build_gres_node_state());
			list_append(*gres_list, gres_state_node);
		}
		rc2 = _node_config_validate(node_name, orig_config,
					    gres_state_node, cpu_cnt, core_cnt,
					    sock_cnt, config_overrides,
					    reason_down, &gres_context[i]);
		rc = MAX(rc, rc2);
		if (gres_id_sharing(gres_state_node->plugin_id))
			gres_gpu_ptr = gres_state_node;
	}
	_sync_node_shared_to_sharing(gres_gpu_ptr);
	_build_node_gres_str(gres_list, new_config, cores_per_sock, sock_cnt);
	slurm_mutex_unlock(&gres_context_lock);

	return rc;
}

/* Convert number to new value with suffix (e.g. 2096 -> 2K) */
static void _gres_scale_value(uint64_t gres_size, uint64_t *gres_scaled,
			      char **suffix)
{
	uint64_t tmp_gres_size = gres_size;
	int i;

	tmp_gres_size = gres_size;
	for (i = 0; i < 4; i++) {
		if ((tmp_gres_size != 0) && ((tmp_gres_size % 1024) == 0))
			tmp_gres_size /= 1024;
		else
			break;
	}

	*gres_scaled = tmp_gres_size;
	if (i == 0)
		*suffix = "";
	else if (i == 1)
		*suffix = "K";
	else if (i == 2)
		*suffix = "M";
	else if (i == 3)
		*suffix = "G";
	else
		*suffix = "T";
}

/*
 * Add a GRES from node_feature plugin
 * IN node_name - name of the node for which the gres information applies
 * IN gres_name - name of the GRES being added or updated from the plugin
 * IN gres_size - count of this GRES on this node
 * IN/OUT new_config - Updated GRES info from slurm.conf
 * IN/OUT gres_list - List of GRES records for this node to track usage
 */
extern void gres_node_feature(char *node_name,
			      char *gres_name, uint64_t gres_size,
			      char **new_config, List *gres_list)
{
	char *new_gres = NULL, *tok, *save_ptr = NULL, *sep = "", *suffix = "";
	gres_state_t *gres_state_node;
	gres_node_state_t *gres_ns;
	uint32_t plugin_id;
	uint64_t gres_scaled = 0;
	int gres_name_len;

	xassert(gres_name);
	gres_name_len = strlen(gres_name);
	plugin_id = gres_build_id(gres_name);
	if (*new_config) {
		tok = strtok_r(*new_config, ",", &save_ptr);
		while (tok) {
			if (!strncmp(tok, gres_name, gres_name_len) &&
			    ((tok[gres_name_len] == ':') ||
			     (tok[gres_name_len] == '\0'))) {
				/* Skip this record */
			} else {
				xstrfmtcat(new_gres, "%s%s", sep, tok);
				sep = ",";
			}
			tok = strtok_r(NULL, ",", &save_ptr);
		}
	}
	_gres_scale_value(gres_size, &gres_scaled, &suffix);
	xstrfmtcat(new_gres, "%s%s:%"PRIu64"%s",
		   sep, gres_name, gres_scaled, suffix);
	xfree(*new_config);
	*new_config = new_gres;

	slurm_mutex_lock(&gres_context_lock);
	if (gres_context_cnt > 0) {
		if (*gres_list == NULL)
			*gres_list = list_create(_gres_node_list_delete);
		gres_state_node = list_find_first(*gres_list, gres_find_id,
						  &plugin_id);
		if (gres_state_node == NULL) {
			gres_state_node = xmalloc(sizeof(gres_state_t));
			/* FIXME: no config_flags known at this moment */
			/* gres_state_node->config_flags = ; */
			gres_state_node->plugin_id = plugin_id;
			gres_state_node->gres_data = _build_gres_node_state();
			gres_state_node->gres_name = xstrdup(gres_name);
			gres_state_node->state_type = GRES_STATE_TYPE_NODE;
			list_append(*gres_list, gres_state_node);
		}
		gres_ns = gres_state_node->gres_data;
		if (gres_size >= gres_ns->gres_cnt_alloc) {
			gres_ns->gres_cnt_avail = gres_size -
				gres_ns->gres_cnt_alloc;
		} else {
			error("%s: Changed size count of GRES %s from %"PRIu64
			      " to %"PRIu64", resource over allocated",
			      __func__, gres_name,
			      gres_ns->gres_cnt_avail, gres_size);
			gres_ns->gres_cnt_avail = 0;
		}
		gres_ns->gres_cnt_config = gres_size;
		gres_ns->gres_cnt_found = gres_size;
		gres_ns->node_feature = true;
	}
	slurm_mutex_unlock(&gres_context_lock);
}

/*
 * Check validity of a GRES change. Specifically if a GRES type has "Files"
 * configured then the only valid new counts are the current count or zero
 *
 * RET true of the requested change is valid
 */
static int _node_reconfig_test(char *node_name, char *new_gres,
			       gres_state_t *gres_state_node,
			       slurm_gres_context_t *gres_ctx)
{
	gres_node_state_t *orig_gres_ns, *new_gres_ns;
	int rc = SLURM_SUCCESS;

	xassert(gres_state_node);
	if (!(gres_ctx->config_flags & GRES_CONF_HAS_FILE))
		return SLURM_SUCCESS;

	orig_gres_ns = gres_state_node->gres_data;
	new_gres_ns = _build_gres_node_state();
	_get_gres_cnt(new_gres_ns, new_gres,
		      gres_ctx->gres_name,
		      gres_ctx->gres_name_colon,
		      gres_ctx->gres_name_colon_len);
	if ((new_gres_ns->gres_cnt_config != 0) &&
	    (new_gres_ns->gres_cnt_config !=
	     orig_gres_ns->gres_cnt_config)) {
		error("Attempt to change gres/%s Count on node %s from %"
		      PRIu64" to %"PRIu64" invalid with File configuration",
		      gres_ctx->gres_name, node_name,
		      orig_gres_ns->gres_cnt_config,
		      new_gres_ns->gres_cnt_config);
		rc = ESLURM_INVALID_GRES;
	}
	_gres_node_state_delete(new_gres_ns);

	return rc;
}

static int _node_reconfig(char *node_name, char *new_gres, char **gres_str,
			  gres_state_t *gres_state_node, bool config_overrides,
			  slurm_gres_context_t *gres_ctx,
			  bool *updated_gpu_cnt)
{
	int i;
	gres_node_state_t *gres_ns;
	uint64_t gres_bits, orig_cnt;

	xassert(gres_state_node);
	xassert(updated_gpu_cnt);
	*updated_gpu_cnt = false;
	if (gres_state_node->gres_data == NULL)
		gres_state_node->gres_data = _build_gres_node_state();
	gres_ns = gres_state_node->gres_data;
	orig_cnt = gres_ns->gres_cnt_config;

	_get_gres_cnt(gres_ns, new_gres,
		      gres_ctx->gres_name,
		      gres_ctx->gres_name_colon,
		      gres_ctx->gres_name_colon_len);

	if (gres_ns->gres_cnt_config == orig_cnt)
		return SLURM_SUCCESS;	/* No change in count */

	/* Update count */
	gres_ctx->total_cnt -= orig_cnt;
	gres_ctx->total_cnt += gres_ns->gres_cnt_config;

	gres_ns->gres_cnt_avail = gres_ns->gres_cnt_config;

	if (gres_ctx->config_flags & GRES_CONF_HAS_FILE) {
		if (gres_id_shared(gres_ctx->config_flags))
			gres_bits = gres_ns->topo_cnt;
		else
			gres_bits = gres_ns->gres_cnt_avail;

		_gres_bit_alloc_resize(gres_ns, gres_bits);
	} else if (gres_ns->gres_bit_alloc &&
		   !gres_id_shared(gres_ctx->config_flags)) {
		/*
		 * If GRES count changed in configuration between reboots,
		 * update bitmap sizes as needed.
		 */
		gres_bits = gres_ns->gres_cnt_avail;
		if (gres_bits != bit_size(gres_ns->gres_bit_alloc)) {
			info("gres/%s count changed on node %s to %"PRIu64,
			     gres_ctx->gres_name, node_name, gres_bits);
			if (gres_id_sharing(gres_ctx->plugin_id))
				*updated_gpu_cnt = true;
			gres_ns->gres_bit_alloc =
				bit_realloc(gres_ns->gres_bit_alloc,
					    gres_bits);
			for (i = 0; i < gres_ns->topo_cnt; i++) {
				if (gres_ns->topo_gres_bitmap &&
				    gres_ns->topo_gres_bitmap[i] &&
				    (gres_bits !=
				     bit_size(gres_ns->topo_gres_bitmap[i]))){
					gres_ns->topo_gres_bitmap[i] =
						bit_realloc(gres_ns->
							    topo_gres_bitmap[i],
							    gres_bits);
				}
			}
		}
	}

	return SLURM_SUCCESS;
}

/* Convert core bitmap into socket string, xfree return value */
static char *_core_bitmap2str(bitstr_t *core_map, int cores_per_sock,
			      int sock_per_node)
{
	char *sock_info = NULL, tmp[256];
	bitstr_t *sock_map;
	int c, s, core_offset, max_core;
	bool any_set = false;

	xassert(core_map);
	max_core = bit_size(core_map) - 1;
	sock_map = bit_alloc(sock_per_node);
	for (s = 0; s < sock_per_node; s++) {
		core_offset = s * cores_per_sock;
		for (c = 0; c < cores_per_sock; c++) {
			if (core_offset > max_core) {
				error("%s: bad core offset (%d >= %d)",
				      __func__, core_offset, max_core);
				break;
			}
			if (bit_test(core_map, core_offset++)) {
				bit_set(sock_map, s);
				any_set = true;
				break;
			}
		}
	}
	if (any_set) {
		bit_fmt(tmp, sizeof(tmp), sock_map);
		xstrfmtcat(sock_info, "(S:%s)", tmp);
	} else {
		/* We have a core bitmap with no bits set */
		sock_info = xstrdup("");
	}
	bit_free(sock_map);

	return sock_info;
}

/* Given a count, modify it as needed and return suffix (e.g. "M" for mega ) */
static char *_get_suffix(uint64_t *count)
{
	if (*count == 0)
		return "";
	if ((*count % ((uint64_t)1024 * 1024 * 1024 * 1024 * 1024)) == 0) {
		*count /= ((uint64_t)1024 * 1024 * 1024 * 1024 * 1024);
		return "P";
	} else if ((*count % ((uint64_t)1024 * 1024 * 1024 * 1024)) == 0) {
		*count /= ((uint64_t)1024 * 1024 * 1024 * 1024);
		return "T";
	} else if ((*count % ((uint64_t)1024 * 1024 * 1024)) == 0) {
		*count /= ((uint64_t)1024 * 1024 * 1024);
		return "G";
	} else if ((*count % (1024 * 1024)) == 0) {
		*count /= (1024 * 1024);
		return "M";
	} else if ((*count % 1024) == 0) {
		*count /= 1024;
		return "K";
	} else {
		return "";
	}
}

/* Build node's GRES string based upon data in that node's GRES list */
static void _build_node_gres_str(List *gres_list, char **gres_str,
				 int cores_per_sock, int sock_per_node)
{
	gres_state_t *gres_state_node;
	gres_node_state_t *gres_ns;
	bitstr_t *done_topo, *core_map;
	uint64_t gres_sum;
	char *sep = "", *suffix, *sock_info = NULL, *sock_str;
	int c, i, j;

	xassert(gres_str);
	xfree(*gres_str);
	for (c = 0; c < gres_context_cnt; c++) {
		/* Find gres_state entry on the list */
		gres_state_node = list_find_first(*gres_list, gres_find_id,
						  &gres_context[c].plugin_id);
		if (gres_state_node == NULL)
			continue;	/* Node has none of this GRES */

		gres_ns = (gres_node_state_t *) gres_state_node->gres_data;
		if (gres_ns->topo_cnt &&
		    gres_ns->gres_cnt_avail) {
			done_topo = bit_alloc(gres_ns->topo_cnt);
			for (i = 0; i < gres_ns->topo_cnt; i++) {
				if (bit_test(done_topo, i))
					continue;
				bit_set(done_topo, i);
				gres_sum = gres_ns->
					topo_gres_cnt_avail[i];
				if (gres_ns->topo_core_bitmap[i]) {
					core_map = bit_copy(
						gres_ns->
						topo_core_bitmap[i]);
				} else
					core_map = NULL;
				for (j = 0; j < gres_ns->topo_cnt; j++){
					if (gres_ns->topo_type_id[i] !=
					    gres_ns->topo_type_id[j])
						continue;
					if (bit_test(done_topo, j))
						continue;
					bit_set(done_topo, j);
					gres_sum += gres_ns->
						topo_gres_cnt_avail[j];
					if (core_map &&
					    gres_ns->
					    topo_core_bitmap[j]) {
						bit_or(core_map,
						       gres_ns->
						       topo_core_bitmap[j]);
					} else if (gres_ns->
						   topo_core_bitmap[j]) {
						core_map = bit_copy(
							gres_ns->
							topo_core_bitmap[j]);
					}
				}
				if (core_map) {
					sock_info = _core_bitmap2str(
						core_map,
						cores_per_sock,
						sock_per_node);
					bit_free(core_map);
					sock_str = sock_info;
				} else
					sock_str = "";
				suffix = _get_suffix(&gres_sum);
				if (gres_ns->topo_type_name[i]) {
					xstrfmtcat(*gres_str,
						   "%s%s:%s:%"PRIu64"%s%s", sep,
						   gres_context[c].gres_name,
						   gres_ns->
						   topo_type_name[i],
						   gres_sum, suffix, sock_str);
				} else {
					xstrfmtcat(*gres_str,
						   "%s%s:%"PRIu64"%s%s", sep,
						   gres_context[c].gres_name,
						   gres_sum, suffix, sock_str);
				}
				xfree(sock_info);
				sep = ",";
			}
			bit_free(done_topo);
		} else if (gres_ns->type_cnt &&
			   gres_ns->gres_cnt_avail) {
			for (i = 0; i < gres_ns->type_cnt; i++) {
				gres_sum = gres_ns->type_cnt_avail[i];
				suffix = _get_suffix(&gres_sum);
				xstrfmtcat(*gres_str, "%s%s:%s:%"PRIu64"%s",
					   sep, gres_context[c].gres_name,
					   gres_ns->type_name[i],
					   gres_sum, suffix);
				sep = ",";
			}
		} else if (gres_ns->gres_cnt_avail) {
			gres_sum = gres_ns->gres_cnt_avail;
			suffix = _get_suffix(&gres_sum);
			xstrfmtcat(*gres_str, "%s%s:%"PRIu64"%s",
				   sep, gres_context[c].gres_name,
				   gres_sum, suffix);
			sep = ",";
		}
	}
}

/*
 * Note that a node's configuration has been modified (e.g. "scontol update ..")
 * IN node_name - name of the node for which the gres information applies
 * IN new_gres - Updated GRES information supplied from slurm.conf or scontrol
 * IN/OUT gres_str - Node's current GRES string, updated as needed
 * IN/OUT gres_list - List of Gres records for this node to track usage
 * IN config_overrides - true: Don't validate hardware, use slurm.conf
 *                             configuration
 *			 false: Validate hardware config, but use slurm.conf
 *                              config
 * IN cores_per_sock - Number of cores per socket on this node
 * IN sock_per_node - Total count of sockets on this node (on any board)
 */
extern int gres_node_reconfig(char *node_name,
			      char *new_gres,
			      char **gres_str,
			      List *gres_list,
			      bool config_overrides,
			      int cores_per_sock,
			      int sock_per_node)
{
	int i, rc;
	gres_state_t *gres_state_node = NULL, **gres_state_node_array;
	gres_state_t *gpu_gres_state_node = NULL;

	rc = gres_init();
	slurm_mutex_lock(&gres_context_lock);
	gres_state_node_array = xcalloc(gres_context_cnt,
					sizeof(gres_state_t *));
	if ((gres_context_cnt > 0) && (*gres_list == NULL))
		*gres_list = list_create(_gres_node_list_delete);

	/* First validate all of the requested GRES changes */
	for (i = 0; (rc == SLURM_SUCCESS) && (i < gres_context_cnt); i++) {
		/* Find gres_state entry on the list */
		gres_state_node = list_find_first(*gres_list, gres_find_id,
						  &gres_context[i].plugin_id);
		if (gres_state_node == NULL)
			continue;
		gres_state_node_array[i] = gres_state_node;
		rc = _node_reconfig_test(node_name, new_gres, gres_state_node,
					 &gres_context[i]);
	}

	/* Now update the GRES counts */
	for (i = 0; (rc == SLURM_SUCCESS) && (i < gres_context_cnt); i++) {
		bool updated_gpu_cnt = false;
		if (gres_state_node_array[i] == NULL)
			continue;
		rc = _node_reconfig(node_name, new_gres, gres_str,
				    gres_state_node_array[i], config_overrides,
				    &gres_context[i], &updated_gpu_cnt);
		if (updated_gpu_cnt)
			gpu_gres_state_node = gres_state_node;
	}

	/* Now synchronize gres/gpu and gres/'shared' state */
	if (gpu_gres_state_node) {
		/* Update gres/'shared' counts and bitmaps to match gres/gpu */
		_sync_node_shared_to_sharing(gpu_gres_state_node);
	}

	/* Build new per-node gres_str */
	_build_node_gres_str(gres_list, gres_str, cores_per_sock,sock_per_node);
	slurm_mutex_unlock(&gres_context_lock);
	xfree(gres_state_node_array);

	return rc;
}

/*
 * Pack a node's current gres status, called from slurmctld for save/restore
 * IN gres_list - generated by gres_node_config_validate()
 * IN/OUT buffer - location to write state to
 * IN node_name - name of the node for which the gres information applies
 */
extern int gres_node_state_pack(List gres_list, buf_t *buffer,
				char *node_name)
{
	int rc = SLURM_SUCCESS;
	uint32_t top_offset, tail_offset;
	uint32_t magic = GRES_MAGIC;
	uint16_t gres_bitmap_size, rec_cnt = 0;
	ListIterator gres_iter;
	gres_state_t *gres_state_node;
	gres_node_state_t *gres_ns;

	if (gres_list == NULL) {
		pack16(rec_cnt, buffer);
		return rc;
	}

	top_offset = get_buf_offset(buffer);
	pack16(rec_cnt, buffer);	/* placeholder if data */

	(void) gres_init();

	slurm_mutex_lock(&gres_context_lock);
	gres_iter = list_iterator_create(gres_list);
	while ((gres_state_node = (gres_state_t *) list_next(gres_iter))) {
		gres_ns = (gres_node_state_t *) gres_state_node->gres_data;
		pack32(magic, buffer);
		pack32(gres_state_node->plugin_id, buffer);
		pack64(gres_ns->gres_cnt_avail, buffer);
		/*
		 * Just note if gres_bit_alloc exists.
		 * Rebuild it based upon the state of recovered jobs
		 */
		if (gres_ns->gres_bit_alloc)
			gres_bitmap_size = bit_size(gres_ns->gres_bit_alloc);
		else
			gres_bitmap_size = 0;
		pack16(gres_bitmap_size, buffer);
		rec_cnt++;
	}
	list_iterator_destroy(gres_iter);
	slurm_mutex_unlock(&gres_context_lock);

	tail_offset = get_buf_offset(buffer);
	set_buf_offset(buffer, top_offset);
	pack16(rec_cnt, buffer);
	set_buf_offset(buffer, tail_offset);

	return rc;
}

/*
 * Unpack a node's current gres status, called from slurmctld for save/restore
 * OUT gres_list - restored state stored by gres_node_state_pack()
 * IN/OUT buffer - location to read state from
 * IN node_name - name of the node for which the gres information applies
 */
extern int gres_node_state_unpack(List *gres_list, buf_t *buffer,
				  char *node_name,
				  uint16_t protocol_version)
{
	int rc;
	uint32_t magic = 0, plugin_id = 0;
	uint64_t gres_cnt_avail = 0;
	uint16_t gres_bitmap_size = 0, rec_cnt = 0;
	gres_state_t *gres_state_node;
	gres_node_state_t *gres_ns;
	bool locked = false;

	safe_unpack16(&rec_cnt, buffer);
	if (rec_cnt == 0)
		return SLURM_SUCCESS;

	rc = gres_init();

	slurm_mutex_lock(&gres_context_lock);
	locked = true;
	if ((gres_context_cnt > 0) && (*gres_list == NULL))
		*gres_list = list_create(_gres_node_list_delete);

	while ((rc == SLURM_SUCCESS) && (rec_cnt)) {
		slurm_gres_context_t *gres_ctx;
		if ((buffer == NULL) || (remaining_buf(buffer) == 0))
			break;
		rec_cnt--;
		if (protocol_version >= SLURM_MIN_PROTOCOL_VERSION) {
			safe_unpack32(&magic, buffer);
			if (magic != GRES_MAGIC)
				goto unpack_error;
			safe_unpack32(&plugin_id, buffer);
			safe_unpack64(&gres_cnt_avail, buffer);
			safe_unpack16(&gres_bitmap_size, buffer);
		} else {
			error("%s: protocol_version %hu not supported",
			      __func__, protocol_version);
			goto unpack_error;
		}

		if (!(gres_ctx = _find_context_by_id(plugin_id))) {
			error("%s: no plugin configured to unpack data type %u from node %s",
			      __func__, plugin_id, node_name);
			/*
			 * A likely sign that GresPlugins has changed.
			 * Not a fatal error, skip over the data.
			 */
			continue;
		}
		gres_ns = _build_gres_node_state();
		gres_ns->gres_cnt_avail = gres_cnt_avail;
		if (gres_bitmap_size) {
			gres_ns->gres_bit_alloc =
				bit_alloc(gres_bitmap_size);
		}

		gres_state_node = gres_create_state(
			gres_ctx, GRES_STATE_SRC_CONTEXT_PTR,
			GRES_STATE_TYPE_NODE, gres_ns);
		list_append(*gres_list, gres_state_node);
	}
	slurm_mutex_unlock(&gres_context_lock);
	return rc;

unpack_error:
	error("%s: unpack error from node %s", __func__, node_name);
	if (locked)
		slurm_mutex_unlock(&gres_context_lock);
	return SLURM_ERROR;
}

static void *_node_state_dup(gres_node_state_t *gres_ns)
{
	int i, j;
	gres_node_state_t *new_gres_ns;

	if (gres_ns == NULL)
		return NULL;

	new_gres_ns = xmalloc(sizeof(gres_node_state_t));
	new_gres_ns->gres_cnt_found  = gres_ns->gres_cnt_found;
	new_gres_ns->gres_cnt_config = gres_ns->gres_cnt_config;
	new_gres_ns->gres_cnt_avail  = gres_ns->gres_cnt_avail;
	new_gres_ns->gres_cnt_alloc  = gres_ns->gres_cnt_alloc;
	new_gres_ns->no_consume      = gres_ns->no_consume;
	if (gres_ns->gres_bit_alloc)
		new_gres_ns->gres_bit_alloc = bit_copy(gres_ns->gres_bit_alloc);

	if (gres_ns->links_cnt && gres_ns->link_len) {
		new_gres_ns->links_cnt = xcalloc(gres_ns->link_len,
						 sizeof(int *));
		j = sizeof(int) * gres_ns->link_len;
		for (i = 0; i < gres_ns->link_len; i++) {
			new_gres_ns->links_cnt[i] = xmalloc(j);
			memcpy(new_gres_ns->links_cnt[i],
			       gres_ns->links_cnt[i], j);
		}
		new_gres_ns->link_len = gres_ns->link_len;
	}

	if (gres_ns->topo_cnt) {
		new_gres_ns->topo_cnt         = gres_ns->topo_cnt;
		new_gres_ns->topo_core_bitmap = xcalloc(gres_ns->topo_cnt,
							sizeof(bitstr_t *));
		new_gres_ns->topo_gres_bitmap = xcalloc(gres_ns->topo_cnt,
							sizeof(bitstr_t *));
		new_gres_ns->topo_gres_cnt_alloc = xcalloc(gres_ns->topo_cnt,
							   sizeof(uint64_t));
		new_gres_ns->topo_gres_cnt_avail = xcalloc(gres_ns->topo_cnt,
							   sizeof(uint64_t));
		new_gres_ns->topo_type_id = xcalloc(gres_ns->topo_cnt,
						    sizeof(uint32_t));
		new_gres_ns->topo_type_name = xcalloc(gres_ns->topo_cnt,
						      sizeof(char *));
		for (i = 0; i < gres_ns->topo_cnt; i++) {
			if (gres_ns->topo_core_bitmap[i]) {
				new_gres_ns->topo_core_bitmap[i] =
					bit_copy(gres_ns->topo_core_bitmap[i]);
			}
			new_gres_ns->topo_gres_bitmap[i] =
				bit_copy(gres_ns->topo_gres_bitmap[i]);
			new_gres_ns->topo_gres_cnt_alloc[i] =
				gres_ns->topo_gres_cnt_alloc[i];
			new_gres_ns->topo_gres_cnt_avail[i] =
				gres_ns->topo_gres_cnt_avail[i];
			new_gres_ns->topo_type_id[i] = gres_ns->topo_type_id[i];
			new_gres_ns->topo_type_name[i] =
				xstrdup(gres_ns->topo_type_name[i]);
		}
	}

	if (gres_ns->type_cnt) {
		new_gres_ns->type_cnt       = gres_ns->type_cnt;
		new_gres_ns->type_cnt_alloc = xcalloc(gres_ns->type_cnt,
						      sizeof(uint64_t));
		new_gres_ns->type_cnt_avail = xcalloc(gres_ns->type_cnt,
						      sizeof(uint64_t));
		new_gres_ns->type_id = xcalloc(gres_ns->type_cnt,
					       sizeof(uint32_t));
		new_gres_ns->type_name = xcalloc(gres_ns->type_cnt,
						 sizeof(char *));
		for (i = 0; i < gres_ns->type_cnt; i++) {
			new_gres_ns->type_cnt_alloc[i] =
				gres_ns->type_cnt_alloc[i];
			new_gres_ns->type_cnt_avail[i] =
				gres_ns->type_cnt_avail[i];
			new_gres_ns->type_id[i] = gres_ns->type_id[i];
			new_gres_ns->type_name[i] =
				xstrdup(gres_ns->type_name[i]);
		}
	}

	return new_gres_ns;
}

/*
 * Duplicate a node gres status (used for will-run logic)
 * IN gres_list - node gres state information
 * RET a copy of gres_list or NULL on failure
 */
extern List gres_node_state_list_dup(List gres_list)
{
	List new_list = NULL;
	ListIterator gres_iter;
	gres_state_t *gres_state_node, *new_gres;
	void *gres_ns;

	if (gres_list == NULL)
		return new_list;

	(void) gres_init();

	slurm_mutex_lock(&gres_context_lock);
	if ((gres_context_cnt > 0)) {
		new_list = list_create(_gres_node_list_delete);
	}
	gres_iter = list_iterator_create(gres_list);
	while ((gres_state_node = (gres_state_t *) list_next(gres_iter))) {
		if (!_find_context_by_id(gres_state_node->plugin_id)) {
			error("Could not find plugin id %u to dup node record",
			      gres_state_node->plugin_id);
			continue;
		}

		gres_ns = _node_state_dup(gres_state_node->gres_data);
		if (gres_ns) {
			new_gres = gres_create_state(
				gres_state_node, GRES_STATE_SRC_STATE_PTR,
				GRES_STATE_TYPE_NODE, gres_ns);
			list_append(new_list, new_gres);
		}
	}
	list_iterator_destroy(gres_iter);
	slurm_mutex_unlock(&gres_context_lock);

	return new_list;
}

static void _node_state_dealloc(gres_state_t *gres_state_node)
{
	int i;
	gres_node_state_t *gres_ns;
	char *gres_name = NULL;

	gres_ns = (gres_node_state_t *) gres_state_node->gres_data;
	gres_ns->gres_cnt_alloc = 0;
	if (gres_ns->gres_bit_alloc) {
		int i = bit_size(gres_ns->gres_bit_alloc) - 1;
		if (i >= 0)
			bit_nclear(gres_ns->gres_bit_alloc, 0, i);
	}

	if (gres_ns->topo_cnt && !gres_ns->topo_gres_cnt_alloc) {
		for (i = 0; i < gres_context_cnt; i++) {
			if (gres_state_node->plugin_id == gres_context[i].plugin_id) {
				gres_name = gres_context[i].gres_name;
				break;
			}
		}
		error("gres_node_state_dealloc_all: gres/%s topo_cnt!=0 "
		      "and topo_gres_cnt_alloc is NULL", gres_name);
	} else if (gres_ns->topo_cnt) {
		for (i = 0; i < gres_ns->topo_cnt; i++) {
			gres_ns->topo_gres_cnt_alloc[i] = 0;
		}
	} else {
		/*
		 * This array can be set at startup if a job has been allocated
		 * specific GRES and the node has not registered with the
		 * details needed to track individual GRES (rather than only
		 * a GRES count).
		 */
		xfree(gres_ns->topo_gres_cnt_alloc);
	}

	for (i = 0; i < gres_ns->type_cnt; i++) {
		gres_ns->type_cnt_alloc[i] = 0;
	}
}

/*
 * Deallocate all resources on this node previous allocated to any jobs.
 *	This function isused to synchronize state after slurmctld restarts or
 *	is reconfigured.
 * IN gres_list - node gres state information
 */
extern void gres_node_state_dealloc_all(List gres_list)
{
	ListIterator gres_iter;
	gres_state_t *gres_state_node;

	if (gres_list == NULL)
		return;

	(void) gres_init();

	slurm_mutex_lock(&gres_context_lock);
	gres_iter = list_iterator_create(gres_list);
	while ((gres_state_node = (gres_state_t *) list_next(gres_iter))) {
		_node_state_dealloc(gres_state_node);
	}
	list_iterator_destroy(gres_iter);
	slurm_mutex_unlock(&gres_context_lock);
}

static char *_node_gres_used(gres_node_state_t *gres_ns, char *gres_name)
{
	char *sep = "";
	int i, j;

	xassert(gres_ns);

	if ((gres_ns->topo_cnt != 0) &&
	    (gres_ns->no_consume == false)) {
		bitstr_t *topo_printed = bit_alloc(gres_ns->topo_cnt);
		xfree(gres_ns->gres_used);    /* Free any cached value */
		for (i = 0; i < gres_ns->topo_cnt; i++) {
			bitstr_t *topo_gres_bitmap = NULL;
			uint64_t gres_alloc_cnt = 0;
			char *gres_alloc_idx, tmp_str[64];
			if (bit_test(topo_printed, i))
				continue;
			bit_set(topo_printed, i);
			if (gres_ns->topo_gres_bitmap[i]) {
				topo_gres_bitmap =
					bit_copy(gres_ns->
						 topo_gres_bitmap[i]);
			}
			for (j = i + 1; j < gres_ns->topo_cnt; j++) {
				if (bit_test(topo_printed, j))
					continue;
				if (gres_ns->topo_type_id[i] !=
				    gres_ns->topo_type_id[j])
					continue;
				bit_set(topo_printed, j);
				if (gres_ns->topo_gres_bitmap[j]) {
					if (!topo_gres_bitmap) {
						topo_gres_bitmap =
							bit_copy(gres_ns->
								 topo_gres_bitmap[j]);
					} else if (bit_size(topo_gres_bitmap) ==
						   bit_size(gres_ns->
							    topo_gres_bitmap[j])){
						bit_or(topo_gres_bitmap,
						       gres_ns->
						       topo_gres_bitmap[j]);
					}
				}
			}
			if (gres_ns->gres_bit_alloc && topo_gres_bitmap &&
			    (bit_size(topo_gres_bitmap) ==
			     bit_size(gres_ns->gres_bit_alloc))) {
				bit_and(topo_gres_bitmap,
					gres_ns->gres_bit_alloc);
				gres_alloc_cnt = bit_set_count(topo_gres_bitmap);
			}
			if (gres_alloc_cnt > 0) {
				bit_fmt(tmp_str, sizeof(tmp_str),
					topo_gres_bitmap);
				gres_alloc_idx = tmp_str;
			} else {
				gres_alloc_idx = "N/A";
			}
			xstrfmtcat(gres_ns->gres_used,
				   "%s%s:%s:%"PRIu64"(IDX:%s)", sep, gres_name,
				   gres_ns->topo_type_name[i],
				   gres_alloc_cnt, gres_alloc_idx);
			sep = ",";
			FREE_NULL_BITMAP(topo_gres_bitmap);
		}
		FREE_NULL_BITMAP(topo_printed);
	} else if (gres_ns->gres_used) {
		;	/* Used cached value */
	} else if (gres_ns->type_cnt == 0) {
		if (gres_ns->no_consume) {
			xstrfmtcat(gres_ns->gres_used, "%s:0", gres_name);
		} else {
			xstrfmtcat(gres_ns->gres_used, "%s:%"PRIu64,
				   gres_name, gres_ns->gres_cnt_alloc);
		}
	} else {
		for (i = 0; i < gres_ns->type_cnt; i++) {
			if (gres_ns->no_consume) {
				xstrfmtcat(gres_ns->gres_used,
					   "%s%s:%s:0", sep, gres_name,
					   gres_ns->type_name[i]);
			} else {
				xstrfmtcat(gres_ns->gres_used,
					   "%s%s:%s:%"PRIu64, sep, gres_name,
					   gres_ns->type_name[i],
					   gres_ns->type_cnt_alloc[i]);
			}
			sep = ",";
		}
	}

	return gres_ns->gres_used;
}

static void _node_state_log(gres_node_state_t *gres_ns,
			    char *node_name, char *gres_name)
{
	int i, j;
	char *buf = NULL, *sep, tmp_str[128];

	xassert(gres_ns);

	info("gres/%s: state for %s", gres_name, node_name);
	if (gres_ns->gres_cnt_found == NO_VAL64) {
		snprintf(tmp_str, sizeof(tmp_str), "TBD");
	} else {
		snprintf(tmp_str, sizeof(tmp_str), "%"PRIu64,
			 gres_ns->gres_cnt_found);
	}

	if (gres_ns->no_consume) {
		info("  gres_cnt found:%s configured:%"PRIu64" "
		     "avail:%"PRIu64" no_consume",
		     tmp_str, gres_ns->gres_cnt_config,
		     gres_ns->gres_cnt_avail);
	} else {
		info("  gres_cnt found:%s configured:%"PRIu64" "
		     "avail:%"PRIu64" alloc:%"PRIu64"",
		     tmp_str, gres_ns->gres_cnt_config,
		     gres_ns->gres_cnt_avail,
		     gres_ns->gres_cnt_alloc);
	}

	if (gres_ns->gres_bit_alloc) {
		bit_fmt(tmp_str, sizeof(tmp_str),gres_ns->gres_bit_alloc);
		info("  gres_bit_alloc:%s of %d",
		     tmp_str, (int) bit_size(gres_ns->gres_bit_alloc));
	} else {
		info("  gres_bit_alloc:NULL");
	}

	info("  gres_used:%s", gres_ns->gres_used);

	if (gres_ns->links_cnt && gres_ns->link_len) {
		for (i = 0; i < gres_ns->link_len; i++) {
			sep = "";
			for (j = 0; j < gres_ns->link_len; j++) {
				xstrfmtcat(buf, "%s%d", sep,
					   gres_ns->links_cnt[i][j]);
				sep = ", ";
			}
			info("  links[%d]:%s", i, buf);
			xfree(buf);
		}
	}

	for (i = 0; i < gres_ns->topo_cnt; i++) {
		info("  topo[%d]:%s(%u)", i, gres_ns->topo_type_name[i],
		     gres_ns->topo_type_id[i]);
		if (gres_ns->topo_core_bitmap[i]) {
			bit_fmt(tmp_str, sizeof(tmp_str),
				gres_ns->topo_core_bitmap[i]);
			info("   topo_core_bitmap[%d]:%s of %d", i, tmp_str,
			     (int)bit_size(gres_ns->topo_core_bitmap[i]));
		} else
			info("   topo_core_bitmap[%d]:NULL", i);
		if (gres_ns->topo_gres_bitmap[i]) {
			bit_fmt(tmp_str, sizeof(tmp_str),
				gres_ns->topo_gres_bitmap[i]);
			info("   topo_gres_bitmap[%d]:%s of %d", i, tmp_str,
			     (int)bit_size(gres_ns->topo_gres_bitmap[i]));
		} else
			info("   topo_gres_bitmap[%d]:NULL", i);
		info("   topo_gres_cnt_alloc[%d]:%"PRIu64"", i,
		     gres_ns->topo_gres_cnt_alloc[i]);
		info("   topo_gres_cnt_avail[%d]:%"PRIu64"", i,
		     gres_ns->topo_gres_cnt_avail[i]);
	}

	for (i = 0; i < gres_ns->type_cnt; i++) {
		info("  type[%d]:%s(%u)", i, gres_ns->type_name[i],
		     gres_ns->type_id[i]);
		info("   type_cnt_alloc[%d]:%"PRIu64, i,
		     gres_ns->type_cnt_alloc[i]);
		info("   type_cnt_avail[%d]:%"PRIu64, i,
		     gres_ns->type_cnt_avail[i]);
	}
}

/*
 * Log a node's current gres state
 * IN gres_list - generated by gres_node_config_validate()
 * IN node_name - name of the node for which the gres information applies
 */
extern void gres_node_state_log(List gres_list, char *node_name)
{
	ListIterator gres_iter;
	gres_state_t *gres_state_node;

	if (!(slurm_conf.debug_flags & DEBUG_FLAG_GRES) || !gres_list)
		return;

	(void) gres_init();

	gres_iter = list_iterator_create(gres_list);
	while ((gres_state_node = (gres_state_t *) list_next(gres_iter))) {
		_node_state_log(gres_state_node->gres_data, node_name,
				gres_state_node->gres_name);
	}
	list_iterator_destroy(gres_iter);
}

/* Find node_state_t gres record with any allocated gres (key is unused) */
static int _find_node_state_with_alloc_gres(void *x, void *key)
{
	gres_state_t *gres_state_node = (gres_state_t *) x;

	if (((gres_node_state_t *) gres_state_node->gres_data)->gres_cnt_alloc)
		return 1;
	else
		return 0;
}

extern bool gres_node_state_list_has_alloc_gres(List gres_list)
{
	if (!gres_list)
		return false;

	return list_find_first(gres_list,
			       _find_node_state_with_alloc_gres, NULL);
}

/*
 * Build a string indicating a node's drained GRES
 * IN gres_list - generated by gres_node_config_validate()
 * RET - string, must be xfreed by caller
 */
extern char *gres_get_node_drain(List gres_list)
{
	char *node_drain = xstrdup("N/A");

	return node_drain;
}

/*
 * Build a string indicating a node's used GRES
 * IN gres_list - generated by gres_node_config_validate()
 * RET - string, must be xfreed by caller
 */
extern char *gres_get_node_used(List gres_list)
{
	ListIterator gres_iter;
	gres_state_t *gres_state_node;
	char *gres_used = NULL, *tmp;

	if (!gres_list)
		return gres_used;

	(void) gres_init();

	gres_iter = list_iterator_create(gres_list);
	while ((gres_state_node = (gres_state_t *) list_next(gres_iter))) {
		tmp = _node_gres_used(gres_state_node->gres_data,
				      gres_state_node->gres_name);
		if (!tmp)
			continue;
		if (gres_used)
			xstrcat(gres_used, ",");
		xstrcat(gres_used, tmp);
	}
	list_iterator_destroy(gres_iter);

	return gres_used;
}

/*
 * Give the total system count of a given GRES
 * Returns NO_VAL64 if name not found
 */
extern uint64_t gres_get_system_cnt(char *name)
{
	uint64_t count = NO_VAL64;
	int i;

	if (!name)
		return NO_VAL64;

	(void) gres_init();

	slurm_mutex_lock(&gres_context_lock);
	for (i = 0; i < gres_context_cnt; i++) {
		if (!xstrcmp(gres_context[i].gres_name, name)) {
			count = gres_context[i].total_cnt;
			break;
		}
	}
	slurm_mutex_unlock(&gres_context_lock);
	return count;
}


/*
 * Get the count of a node's GRES
 * IN gres_list - List of Gres records for this node to track usage
 * IN name - name of gres
 */
extern uint64_t gres_node_config_cnt(List gres_list, char *name)
{
	int i;
	gres_state_t *gres_state_node;
	gres_node_state_t *gres_ns;
	uint64_t count = 0;

	if (!gres_list || !name || !list_count(gres_list))
		return count;

	(void) gres_init();

	slurm_mutex_lock(&gres_context_lock);
	for (i = 0; i < gres_context_cnt; i++) {
		if (!xstrcmp(gres_context[i].gres_name, name)) {
			/* Find or create gres_state entry on the list */
			gres_state_node = list_find_first(
				gres_list, gres_find_id,
				&gres_context[i].plugin_id);

			if (!gres_state_node || !gres_state_node->gres_data)
				break;
			gres_ns = gres_state_node->gres_data;
			count = gres_ns->gres_cnt_config;
			break;
		} else if (!xstrncmp(name, gres_context[i].gres_name_colon,
				     gres_context[i].gres_name_colon_len)) {
			int type;
			uint32_t type_id;
			char *type_str = NULL;

			if (!(type_str = strchr(name, ':'))) {
				error("Invalid gres name '%s'", name);
				break;
			}
			type_str++;

			gres_state_node = list_find_first(
				gres_list, gres_find_id,
				&gres_context[i].plugin_id);

			if (!gres_state_node || !gres_state_node->gres_data)
				break;
			gres_ns = gres_state_node->gres_data;
			type_id = gres_build_id(type_str);
			for (type = 0; type < gres_ns->type_cnt; type++) {
				if (gres_ns->type_id[type] == type_id) {
					count = gres_ns->type_cnt_avail[type];
					break;
				}
			}
			break;
		}
	}
	slurm_mutex_unlock(&gres_context_lock);

	return count;
}

static void _job_state_delete(gres_job_state_t *gres_js)
{
	int i;

	if (gres_js == NULL)
		return;

	for (i = 0; i < gres_js->node_cnt; i++) {
		if (gres_js->gres_bit_alloc)
			FREE_NULL_BITMAP(gres_js->gres_bit_alloc[i]);
		if (gres_js->gres_bit_step_alloc)
			FREE_NULL_BITMAP(gres_js->gres_bit_step_alloc[i]);
	}
	xfree(gres_js->gres_bit_alloc);
	xfree(gres_js->gres_cnt_node_alloc);
	xfree(gres_js->gres_bit_step_alloc);
	xfree(gres_js->gres_cnt_step_alloc);
	if (gres_js->gres_bit_select) {
		for (i = 0; i < gres_js->total_node_cnt; i++)
			FREE_NULL_BITMAP(gres_js->gres_bit_select[i]);
		xfree(gres_js->gres_bit_select);
	}
	xfree(gres_js->gres_cnt_node_alloc);
	xfree(gres_js->gres_cnt_node_select);
	xfree(gres_js->type_name);
	xfree(gres_js);
}

extern void gres_job_list_delete(void *list_element)
{
	gres_state_t *gres_state_job;

	if (gres_init() != SLURM_SUCCESS)
		return;

	gres_state_job = (gres_state_t *) list_element;
	slurm_mutex_lock(&gres_context_lock);
	_job_state_delete(gres_state_job->gres_data);
	gres_state_job->gres_data = NULL;
	_gres_state_delete_members(gres_state_job);
	slurm_mutex_unlock(&gres_context_lock);
}

static int _clear_cpus_per_gres(void *x, void *arg)
{
	gres_state_t *gres_state_job = (gres_state_t *) x;
	gres_job_state_t *gres_js;
	gres_js = (gres_job_state_t *) gres_state_job->gres_data;
	gres_js->cpus_per_gres = 0;
	return 0;
}
static int _clear_gres_per_job(void *x, void *arg)
{
	gres_state_t *gres_state_job = (gres_state_t *) x;
	gres_job_state_t *gres_js;
	gres_js = (gres_job_state_t *) gres_state_job->gres_data;
	gres_js->gres_per_job = 0;
	return 0;
}
static int _clear_gres_per_node(void *x, void *arg)
{
	gres_state_t *gres_state_job = (gres_state_t *) x;
	gres_job_state_t *gres_js;
	gres_js = (gres_job_state_t *) gres_state_job->gres_data;
	gres_js->gres_per_node = 0;
	return 0;
}
static int _clear_gres_per_socket(void *x, void *arg)
{
	gres_state_t *gres_state_job = (gres_state_t *) x;
	gres_job_state_t *gres_js;
	gres_js = (gres_job_state_t *) gres_state_job->gres_data;
	gres_js->gres_per_socket = 0;
	return 0;
}
static int _clear_gres_per_task(void *x, void *arg)
{
	gres_state_t *gres_state_job = (gres_state_t *) x;
	gres_job_state_t *gres_js;
	gres_js = (gres_job_state_t *) gres_state_job->gres_data;
	gres_js->gres_per_task = 0;
	return 0;
}
static int _clear_mem_per_gres(void *x, void *arg)
{
	gres_state_t *gres_state_job = (gres_state_t *) x;
	gres_job_state_t *gres_js;
	gres_js = (gres_job_state_t *) gres_state_job->gres_data;
	gres_js->mem_per_gres = 0;
	return 0;
}
static int _clear_total_gres(void *x, void *arg)
{
	gres_state_t *gres_state_job = (gres_state_t *) x;
	gres_job_state_t *gres_js;
	gres_js = (gres_job_state_t *) gres_state_job->gres_data;
	gres_js->total_gres = 0;
	return 0;
}

/*
 * Ensure consistency of gres_per_* options
 * Modify task and node count as needed for consistentcy with GRES options
 * RET -1 on failure, 0 on success
 */
static int _test_gres_cnt(gres_state_t *gres_state_job,
			  uint32_t *num_tasks,
			  uint32_t *min_nodes, uint32_t *max_nodes,
			  uint16_t *ntasks_per_node,
			  uint16_t *ntasks_per_socket,
			  uint16_t *sockets_per_node,
			  uint16_t *cpus_per_task)
{
	gres_job_state_t *gres_js = gres_state_job->gres_data;
	int req_nodes, req_tasks, req_tasks_per_node, req_tasks_per_socket;
	int req_sockets, req_cpus_per_task;
	uint16_t cpus_per_gres;

	/* Ensure gres_per_job >= gres_per_node >= gres_per_socket */
	if (gres_js->gres_per_job &&
	    ((gres_js->gres_per_node &&
	      (gres_js->gres_per_node > gres_js->gres_per_job)) ||
	     (gres_js->gres_per_task &&
	      (gres_js->gres_per_task > gres_js->gres_per_job)) ||
	     (gres_js->gres_per_socket &&
	      (gres_js->gres_per_socket >
	       gres_js->gres_per_job)))) {
		error("Failed to ensure --%ss >= --gres=%s/--%ss-per-node >= --%ss-per-socket",
		      gres_state_job->gres_name,
		      gres_state_job->gres_name,
		      gres_state_job->gres_name,
		      gres_state_job->gres_name);
		return -1;
	}

	/* Ensure gres_per_job >= gres_per_task */
	if (gres_js->gres_per_node &&
	    ((gres_js->gres_per_task &&
	      (gres_js->gres_per_task > gres_js->gres_per_node)) ||
	     (gres_js->gres_per_socket &&
	      (gres_js->gres_per_socket >
	       gres_js->gres_per_node)))) {
		error("Failed to ensure --%ss >= --%ss-per-task",
		      gres_state_job->gres_name,
		      gres_state_job->gres_name);
		return -1;
	}

	/* gres_per_socket requires sockets-per-node count specification */
	if (gres_js->gres_per_socket) {
		if (*sockets_per_node == NO_VAL16) {
			error("--%ss-per-socket option requires --sockets-per-node specification",
			      gres_state_job->gres_name);
			return -1;
		}
	}

	/* make sure --cpu-per-gres is not combined with --cpus-per-task */
	if (!running_in_slurmctld() && gres_js->cpus_per_gres &&
	    (*cpus_per_task != NO_VAL16)) {
		error("--cpus-per-%s is mutually exclusive with --cpus-per-task",
		      gres_state_job->gres_name);
		return -1;
	}


	/*
	 * Ensure gres_per_job is multiple of gres_per_node
	 * Ensure node count is consistent with GRES parameters
	 */
	if (gres_js->gres_per_job && gres_js->gres_per_node) {
		if (gres_js->gres_per_job % gres_js->gres_per_node){
			/* gres_per_job not multiple of gres_per_node */
			error("Failed to validate job spec, --%ss is not multiple of --gres=%s/--%ss-per-node",
			      gres_state_job->gres_name,
			      gres_state_job->gres_name,
			      gres_state_job->gres_name);
			return -1;
		}
		req_nodes = gres_js->gres_per_job /
			gres_js->gres_per_node;
		if (((*min_nodes != NO_VAL) && (req_nodes < *min_nodes)) ||
		    (req_nodes > *max_nodes)) {
			error("Failed to validate job spec. Based on --%s and --gres=%s/--%ss-per-node required nodes (%u) doesn't fall between min_nodes (%u) and max_nodes (%u) boundaries.",
			      gres_state_job->gres_name,
			      gres_state_job->gres_name,
			      gres_state_job->gres_name,
			      req_nodes,
			      *min_nodes,
			      *max_nodes);
			return -1;
		}
		*min_nodes = *max_nodes = req_nodes;
	}

	/*
	 * Ensure gres_per_node is multiple of gres_per_socket
	 * Ensure task count is consistent with GRES parameters
	 */
	if (gres_js->gres_per_node && gres_js->gres_per_socket) {
		if (gres_js->gres_per_node %
		    gres_js->gres_per_socket) {
			/* gres_per_node not multiple of gres_per_socket */
			error("Failed to validate job spec, --gres=%s/--%ss-per-node not multiple of --%ss-per-socket.",
			      gres_state_job->gres_name,
			      gres_state_job->gres_name,
			      gres_state_job->gres_name);
			return -1;
		}
		req_sockets = gres_js->gres_per_node /
			gres_js->gres_per_socket;
		if (*sockets_per_node == NO_VAL16)
			*sockets_per_node = req_sockets;
		else if (*sockets_per_node != req_sockets) {
			error("Failed to validate job spec. Based on --gres=%s/--%ss-per-node and --%ss-per-socket required number of sockets differ from --sockets-per-node.",
			      gres_state_job->gres_name,
			      gres_state_job->gres_name,
			      gres_state_job->gres_name);
			return -1;
		}
	}

	/*
	 * Ensure ntasks_per_tres is multiple of num_tasks
	 */
	if (gres_js->ntasks_per_gres &&
	    (gres_js->ntasks_per_gres != NO_VAL16) &&
	    (*num_tasks != NO_VAL)) {
		int tmp = *num_tasks / gres_js->ntasks_per_gres;
		if ((tmp * gres_js->ntasks_per_gres) != *num_tasks) {
			error("Failed to validate job spec, -n/--ntasks has to be a multiple of --ntasks-per-%s.",
			      gres_state_job->gres_name);
			return -1;
		}
	}

	/*
	 * Ensure gres_per_job is multiple of gres_per_task
	 * Ensure task count is consistent with GRES parameters
	 */
	if (gres_js->gres_per_task) {
		if(gres_js->gres_per_job) {
			if (gres_js->gres_per_job %
			    gres_js->gres_per_task) {
				/* gres_per_job not multiple of gres_per_task */
				error("Failed to validate job spec, --%ss not multiple of --%ss-per-task",
				      gres_state_job->gres_name,
				      gres_state_job->gres_name);
				return -1;
			}
			req_tasks = gres_js->gres_per_job /
				gres_js->gres_per_task;
			if (*num_tasks == NO_VAL)
				*num_tasks = req_tasks;
			else if (*num_tasks != req_tasks) {
				error("Failed to validate job spec. Based on --%ss and --%ss-per-task number of requested tasks differ from -n/--ntasks.",
				      gres_state_job->gres_name,
				      gres_state_job->gres_name);
				return -1;
			}
		} else if (*num_tasks != NO_VAL) {
			gres_js->gres_per_job = *num_tasks *
				gres_js->gres_per_task;
		} else {
			error("Failed to validate job spec. --%ss-per-task used without either --%ss or -n/--ntasks is not allowed.",
			      gres_state_job->gres_name,
			      gres_state_job->gres_name);
			return -1;
		}
	}

	/*
	 * Ensure gres_per_node is multiple of gres_per_task
	 * Ensure tasks_per_node is consistent with GRES parameters
	 */
	if (gres_js->gres_per_node && gres_js->gres_per_task) {
		if (gres_js->gres_per_node %
		    gres_js->gres_per_task) {
			/* gres_per_node not multiple of gres_per_task */
			error("Failed to validate job spec, --gres=%s/--%ss-per-node not multiple of --%ss-per-task.",
			      gres_state_job->gres_name,
			      gres_state_job->gres_name,
			      gres_state_job->gres_name);
			return -1;
		}
		req_tasks_per_node = gres_js->gres_per_node /
			gres_js->gres_per_task;
		if ((*ntasks_per_node == NO_VAL16) ||
		    (*ntasks_per_node == 0))
			*ntasks_per_node = req_tasks_per_node;
		else if (*ntasks_per_node != req_tasks_per_node) {
			error("Failed to validate job spec. Based on --gres=%s/--%ss-per-node and --%ss-per-task requested number of tasks per node differ from --ntasks-per-node.",
			      gres_state_job->gres_name,
			      gres_state_job->gres_name,
			      gres_state_job->gres_name);
			return -1;
		}
	}

	/*
	 * Ensure gres_per_socket is multiple of gres_per_task
	 * Ensure ntasks_per_socket is consistent with GRES parameters
	 */
	if (gres_js->gres_per_socket && gres_js->gres_per_task) {
		if (gres_js->gres_per_socket %
		    gres_js->gres_per_task) {
			/* gres_per_socket not multiple of gres_per_task */
			error("Failed to validate job spec, --%ss-per-socket not multiple of --%ss-per-task.",
			      gres_state_job->gres_name,
			      gres_state_job->gres_name);
			return -1;
		}
		req_tasks_per_socket = gres_js->gres_per_socket /
			gres_js->gres_per_task;
		if ((*ntasks_per_socket == NO_VAL16) ||
		    (*ntasks_per_socket == 0))
			*ntasks_per_socket = req_tasks_per_socket;
		else if (*ntasks_per_socket != req_tasks_per_socket) {
			error("Failed to validate job spec. Based on --%ss-per-socket and --%ss-per-task requested number of tasks per sockets differ from --ntasks-per-socket.",
			      gres_state_job->gres_name,
			      gres_state_job->gres_name);
			return -1;
		}
	}

	/* Ensure that cpus_per_gres * gres_per_task == cpus_per_task */
	if (gres_js->cpus_per_gres)
		cpus_per_gres = gres_js->cpus_per_gres;
	else
		cpus_per_gres = gres_js->def_cpus_per_gres;
	if (cpus_per_gres && gres_js->gres_per_task) {
		req_cpus_per_task = cpus_per_gres *gres_js->gres_per_task;
		if ((*cpus_per_task == NO_VAL16) ||
		    (*cpus_per_task == 0))
			*cpus_per_task = req_cpus_per_task;
		else if (*cpus_per_task != req_cpus_per_task) {
			error("Failed to validate job spec. Based on --cpus-per-%s and --%ss-per-task requested number of cpus differ from -c/--cpus-per-task.",
			      gres_state_job->gres_name,
			      gres_state_job->gres_name);
			return -1;
		}
	}

	/* Ensure tres_per_job >= node count */
	if (gres_js->gres_per_job) {
		if ((*min_nodes != NO_VAL) &&
		    (gres_js->gres_per_job < *min_nodes)) {
			error("Failed to validate job spec, --%ss < -N",
			      gres_state_job->gres_name);
			return -1;
		}
		if ((*max_nodes != NO_VAL) &&
		    (gres_js->gres_per_job < *max_nodes)) {
			*max_nodes = gres_js->gres_per_job;
		}
	}

	return 0;
}

/*
 * Translate a string, with optional suffix, into its equivalent numeric value
 * tok IN - the string to translate
 * value IN - numeric value
 * RET true if "tok" is a valid number
 */
static bool _is_valid_number(char *tok, unsigned long long int *value)
{
	unsigned long long int tmp_val;
	uint64_t mult;
	char *end_ptr = NULL;

	tmp_val = strtoull(tok, &end_ptr, 10);
	if (tmp_val == ULLONG_MAX)
		return false;
	if ((mult = suffix_mult(end_ptr)) == NO_VAL64)
		return false;
	tmp_val *= mult;
	*value = tmp_val;
	return true;
}

/*
 * Reentrant TRES specification parse logic
 * in_val IN - initial input string
 * type OUT -  must be xfreed by caller
 * cnt OUT - count of values
 * flags OUT - user flags (GRES_NO_CONSUME)
 * save_ptr IN/OUT - NULL on initial call, otherwise value from previous call
 * RET rc - error code
 */
static int _get_next_gres(char *in_val, char **type_ptr, int *context_inx_ptr,
			  uint64_t *cnt, uint16_t *flags, char **save_ptr)
{
	char *comma, *sep, *sep2, *name = NULL, *type = NULL;
	int i, rc = SLURM_SUCCESS;
	unsigned long long int value = 0;

	xassert(cnt);
	xassert(flags);
	xassert(save_ptr);
	*flags = 0;

	if (!in_val && (*save_ptr == NULL)) {
		return rc;
	}

	if (*save_ptr == NULL) {
		*save_ptr = in_val;
	}

next:	if (*save_ptr[0] == '\0') {	/* Empty input token */
		*save_ptr = NULL;
		goto fini;
	}

	if (!(sep = xstrstr(*save_ptr, "gres:"))) {
		debug2("%s is not a gres", *save_ptr);
		xfree(name);
		*save_ptr = NULL;
		goto fini;
	} else {
		sep += 5; /* strlen "gres:" */
		*save_ptr = sep;
	}

	name = xstrdup(*save_ptr);
	comma = strchr(name, ',');
	if (comma) {
		*save_ptr += (comma - name + 1);
		comma[0] = '\0';
	} else {
		*save_ptr += strlen(name);
	}

	if (name[0] == '\0') {
		/* Nothing but a comma */
		xfree(name);
		goto next;
	}

	sep = strchr(name, ':');
	if (sep) {
		sep[0] = '\0';
		sep++;
		sep2 = strchr(sep, ':');
		if (sep2) {
			sep2[0] = '\0';
			sep2++;
		}
	} else {
		sep2 = NULL;
	}

	if (sep2) {		/* Two colons */
		/* We have both type and count */
		if ((sep[0] == '\0') || (sep2[0] == '\0')) {
			/* Bad format (e.g. "gpu:tesla:" or "gpu::1") */
			rc = ESLURM_INVALID_GRES;
			goto fini;
		}
		type = xstrdup(sep);
		if (!_is_valid_number(sep2, &value)) {
			debug("%s: Invalid count value GRES %s:%s:%s", __func__,
			      name, type, sep2);
			rc = ESLURM_INVALID_GRES;
			goto fini;
		}
	} else if (sep) {	/* One colon */
		if (sep[0] == '\0') {
			/* Bad format (e.g. "gpu:") */
			rc = ESLURM_INVALID_GRES;
			goto fini;
		} else if (_is_valid_number(sep, &value)) {
			/* We have count, but no type */
			type = NULL;
		} else {
			/* We have type with implicit count of 1 */
			type = xstrdup(sep);
			value = 1;
		}
	} else {		/* No colon */
		/* We have no type and implicit count of 1 */
		type = NULL;
		value = 1;
	}
	if (value == 0) {
		xfree(name);
		xfree(type);
		goto next;
	}

	for (i = 0; i < gres_context_cnt; i++) {
		if (!xstrcmp(name, gres_context[i].gres_name) ||
		    !xstrncmp(name, gres_context[i].gres_name_colon,
			      gres_context[i].gres_name_colon_len))
			break;	/* GRES name match found */
	}
	if (i >= gres_context_cnt) {
		debug("%s: Failed to locate GRES %s", __func__, name);
		rc = ESLURM_INVALID_GRES;
		goto fini;
	}
	*context_inx_ptr = i;

fini:	if (rc != SLURM_SUCCESS) {
		*save_ptr = NULL;
		if ((rc == ESLURM_INVALID_GRES) && running_in_slurmctld()) {
			info("%s: Invalid GRES job specification %s", __func__,
			     in_val);
		}
		xfree(type);
		*type_ptr = NULL;
	} else {
		*cnt = value;
		*type_ptr = type;
	}
	xfree(name);

	return rc;
}

/*
 * TRES specification parse logic
 * in_val IN - initial input string
 * cnt OUT - count of values
 * gres_list IN/OUT - where to search for (or add) new job TRES record
 * save_ptr IN/OUT - NULL on initial call, otherwise value from previous call
 * rc OUT - unchanged or an error code
 * RET gres - job record to set value in, found or created by this function
 */
static gres_state_t *_get_next_job_gres(char *in_val, uint64_t *cnt,
					List gres_list, char **save_ptr,
					int *rc)
{
	static char *prev_save_ptr = NULL;
	int context_inx = NO_VAL, my_rc = SLURM_SUCCESS;
	gres_job_state_t *gres_js = NULL;
	gres_state_t *gres_state_job = NULL;
	gres_key_t job_search_key;
	char *type = NULL, *name = NULL;
	uint16_t flags = 0;

	xassert(save_ptr);
	if (!in_val && (*save_ptr == NULL)) {
		return NULL;
	}

	if (*save_ptr == NULL) {
		prev_save_ptr = in_val;
	} else if (*save_ptr != prev_save_ptr) {
		error("%s: parsing error", __func__);
		my_rc = SLURM_ERROR;
		goto fini;
	}

	if (prev_save_ptr[0] == '\0') {	/* Empty input token */
		*save_ptr = NULL;
		return NULL;
	}

	if ((my_rc = _get_next_gres(in_val, &type, &context_inx,
				    cnt, &flags, &prev_save_ptr)) ||
	    (context_inx == NO_VAL)) {
		prev_save_ptr = NULL;
		goto fini;
	}

	/* Find the job GRES record */
	job_search_key.config_flags = gres_context[context_inx].config_flags;
	job_search_key.plugin_id = gres_context[context_inx].plugin_id;
	job_search_key.type_id = gres_build_id(type);
	gres_state_job = list_find_first(gres_list, gres_find_job_by_key,
					 &job_search_key);

	if (gres_state_job) {
		gres_js = gres_state_job->gres_data;
	} else {
		gres_js = xmalloc(sizeof(gres_job_state_t));
		gres_js->type_id = gres_build_id(type);
		gres_js->type_name = type;
		type = NULL;	/* String moved above */

		gres_state_job = gres_create_state(
			&gres_context[context_inx], GRES_STATE_SRC_CONTEXT_PTR,
			GRES_STATE_TYPE_JOB, gres_js);
		list_append(gres_list, gres_state_job);
	}
	gres_js->flags = flags;

fini:	xfree(name);
	xfree(type);
	if (my_rc != SLURM_SUCCESS) {
		prev_save_ptr = NULL;
		if ((my_rc == ESLURM_INVALID_GRES) && running_in_slurmctld()) {
			info("%s: Invalid GRES job specification %s", __func__,
			     in_val);
		}
		*rc = my_rc;
	}
	*save_ptr = prev_save_ptr;
	return gres_state_job;
}

/* Return true if job specification only includes cpus_per_gres or mem_per_gres
 * Return false if any other field set
 */
static bool _generic_state(void *gres_data, bool is_job)
{
	if (is_job) {
		gres_job_state_t *gres_js = gres_data;
		if (gres_js->gres_per_job ||
		    gres_js->gres_per_node ||
		    gres_js->gres_per_socket ||
		    gres_js->gres_per_task)
			return false;
	} else {
		gres_step_state_t *gres_ss = gres_data;
		if (gres_ss->gres_per_step ||
		    gres_ss->gres_per_node ||
		    gres_ss->gres_per_socket ||
		    gres_ss->gres_per_task)
			return false;
	}

	return true;
}

/*
 * Setup over_list to mark if we have gres of the same type.
 */
static bool _set_over_list(gres_state_t *gres_state,
			   overlap_check_t *over_list,
			   int *over_count, bool is_job)
{
	char *type_name = is_job ?
		((gres_job_state_t *) gres_state->gres_data)->type_name:
		((gres_step_state_t *) gres_state->gres_data)->type_name;
	int i;
	bool overlap_merge = false;

	xassert(over_list);
	xassert(over_count);

	for (i = 0; i < *over_count; i++) {
		if (over_list[i].plugin_id == gres_state->plugin_id)
			break;
	}

	if (i >= *over_count) {
		over_list[(*over_count)++].plugin_id = gres_state->plugin_id;
		if (type_name) {
			over_list[i].with_type = true;
		} else {
			over_list[i].without_type = true;
			over_list[i].without_type_state = gres_state->gres_data;
		}
	} else if (type_name) {
		over_list[i].with_type = true;
		if (over_list[i].without_type)
			overlap_merge = true;
	} else {
		over_list[i].without_type = true;
		over_list[i].without_type_state = gres_state->gres_data;
		if (over_list[i].with_type)
			overlap_merge = true;
	}

	return overlap_merge;
}

/*
 * Put generic data (*_per_gres) on other gres of the same kind.
 */
static int _merge_generic_data(
	List gres_list, overlap_check_t *over_list, int over_count, bool is_job)
{
	int rc = SLURM_SUCCESS;
	uint16_t cpus_per_gres;
	uint64_t mem_per_gres;
	gres_state_t *gres_state;
	gres_job_state_t *gres_js;
	gres_step_state_t *gres_ss;
	void *generic_gres_data;
	ListIterator iter = list_iterator_create(gres_list);

	for (int i = 0; i < over_count; i++) {
		if (!over_list[i].with_type || !over_list[i].without_type_state)
			continue;
		if (!_generic_state(over_list[i].without_type_state, is_job)) {
			rc = ESLURM_INVALID_GRES_TYPE;
			break;
		}

		/* Propagate generic parameters */
		if (is_job) {
			generic_gres_data = gres_js =
				over_list[i].without_type_state;
			cpus_per_gres =	gres_js->cpus_per_gres;
			mem_per_gres = gres_js->mem_per_gres;
		} else {
			generic_gres_data = gres_ss =
				over_list[i].without_type_state;
			cpus_per_gres =	gres_ss->cpus_per_gres;
			mem_per_gres = gres_ss->mem_per_gres;
		}

		while ((gres_state = list_next(iter))) {
			if (over_list[i].plugin_id != gres_state->plugin_id)
				continue;
			if (generic_gres_data == gres_state->gres_data) {
				list_remove(iter);
				continue;
			}

			if (is_job) {
				gres_js = gres_state->gres_data;
				if (!gres_js->cpus_per_gres) {
					gres_js->cpus_per_gres =
						cpus_per_gres;
				}
				if (!gres_js->mem_per_gres) {
					gres_js->mem_per_gres =
						mem_per_gres;
				}
			} else {
				gres_ss = gres_state->gres_data;
				if (!gres_ss->cpus_per_gres) {
					gres_ss->cpus_per_gres =
						cpus_per_gres;
				}
				if (!gres_ss->mem_per_gres) {
					gres_ss->mem_per_gres =
						mem_per_gres;
				}
			}
		}
		list_iterator_reset(iter);
	}

	list_iterator_destroy(iter);

	return rc;
}

/*
 * Given a job's requested GRES configuration, validate it and build a GRES list
 * Note: This function can be used for a new request with gres_list==NULL or
 *	 used to update an existing job, in which case gres_list is a copy
 *	 of the job's original value (so we can clear fields as needed)
 * IN *tres* - job requested gres input string
 * IN/OUT num_tasks - requested task count, may be reset to provide
 *		      consistent gres_per_node/task values
 * IN/OUT min_nodes - requested minimum node count, may be reset to provide
 *		      consistent gres_per_node/task values
 * IN/OUT max_nodes - requested maximum node count, may be reset to provide
 *		      consistent gres_per_node/task values
 * IN/OUT ntasks_per_node - requested tasks_per_node count, may be reset to
 *		      provide consistent gres_per_node/task values
 * IN/OUT ntasks_per_socket - requested ntasks_per_socket count, may be reset to
 *		      provide consistent gres_per_node/task values
 * IN/OUT sockets_per_node - requested sockets_per_node count, may be reset to
 *		      provide consistent gres_per_socket/node values
 * IN/OUT cpus_per_task - requested cpus_per_task count, may be reset to
 *		      provide consistent gres_per_task/cpus_per_gres values
 * IN/OUT ntasks_per_tres - requested ntasks_per_tres count
 * OUT gres_list - List of GRES records for this job to track usage
 * RET SLURM_SUCCESS or ESLURM_INVALID_GRES
 */
extern int gres_job_state_validate(char *cpus_per_tres,
				   char *tres_freq,
				   char *tres_per_job,
				   char *tres_per_node,
				   char *tres_per_socket,
				   char *tres_per_task,
				   char *mem_per_tres,
				   uint32_t *num_tasks,
				   uint32_t *min_nodes,
				   uint32_t *max_nodes,
				   uint16_t *ntasks_per_node,
				   uint16_t *ntasks_per_socket,
				   uint16_t *sockets_per_node,
				   uint16_t *cpus_per_task,
				   uint16_t *ntasks_per_tres,
				   List *gres_list)
{
	overlap_check_t *over_list;
	int over_count = 0, rc = SLURM_SUCCESS, size;
	bool have_gres_sharing = false, have_gres_shared = false;
	bool requested_gpu = false;
	bool overlap_merge = false;
	gres_state_t *gres_state_job;
	gres_job_state_t *gres_js;
	uint64_t cnt = 0;
	ListIterator iter;

	if (!cpus_per_tres && !tres_per_job && !tres_per_node &&
	    !tres_per_socket && !tres_per_task && !mem_per_tres &&
	    !ntasks_per_tres)
		return SLURM_SUCCESS;

	if ((tres_per_task || (*ntasks_per_tres != NO_VAL16)) &&
	    (*num_tasks == NO_VAL) && (*min_nodes != NO_VAL) &&
	    (*min_nodes == *max_nodes)) {
		/* Implicitly set task count */
		if (*ntasks_per_tres != NO_VAL16)
			*num_tasks = *min_nodes * *ntasks_per_tres;
		else if (*ntasks_per_node != NO_VAL16)
			*num_tasks = *min_nodes * *ntasks_per_node;
		else if (*cpus_per_task == NO_VAL16)
			*num_tasks = *min_nodes;
	}

	if ((rc = gres_init()) != SLURM_SUCCESS)
		return rc;

	if ((select_plugin_type != SELECT_TYPE_CONS_TRES) &&
	    (cpus_per_tres || tres_per_job || tres_per_socket ||
	     tres_per_task || mem_per_tres))
		return ESLURM_UNSUPPORTED_GRES;

	/*
	 * Clear fields as requested by job update (i.e. input value is "")
	 */
	if (*gres_list)
		(void) list_for_each(*gres_list, _clear_total_gres, NULL);
	if (*gres_list && cpus_per_tres && (cpus_per_tres[0] == '\0')) {
		(void) list_for_each(*gres_list, _clear_cpus_per_gres, NULL);
		cpus_per_tres = NULL;
	}
	if (*gres_list && tres_per_job && (tres_per_job[0] == '\0')) {
		(void) list_for_each(*gres_list, _clear_gres_per_job, NULL);
		tres_per_job = NULL;
	}
	if (*gres_list && tres_per_node && (tres_per_node[0] == '\0')) {
		(void) list_for_each(*gres_list, _clear_gres_per_node, NULL);
		tres_per_node = NULL;
	}
	if (*gres_list && tres_per_socket && (tres_per_socket[0] == '\0')) {
		(void) list_for_each(*gres_list, _clear_gres_per_socket, NULL);
		tres_per_socket = NULL;
	}
	if (*gres_list && tres_per_task && (tres_per_task[0] == '\0')) {
		(void) list_for_each(*gres_list, _clear_gres_per_task, NULL);
		tres_per_task = NULL;
	}
	if (*gres_list && mem_per_tres && (mem_per_tres[0] == '\0')) {
		(void) list_for_each(*gres_list, _clear_mem_per_gres, NULL);
		mem_per_tres = NULL;
	}

	/*
	 * Set new values as requested
	 */
	if (*gres_list == NULL)
		*gres_list = list_create(gres_job_list_delete);
	slurm_mutex_lock(&gres_context_lock);
	if (cpus_per_tres) {
		char *in_val = cpus_per_tres, *save_ptr = NULL;
		while ((gres_state_job = _get_next_job_gres(in_val, &cnt,
							    *gres_list,
							    &save_ptr, &rc))) {
			gres_js = gres_state_job->gres_data;
			gres_js->cpus_per_gres = cnt;
			in_val = NULL;
			gres_js->ntasks_per_gres = *ntasks_per_tres;
		}
	}
	if (tres_per_job) {
		char *in_val = tres_per_job, *save_ptr = NULL;
		while ((gres_state_job = _get_next_job_gres(in_val, &cnt,
							    *gres_list,
							    &save_ptr, &rc))) {
			if (!requested_gpu &&
			    (!xstrcmp(gres_state_job->gres_name, "gpu")))
				requested_gpu = true;
			gres_js = gres_state_job->gres_data;
			gres_js->gres_per_job = cnt;
			in_val = NULL;
			gres_js->total_gres =
				MAX(gres_js->total_gres, cnt);
			gres_js->ntasks_per_gres = *ntasks_per_tres;
		}
	}
	if (tres_per_node) {
		char *in_val = tres_per_node, *save_ptr = NULL;
		while ((gres_state_job = _get_next_job_gres(in_val, &cnt,
							    *gres_list,
							    &save_ptr, &rc))) {
			if (!requested_gpu &&
			    (!xstrcmp(gres_state_job->gres_name, "gpu")))
				requested_gpu = true;
			gres_js = gres_state_job->gres_data;
			gres_js->gres_per_node = cnt;
			in_val = NULL;
			if (*min_nodes != NO_VAL)
				cnt *= *min_nodes;
			gres_js->total_gres =
				MAX(gres_js->total_gres, cnt);
			gres_js->ntasks_per_gres = *ntasks_per_tres;
		}
	}
	if (tres_per_socket) {
		char *in_val = tres_per_socket, *save_ptr = NULL;
		while ((gres_state_job = _get_next_job_gres(in_val, &cnt,
							    *gres_list,
							    &save_ptr, &rc))) {
			if (!requested_gpu &&
			    (!xstrcmp(gres_state_job->gres_name, "gpu")))
				requested_gpu = true;
			gres_js = gres_state_job->gres_data;
			gres_js->gres_per_socket = cnt;
			in_val = NULL;
			if ((*min_nodes != NO_VAL) &&
			    (*sockets_per_node != NO_VAL16)) {
				cnt *= (*min_nodes * *sockets_per_node);
			} else if ((*num_tasks != NO_VAL) &&
				   (*ntasks_per_socket != NO_VAL16)) {
				cnt *= ((*num_tasks + *ntasks_per_socket - 1) /
					*ntasks_per_socket);
			}
			gres_js->total_gres =
				MAX(gres_js->total_gres, cnt);
			gres_js->ntasks_per_gres = *ntasks_per_tres;
		}
	}
	if (tres_per_task) {
		char *in_val = tres_per_task, *save_ptr = NULL;
		while ((gres_state_job = _get_next_job_gres(in_val, &cnt,
						     *gres_list,
						     &save_ptr, &rc))) {
			if (!requested_gpu &&
			    (!xstrcmp(gres_state_job->gres_name, "gpu")))
				requested_gpu = true;
			gres_js = gres_state_job->gres_data;
			gres_js->gres_per_task = cnt;
			in_val = NULL;
			if (*num_tasks != NO_VAL)
				cnt *= *num_tasks;
			gres_js->total_gres =
				MAX(gres_js->total_gres, cnt);
			gres_js->ntasks_per_gres = *ntasks_per_tres;
		}
	}
	if (mem_per_tres) {
		char *in_val = mem_per_tres, *save_ptr = NULL;
		while ((gres_state_job = _get_next_job_gres(in_val, &cnt,
							    *gres_list,
							    &save_ptr, &rc))) {
			gres_js = gres_state_job->gres_data;
			gres_js->mem_per_gres = cnt;
			in_val = NULL;
			gres_js->ntasks_per_gres = *ntasks_per_tres;
		}
	}

	/* *num_tasks and *ntasks_per_tres could be 0 on requeue */
	if (!ntasks_per_tres || !*ntasks_per_tres ||
	    (*ntasks_per_tres == NO_VAL16)) {
		/* do nothing */
	} else if (requested_gpu && list_count(*gres_list)) {
		/* Set num_tasks = gpus * ntasks/gpu */
		uint64_t gpus = _get_job_gres_list_cnt(*gres_list, "gpu", NULL);
		if (gpus != NO_VAL64)
			*num_tasks = gpus * *ntasks_per_tres;
		else {
			error("%s: Can't set num_tasks = gpus * *ntasks_per_tres because there are no allocated GPUs",
			      __func__);
			rc = ESLURM_INVALID_GRES;
		}
	} else if (*num_tasks && (*num_tasks != NO_VAL)) {
		/*
		 * If job_gres_list empty, and ntasks_per_tres is specified,
		 * then derive GPUs according to how many tasks there are.
		 * GPU GRES = [ntasks / (ntasks_per_tres)]
		 * For now, only generate type-less GPUs.
		 */
		uint32_t gpus = *num_tasks / *ntasks_per_tres;
		char *save_ptr = NULL, *gres = NULL, *in_val;
		xstrfmtcat(gres, "gres:gpu:%u", gpus);
		in_val = gres;
		while ((gres_state_job = _get_next_job_gres(in_val, &cnt,
							    *gres_list,
							    &save_ptr, &rc))) {
			gres_js = gres_state_job->gres_data;
			gres_js->ntasks_per_gres = *ntasks_per_tres;
			/* Simulate a tres_per_job specification */
			gres_js->gres_per_job = cnt;
			gres_js->total_gres =
				MAX(gres_js->total_gres, cnt);
			in_val = NULL;
		}
		if (list_count(*gres_list) == 0)
			error("%s: Failed to add generated GRES %s (via ntasks_per_tres) to gres_list",
			      __func__, gres);
		else
			requested_gpu = true;
		xfree(gres);
	} else {
		error("%s: --ntasks-per-tres needs either a GRES GPU specification or a node/ntask specification",
		      __func__);
		rc = ESLURM_INVALID_GRES;
	}

	slurm_mutex_unlock(&gres_context_lock);

	if (rc != SLURM_SUCCESS)
		return rc;
	size = list_count(*gres_list);
	if (size == 0) {
		FREE_NULL_LIST(*gres_list);
		return rc;
	}

	if (mem_per_tres && (!requested_gpu)) {
		/*
		 * If someone requested mem_per_tres but didn't request any
		 * GPUs (even if --exclusive was used), then error.
		 * For now we only test for GPUs since --mem-per-gpu is the
		 * only allowed mem_per_gres option.
		 * Even though --exclusive means that you will be allocated all
		 * of the GRES on the node, we still require that GPUs are
		 * explicitly requested when --mem-per-gpu is used.
		 */
		error("Requested mem_per_tres=%s but did not request any GPU.",
		      mem_per_tres);
		return ESLURM_INVALID_GRES;
	}

	/*
	 * Check for record overlap (e.g. "gpu:2,gpu:tesla:1")
	 * Ensure tres_per_job >= tres_per_node >= tres_per_socket
	 */
	over_list = xcalloc(size, sizeof(overlap_check_t));
	iter = list_iterator_create(*gres_list);
	while ((gres_state_job = (gres_state_t *) list_next(iter))) {
		gres_js = (gres_job_state_t *) gres_state_job->gres_data;
		if (_test_gres_cnt(gres_state_job, num_tasks, min_nodes,
				   max_nodes, ntasks_per_node,
				   ntasks_per_socket, sockets_per_node,
				   cpus_per_task) != 0) {
			rc = ESLURM_INVALID_GRES;
			break;
		}
		if (!have_gres_sharing &&
		    gres_id_sharing(gres_state_job->plugin_id))
			have_gres_sharing = true;
		if (gres_id_shared(gres_state_job->config_flags)) {
			have_gres_shared = true;
			/*
			 * Shared gres (e.g. gres/'shared') only supports a
			 * per-node count,
			 * set either explicitly or implicitly.
			 */
			if (gres_js->gres_per_job &&
			    (*max_nodes != 1)) {
				rc = ESLURM_INVALID_GRES;
				break;
			}
			if (gres_js->gres_per_socket &&
			    (*sockets_per_node != 1)) {
				rc = ESLURM_INVALID_GRES;
				break;
			}
			if (gres_js->gres_per_task && (*num_tasks != 1)) {
				rc = ESLURM_INVALID_GRES;
				break;
			}
		}
		if (have_gres_sharing && have_gres_shared) {
			rc = ESLURM_INVALID_GRES;
			break;
		}

		if (_set_over_list(gres_state_job, over_list, &over_count, 1))
			overlap_merge = true;
	}
	list_iterator_destroy(iter);

	if (have_gres_shared && (rc == SLURM_SUCCESS) && tres_freq &&
	    strstr(tres_freq, "gpu")) {
		rc = ESLURM_INVALID_GRES;
	}

	if (overlap_merge) /* Merge generic data if possible */
		rc = _merge_generic_data(*gres_list, over_list, over_count, 1);

	xfree(over_list);

	return rc;
}

/*
 * Determine if a job's specified GRES can be supported. This is designed to
 * prevent the running of a job using the GRES options only supported by the
 * select/cons_tres plugin when switching (on slurmctld restart) from the
 * cons_tres plugin to any other select plugin.
 *
 * IN gres_list - List of GRES records for this job to track usage
 * RET SLURM_SUCCESS or ESLURM_INVALID_GRES
 */
extern int gres_job_revalidate(List gres_list)
{
	gres_state_t *gres_state_job;
	gres_job_state_t *gres_js;
	ListIterator iter;
	int rc = SLURM_SUCCESS;

	if (!gres_list || (select_plugin_type == SELECT_TYPE_CONS_TRES))
		return SLURM_SUCCESS;

	iter = list_iterator_create(gres_list);
	while ((gres_state_job = (gres_state_t *) list_next(iter))) {
		gres_js = (gres_job_state_t *) gres_state_job->gres_data;
		if (gres_js->gres_per_job ||
		    gres_js->gres_per_socket ||
		    gres_js->gres_per_task) {
			rc = ESLURM_UNSUPPORTED_GRES;
			break;
		}
	}
	list_iterator_destroy(iter);

	return rc;
}

/*
 * Return TRUE if any of this job's GRES has a populated gres_bit_alloc element.
 * This indicates the allocated GRES has a File configuration parameter and is
 * tracking individual file assignments.
 */
static bool _job_has_gres_bits(List job_gres_list)
{
	ListIterator job_gres_iter;
	gres_state_t *gres_state_job;
	gres_job_state_t *gres_js;
	bool rc = false;
	int i;

	if (!job_gres_list)
		return false;

	job_gres_iter = list_iterator_create(job_gres_list);
	while ((gres_state_job = (gres_state_t *) list_next(job_gres_iter))) {
		gres_js = gres_state_job->gres_data;
		if (!gres_js)
			continue;
		for (i = 0; i < gres_js->node_cnt; i++) {
			if (gres_js->gres_bit_alloc &&
			    gres_js->gres_bit_alloc[i]) {
				rc = true;
				break;
			}
		}
		if (rc)
			break;
	}
	list_iterator_destroy(job_gres_iter);

	return rc;
}

/*
 * Return count of configured GRES.
 * NOTE: For gres/'shared' return count of gres/gpu
 */
static int _get_node_gres_cnt(List node_gres_list, gres_state_t *gres_state_job)
{
	gres_node_state_t *gres_ns;
	gres_state_t *gres_state_node;
	int gres_cnt = 0;
	uint32_t plugin_id;

	if (!node_gres_list)
		return 0;

	if (gres_id_shared(gres_state_job->config_flags))
		plugin_id = gpu_plugin_id;
	else
		plugin_id = gres_state_job->plugin_id;

	if ((gres_state_node = list_find_first(node_gres_list, gres_find_id,
					       &plugin_id))) {
		gres_ns = gres_state_node->gres_data;
		gres_cnt = (int) gres_ns->gres_cnt_config;
	}

	return gres_cnt;
}

/*
 * Return TRUE if the identified node in the job allocation can satisfy the
 * job's GRES specification without change in its bitmaps. In other words,
 * return FALSE if the job allocation identifies specific GRES devices and the
 * count of those devices on this node has changed.
 *
 * IN job_gres_list - List of GRES records for this job to track usage
 * IN node_inx - zero-origin index into this job's node allocation
 * IN node_gres_list - List of GRES records for this node
 */
static bool _validate_node_gres_cnt(uint32_t job_id, List job_gres_list,
				    int node_inx, List node_gres_list,
				    char *node_name)
{
	ListIterator job_gres_iter;
	gres_state_t *gres_state_job;
	gres_job_state_t *gres_js;
	bool rc = true;
	int job_gres_cnt, node_gres_cnt;

	if (!job_gres_list)
		return true;

	(void) gres_init();

	job_gres_iter = list_iterator_create(job_gres_list);
	while ((gres_state_job = (gres_state_t *) list_next(job_gres_iter))) {
		gres_js = gres_state_job->gres_data;
		if (!gres_js || !gres_js->gres_bit_alloc)
			continue;
		if ((node_inx >= gres_js->node_cnt) ||
		    !gres_js->gres_bit_alloc[node_inx])
			continue;
		job_gres_cnt = bit_size(gres_js->gres_bit_alloc[node_inx]);
		node_gres_cnt = _get_node_gres_cnt(node_gres_list,
						   gres_state_job);
		if (job_gres_cnt != node_gres_cnt) {
			error("%s: Killing job %u: gres/%s count mismatch on node "
			      "%s (%d != %d)",
			      __func__, job_id, gres_state_job->gres_name,
			      node_name, job_gres_cnt, node_gres_cnt);
			rc = false;
			break;
		}
	}
	list_iterator_destroy(job_gres_iter);

	return rc;
}

/*
 * Determine if a job's specified GRES are currently valid. This is designed to
 * manage jobs allocated GRES which are either no longer supported or a GRES
 * configured with the "File" option in gres.conf where the count has changed,
 * in which case we don't know how to map the job's old GRES bitmap onto the
 * current GRES bitmaps.
 *
 * IN job_id - ID of job being validated (used for logging)
 * IN job_gres_list - List of GRES records for this job to track usage
 * RET SLURM_SUCCESS or ESLURM_INVALID_GRES
 */
extern int gres_job_revalidate2(uint32_t job_id, List job_gres_list,
				bitstr_t *node_bitmap)
{
	node_record_t *node_ptr;
	int rc = SLURM_SUCCESS;
	int i_first, i_last, i;
	int node_inx = -1;

	if (!job_gres_list || !node_bitmap ||
	    !_job_has_gres_bits(job_gres_list))
		return SLURM_SUCCESS;

	i_first = bit_ffs(node_bitmap);
	if (i_first >= 0)
		i_last = bit_fls(node_bitmap);
	else
		i_last = -2;
	for (i = i_first; i <= i_last; i++) {
		if (!bit_test(node_bitmap, i))
			continue;
		node_ptr = node_record_table_ptr + i;
		node_inx++;
		if (!_validate_node_gres_cnt(job_id, job_gres_list, node_inx,
					     node_ptr->gres_list,
					     node_ptr->name)) {
			rc = ESLURM_INVALID_GRES;
			break;
		}
	}

	return rc;
}

/*
 * Find a sock_gres_t record in a list by matching the plugin_id and type_id
 *	from a gres_state_t job record
 * IN x - a sock_gres_t record to test
 * IN key - the gres_state_t record (from a job) we want to match
 * RET 1 on match, otherwise 0
 */
extern int gres_find_sock_by_job_state(void *x, void *key)
{
	sock_gres_t *sock_data = (sock_gres_t *) x;
	gres_state_t *job_gres_state = (gres_state_t *) key;
	gres_job_state_t *sock_gres_js, *gres_js;

	gres_js = (gres_job_state_t *) job_gres_state->gres_data;
	sock_gres_js = sock_data->gres_state_job->gres_data;

	if ((sock_data->gres_state_job->plugin_id ==
	     job_gres_state->plugin_id) &&
	    (sock_gres_js->type_id == gres_js->type_id))
		return 1;
	return 0;
}

/*
 * Create a (partial) copy of a job's gres state for job binding
 * IN gres_list - List of Gres records for this job to track usage
 * RET The copy or NULL on failure
 * NOTE: Only job details are copied, NOT the job step details
 */
extern List gres_job_state_list_dup(List gres_list)
{
	return gres_job_state_extract(gres_list, -1);
}

/* Copy gres_job_state_t record for ALL nodes */
extern void *gres_job_state_dup(gres_job_state_t *gres_js)
{

	int i;
	gres_job_state_t *new_gres_js;

	if (gres_js == NULL)
		return NULL;

	new_gres_js = xmalloc(sizeof(gres_job_state_t));
	new_gres_js->cpus_per_gres	= gres_js->cpus_per_gres;
	new_gres_js->def_cpus_per_gres	= gres_js->def_cpus_per_gres;
	new_gres_js->gres_per_job	= gres_js->gres_per_job;
	new_gres_js->gres_per_node	= gres_js->gres_per_node;
	new_gres_js->gres_per_socket	= gres_js->gres_per_socket;
	new_gres_js->gres_per_task	= gres_js->gres_per_task;
	new_gres_js->mem_per_gres	= gres_js->mem_per_gres;
	new_gres_js->def_mem_per_gres	= gres_js->def_mem_per_gres;
	new_gres_js->node_cnt		= gres_js->node_cnt;
	new_gres_js->total_gres	= gres_js->total_gres;
	new_gres_js->type_id		= gres_js->type_id;
	new_gres_js->type_name		= xstrdup(gres_js->type_name);

	if (gres_js->gres_cnt_node_alloc) {
		i = sizeof(uint64_t) * gres_js->node_cnt;
		new_gres_js->gres_cnt_node_alloc = xmalloc(i);
		memcpy(new_gres_js->gres_cnt_node_alloc,
		       gres_js->gres_cnt_node_alloc, i);
	}
	if (gres_js->gres_bit_alloc) {
		new_gres_js->gres_bit_alloc = xcalloc(gres_js->node_cnt,
						      sizeof(bitstr_t *));
		for (i = 0; i < gres_js->node_cnt; i++) {
			if (gres_js->gres_bit_alloc[i] == NULL)
				continue;
			new_gres_js->gres_bit_alloc[i] =
				bit_copy(gres_js->gres_bit_alloc[i]);
		}
	}
	return new_gres_js;
}

/* Copy gres_job_state_t record for one specific node */
static void *_job_state_dup2(gres_job_state_t *gres_js, int node_index)
{
	gres_job_state_t *new_gres_js;

	if (gres_js == NULL)
		return NULL;

	new_gres_js = xmalloc(sizeof(gres_job_state_t));
	new_gres_js->cpus_per_gres	= gres_js->cpus_per_gres;
	new_gres_js->def_cpus_per_gres	= gres_js->def_cpus_per_gres;
	new_gres_js->gres_per_job	= gres_js->gres_per_job;
	new_gres_js->gres_per_node	= gres_js->gres_per_node;
	new_gres_js->gres_per_socket	= gres_js->gres_per_socket;
	new_gres_js->gres_per_task	= gres_js->gres_per_task;
	new_gres_js->mem_per_gres	= gres_js->mem_per_gres;
	new_gres_js->def_mem_per_gres	= gres_js->def_mem_per_gres;
	new_gres_js->node_cnt		= 1;
	new_gres_js->total_gres	= gres_js->total_gres;
	new_gres_js->type_id		= gres_js->type_id;
	new_gres_js->type_name		= xstrdup(gres_js->type_name);

	if (gres_js->gres_cnt_node_alloc) {
		new_gres_js->gres_cnt_node_alloc = xmalloc(sizeof(uint64_t));
		new_gres_js->gres_cnt_node_alloc[0] =
			gres_js->gres_cnt_node_alloc[node_index];
	}
	if (gres_js->gres_bit_alloc && gres_js->gres_bit_alloc[node_index]) {
		new_gres_js->gres_bit_alloc	= xmalloc(sizeof(bitstr_t *));
		new_gres_js->gres_bit_alloc[0] =
			bit_copy(gres_js->gres_bit_alloc[node_index]);
	}
	return new_gres_js;
}

/*
 * Create a (partial) copy of a job's gres state for a particular node index
 * IN gres_list - List of Gres records for this job to track usage
 * IN node_index - zero-origin index to the node
 * RET The copy or NULL on failure
 */
extern List gres_job_state_extract(List gres_list, int node_index)
{
	ListIterator gres_iter;
	gres_state_t *gres_state_job, *new_gres_state;
	List new_gres_list = NULL;
	void *new_gres_data;

	if (gres_list == NULL)
		return new_gres_list;

	(void) gres_init();

	slurm_mutex_lock(&gres_context_lock);
	gres_iter = list_iterator_create(gres_list);
	while ((gres_state_job = (gres_state_t *) list_next(gres_iter))) {
		if (node_index == -1)
			new_gres_data = gres_job_state_dup(
				gres_state_job->gres_data);
		else {
			new_gres_data = _job_state_dup2(
				gres_state_job->gres_data,
				node_index);
		}
		if (new_gres_data == NULL)
			break;
		if (new_gres_list == NULL) {
			new_gres_list = list_create(gres_job_list_delete);
		}
		new_gres_state = gres_create_state(
			gres_state_job, GRES_STATE_SRC_STATE_PTR,
			GRES_STATE_TYPE_JOB, new_gres_data);
		list_append(new_gres_list, new_gres_state);
	}
	list_iterator_destroy(gres_iter);
	slurm_mutex_unlock(&gres_context_lock);

	return new_gres_list;
}

/*
 * Pack a job's current gres status, called from slurmctld for save/restore
 * IN gres_list - generated by gres_job_config_validate()
 * IN/OUT buffer - location to write state to
 * IN job_id - job's ID
 * IN details - if set then pack job step allocation details (only needed to
 *		save/restore job state, not needed in job credential for
 *		slurmd task binding)
 *
 * NOTE: A job's allocation to steps is not recorded here, but recovered with
 *	 the job step state information upon slurmctld restart.
 */
extern int gres_job_state_pack(List gres_list, buf_t *buffer,
			       uint32_t job_id, bool details,
			       uint16_t protocol_version)
{
	int i, rc = SLURM_SUCCESS;
	uint32_t top_offset, tail_offset;
	uint32_t magic = GRES_MAGIC;
	uint16_t rec_cnt = 0;
	ListIterator gres_iter;
	gres_state_t *gres_state_job;
	gres_job_state_t *gres_js;

	top_offset = get_buf_offset(buffer);
	pack16(rec_cnt, buffer);	/* placeholder if data */

	if (gres_list == NULL)
		return rc;

	(void) gres_init();

	slurm_mutex_lock(&gres_context_lock);
	gres_iter = list_iterator_create(gres_list);
	while ((gres_state_job = (gres_state_t *) list_next(gres_iter))) {
		gres_js = (gres_job_state_t *) gres_state_job->gres_data;

		if (protocol_version >= SLURM_MIN_PROTOCOL_VERSION) {
			pack32(magic, buffer);
			pack32(gres_state_job->plugin_id, buffer);
			pack16(gres_js->cpus_per_gres, buffer);
			pack16(gres_js->flags, buffer);
			pack64(gres_js->gres_per_job, buffer);
			pack64(gres_js->gres_per_node, buffer);
			pack64(gres_js->gres_per_socket, buffer);
			pack64(gres_js->gres_per_task, buffer);
			pack64(gres_js->mem_per_gres, buffer);
			pack16(gres_js->ntasks_per_gres, buffer);
			pack64(gres_js->total_gres, buffer);
			packstr(gres_js->type_name, buffer);
			pack32(gres_js->node_cnt, buffer);

			if (gres_js->gres_cnt_node_alloc) {
				pack8((uint8_t) 1, buffer);
				pack64_array(gres_js->gres_cnt_node_alloc,
					     gres_js->node_cnt, buffer);
			} else {
				pack8((uint8_t) 0, buffer);
			}

			if (gres_js->gres_bit_alloc) {
				pack8((uint8_t) 1, buffer);
				for (i = 0; i < gres_js->node_cnt; i++) {
					pack_bit_str_hex(gres_js->
							 gres_bit_alloc[i],
							 buffer);
				}
			} else {
				pack8((uint8_t) 0, buffer);
			}
			if (details && gres_js->gres_bit_step_alloc) {
				pack8((uint8_t) 1, buffer);
				for (i = 0; i < gres_js->node_cnt; i++) {
					pack_bit_str_hex(gres_js->
							 gres_bit_step_alloc[i],
							 buffer);
				}
			} else {
				pack8((uint8_t) 0, buffer);
			}
			if (details && gres_js->gres_cnt_step_alloc) {
				pack8((uint8_t) 1, buffer);
				for (i = 0; i < gres_js->node_cnt; i++) {
					pack64(gres_js->
					       gres_cnt_step_alloc[i],
					       buffer);
				}
			} else {
				pack8((uint8_t) 0, buffer);
			}
			rec_cnt++;
		} else {
			error("%s: protocol_version %hu not supported",
			      __func__, protocol_version);
			break;
		}
	}
	list_iterator_destroy(gres_iter);
	slurm_mutex_unlock(&gres_context_lock);

	tail_offset = get_buf_offset(buffer);
	set_buf_offset(buffer, top_offset);
	pack16(rec_cnt, buffer);
	set_buf_offset(buffer, tail_offset);

	return rc;
}

/*
 * Unpack a job's current gres status, called from slurmctld for save/restore
 * OUT gres_list - restored state stored by gres_job_state_pack()
 * IN/OUT buffer - location to read state from
 * IN job_id - job's ID
 */
extern int gres_job_state_unpack(List *gres_list, buf_t *buffer,
				 uint32_t job_id,
				 uint16_t protocol_version)
{
	int i = 0, rc;
	uint32_t magic = 0, plugin_id = 0, utmp32 = 0;
	uint16_t rec_cnt = 0;
	uint8_t  has_more = 0;
	gres_state_t *gres_state_job;
	gres_job_state_t *gres_js = NULL;
	bool locked = false;

	safe_unpack16(&rec_cnt, buffer);
	if (rec_cnt == 0)
		return SLURM_SUCCESS;

	rc = gres_init();

	slurm_mutex_lock(&gres_context_lock);
	locked = true;
	if ((gres_context_cnt > 0) && (*gres_list == NULL)) {
		*gres_list = list_create(gres_job_list_delete);
	}

	while ((rc == SLURM_SUCCESS) && (rec_cnt)) {
		slurm_gres_context_t *gres_ctx;
		if ((buffer == NULL) || (remaining_buf(buffer) == 0))
			break;
		rec_cnt--;

		if (protocol_version >= SLURM_MIN_PROTOCOL_VERSION) {
			safe_unpack32(&magic, buffer);
			if (magic != GRES_MAGIC)
				goto unpack_error;
			safe_unpack32(&plugin_id, buffer);
			gres_js = xmalloc(sizeof(gres_job_state_t));
			safe_unpack16(&gres_js->cpus_per_gres, buffer);
			safe_unpack16(&gres_js->flags, buffer);
			safe_unpack64(&gres_js->gres_per_job, buffer);
			safe_unpack64(&gres_js->gres_per_node, buffer);
			safe_unpack64(&gres_js->gres_per_socket, buffer);
			safe_unpack64(&gres_js->gres_per_task, buffer);
			safe_unpack64(&gres_js->mem_per_gres, buffer);
			safe_unpack16(&gres_js->ntasks_per_gres, buffer);
			safe_unpack64(&gres_js->total_gres, buffer);
			safe_unpackstr_xmalloc(&gres_js->type_name,
					       &utmp32, buffer);
			gres_js->type_id =
				gres_build_id(gres_js->type_name);
			safe_unpack32(&gres_js->node_cnt, buffer);
			if (gres_js->node_cnt > NO_VAL)
				goto unpack_error;

			safe_unpack8(&has_more, buffer);
			if (has_more) {
				safe_unpack64_array(
					&gres_js->gres_cnt_node_alloc,
					&utmp32, buffer);
			}

			safe_unpack8(&has_more, buffer);
			if (has_more) {
				safe_xcalloc(gres_js->gres_bit_alloc,
					     gres_js->node_cnt,
					     sizeof(bitstr_t *));
				for (i = 0; i < gres_js->node_cnt; i++) {
					unpack_bit_str_hex(&gres_js->
							   gres_bit_alloc[i],
							   buffer);
				}
			}
			safe_unpack8(&has_more, buffer);
			if (has_more) {
				safe_xcalloc(gres_js->gres_bit_step_alloc,
					     gres_js->node_cnt,
					     sizeof(bitstr_t *));
				for (i = 0; i < gres_js->node_cnt; i++) {
					unpack_bit_str_hex(&gres_js->
							   gres_bit_step_alloc[i],
							   buffer);
				}
			}
			safe_unpack8(&has_more, buffer);
			if (has_more) {
				safe_xcalloc(gres_js->gres_cnt_step_alloc,
					     gres_js->node_cnt,
					     sizeof(uint64_t));
				for (i = 0; i < gres_js->node_cnt; i++) {
					safe_unpack64(&gres_js->
						      gres_cnt_step_alloc[i],
						      buffer);
				}
			}
		} else {
			error("%s: protocol_version %hu not supported",
			      __func__, protocol_version);
			goto unpack_error;
		}

		if (!(gres_ctx = _find_context_by_id(plugin_id))) {
			/*
			 * A likely sign that GresPlugins has changed.
			 * Not a fatal error, skip over the data.
			 */
			error("%s: no plugin configured to unpack data type %u from job %u. This is likely due to a difference in the GresTypes configured in slurm.conf on different cluster nodes.",
			      __func__, plugin_id, job_id);
			_job_state_delete(gres_js);
			continue;
		}

		gres_state_job = gres_create_state(
			gres_ctx, GRES_STATE_SRC_CONTEXT_PTR,
			GRES_STATE_TYPE_JOB, gres_js);
		gres_js = NULL;	/* nothing left to free on error */
		list_append(*gres_list, gres_state_job);
	}
	slurm_mutex_unlock(&gres_context_lock);
	return rc;

unpack_error:
	error("%s: unpack error from job %u", __func__, job_id);
	if (gres_js)
		_job_state_delete(gres_js);
	if (locked)
		slurm_mutex_unlock(&gres_context_lock);
	return SLURM_ERROR;
}

/*
 * Pack a job's allocated gres information for use by prolog/epilog
 * IN gres_list - generated by gres_job_config_validate()
 * IN/OUT buffer - location to write state to
 */
extern int gres_job_alloc_pack(List gres_list, buf_t *buffer,
			       uint16_t protocol_version)
{
	int i, rc = SLURM_SUCCESS;
	uint32_t top_offset, tail_offset;
	uint32_t magic = GRES_MAGIC;
	uint16_t rec_cnt = 0;
	ListIterator gres_iter;
	gres_epilog_info_t *gres_ei;

	top_offset = get_buf_offset(buffer);
	pack16(rec_cnt, buffer);	/* placeholder if data */

	if (gres_list == NULL)
		return rc;

	(void) gres_init();

	slurm_mutex_lock(&gres_context_lock);
	gres_iter = list_iterator_create(gres_list);
	while ((gres_ei = list_next(gres_iter))) {
		if (protocol_version >= SLURM_MIN_PROTOCOL_VERSION) {
			pack32(magic, buffer);
			pack32(gres_ei->plugin_id, buffer);
			pack32(gres_ei->node_cnt, buffer);
			if (gres_ei->gres_cnt_node_alloc) {
				pack8((uint8_t) 1, buffer);
				pack64_array(gres_ei->gres_cnt_node_alloc,
					     gres_ei->node_cnt, buffer);
			} else {
				pack8((uint8_t) 0, buffer);
			}
			if (gres_ei->gres_bit_alloc) {
				pack8((uint8_t) 1, buffer);
				for (i = 0; i < gres_ei->node_cnt; i++) {
					pack_bit_str_hex(gres_ei->
							 gres_bit_alloc[i],
							 buffer);
				}
			} else {
				pack8((uint8_t) 0, buffer);
			}
			rec_cnt++;
		} else {
			error("%s: protocol_version %hu not supported",
			      __func__, protocol_version);
			break;
		}
	}
	list_iterator_destroy(gres_iter);
	slurm_mutex_unlock(&gres_context_lock);

	tail_offset = get_buf_offset(buffer);
	set_buf_offset(buffer, top_offset);
	pack16(rec_cnt, buffer);
	set_buf_offset(buffer, tail_offset);

	return rc;
}

static void _epilog_list_del(void *x)
{
	gres_epilog_info_t *gres_ei = (gres_epilog_info_t *) x;
	int i;

	if (!gres_ei)
		return;

	if (gres_ei->gres_bit_alloc) {
		for (i = 0; i < gres_ei->node_cnt; i++)
			FREE_NULL_BITMAP(gres_ei->gres_bit_alloc[i]);
		xfree(gres_ei->gres_bit_alloc);
	}
	xfree(gres_ei->gres_cnt_node_alloc);
	xfree(gres_ei->node_list);
	xfree(gres_ei);
}

/*
 * Unpack a job's allocated gres information for use by prolog/epilog
 * OUT gres_list - restored state stored by gres_job_alloc_pack()
 * IN/OUT buffer - location to read state from
 */
extern int gres_job_alloc_unpack(List *gres_list, buf_t *buffer,
				 uint16_t protocol_version)
{
	int i = 0, rc;
	uint32_t magic = 0, utmp32 = 0;
	uint16_t rec_cnt = 0;
	uint8_t filled = 0;
	gres_epilog_info_t *gres_ei = NULL;
	bool locked = false;

	safe_unpack16(&rec_cnt, buffer);
	if (rec_cnt == 0)
		return SLURM_SUCCESS;

	rc = gres_init();

	slurm_mutex_lock(&gres_context_lock);
	locked = true;
	if ((gres_context_cnt > 0) && (*gres_list == NULL)) {
		*gres_list = list_create(_epilog_list_del);
	}

	while ((rc == SLURM_SUCCESS) && (rec_cnt)) {
		slurm_gres_context_t *gres_ctx;
		if ((buffer == NULL) || (remaining_buf(buffer) == 0))
			break;
		rec_cnt--;

		if (protocol_version >= SLURM_MIN_PROTOCOL_VERSION) {
			safe_unpack32(&magic, buffer);
			if (magic != GRES_MAGIC)
				goto unpack_error;
			gres_ei = xmalloc(sizeof(gres_epilog_info_t));
			safe_unpack32(&gres_ei->plugin_id, buffer);
			safe_unpack32(&gres_ei->node_cnt, buffer);
			if (gres_ei->node_cnt > NO_VAL)
				goto unpack_error;
			safe_unpack8(&filled, buffer);
			if (filled) {
				safe_unpack64_array(
					&gres_ei->gres_cnt_node_alloc,
					&utmp32, buffer);
			}
			safe_unpack8(&filled, buffer);
			if (filled) {
				safe_xcalloc(gres_ei->gres_bit_alloc,
					     gres_ei->node_cnt,
					     sizeof(bitstr_t *));
				for (i = 0; i < gres_ei->node_cnt; i++) {
					unpack_bit_str_hex(&gres_ei->
							   gres_bit_alloc[i],
							   buffer);
				}
			}
		} else {
			error("%s: protocol_version %hu not supported",
			      __func__, protocol_version);
			goto unpack_error;
		}

		if (!(gres_ctx = _find_context_by_id(gres_ei->plugin_id))) {
			/*
			 * A likely sign that GresPlugins has changed.
			 * Not a fatal error, skip over the data.
			 */
			error("%s: no plugin configured to unpack data type %u",
			      __func__, gres_ei->plugin_id);
			_epilog_list_del(gres_ei);
			continue;
		}
		list_append(*gres_list, gres_ei);
		gres_ei = NULL;
	}
	slurm_mutex_unlock(&gres_context_lock);
	return rc;

unpack_error:
	error("%s: unpack error", __func__);
	if (gres_ei)
		_epilog_list_del(gres_ei);
	if (locked)
		slurm_mutex_unlock(&gres_context_lock);
	return SLURM_ERROR;
}

/*
 * Build List of information needed to set job's Prolog or Epilog environment
 * variables
 *
 * IN job_gres_list - job's GRES allocation info
 * IN hostlist - list of nodes associated with the job
 * RET information about the job's GRES allocation needed by Prolog or Epilog
 */
extern List gres_g_epilog_build_env(List job_gres_list, char *node_list)
{
	ListIterator gres_iter;
	gres_state_t *gres_ptr = NULL;
	gres_epilog_info_t *gres_ei;
	List epilog_gres_list = NULL;

	if (!job_gres_list)
		return NULL;

	(void) gres_init();

	slurm_mutex_lock(&gres_context_lock);
	gres_iter = list_iterator_create(job_gres_list);
	while ((gres_ptr = list_next(gres_iter))) {
		slurm_gres_context_t *gres_ctx;
		if (!(gres_ctx = _find_context_by_id(gres_ptr->plugin_id))) {
			error("%s: gres not found in context.  This should never happen",
			      __func__);
			continue;
		}

		if (!gres_ctx->ops.epilog_build_env)
			continue;	/* No plugin to call */
		gres_ei = (*(gres_ctx->ops.epilog_build_env))
			(gres_ptr->gres_data);
		if (!gres_ei)
			continue;	/* No info to add for this plugin */
		if (!epilog_gres_list)
			epilog_gres_list = list_create(_epilog_list_del);
		gres_ei->plugin_id = gres_ctx->plugin_id;
		gres_ei->node_list = xstrdup(node_list);
		list_append(epilog_gres_list, gres_ei);
	}
	list_iterator_destroy(gres_iter);
	slurm_mutex_unlock(&gres_context_lock);

	return epilog_gres_list;
}

/*
 * Set environment variables as appropriate for a job's prolog or epilog based
 * GRES allocated to the job.
 *
 * IN/OUT epilog_env_ptr - environment variable array
 * IN epilog_gres_list - generated by TBD
 * IN node_inx - zero origin node index
 */
extern void gres_g_epilog_set_env(char ***epilog_env_ptr,
				  List epilog_gres_list, int node_inx)
{
	ListIterator epilog_iter;
	gres_epilog_info_t *gres_ei;

	*epilog_env_ptr = NULL;
	if (!epilog_gres_list)
		return;

	(void) gres_init();

	slurm_mutex_lock(&gres_context_lock);
	epilog_iter = list_iterator_create(epilog_gres_list);
	while ((gres_ei = list_next(epilog_iter))) {
		slurm_gres_context_t *gres_ctx;
		if (!(gres_ctx = _find_context_by_id(gres_ei->plugin_id))) {
			error("%s: GRES ID %u not found in context",
			      __func__, gres_ei->plugin_id);
			continue;
		}

		if (!gres_ctx->ops.epilog_set_env)
			continue;	/* No plugin to call */
		(*(gres_ctx->ops.epilog_set_env))
			(epilog_env_ptr, gres_ei, node_inx);
	}
	list_iterator_destroy(epilog_iter);
	slurm_mutex_unlock(&gres_context_lock);
}

/*
 * If core bitmap from slurmd differs in size from that in slurmctld,
 * then modify bitmap from slurmd so we can use bit_and, bit_or, etc.
 */
static bitstr_t *_core_bitmap_rebuild(bitstr_t *old_core_bitmap, int new_size)
{
	int i, j, old_size, ratio;
	bitstr_t *new_core_bitmap;

	new_core_bitmap = bit_alloc(new_size);
	old_size = bit_size(old_core_bitmap);
	if (old_size > new_size) {
		ratio = old_size / new_size;
		for (i = 0; i < new_size; i++) {
			for (j = 0; j < ratio; j++) {
				if (bit_test(old_core_bitmap, i*ratio+j)) {
					bit_set(new_core_bitmap, i);
					break;
				}
			}
		}
	} else {
		ratio = new_size / old_size;
		for (i = 0; i < old_size; i++) {
			if (!bit_test(old_core_bitmap, i))
				continue;
			for (j = 0; j < ratio; j++) {
				bit_set(new_core_bitmap, i*ratio+j);
			}
		}
	}

	return new_core_bitmap;
}

extern void gres_validate_node_cores(gres_node_state_t *gres_ns,
				     int cores_ctld, char *node_name)
{
	int i, cores_slurmd;
	bitstr_t *new_core_bitmap;
	int log_mismatch = true;

	if (gres_ns->topo_cnt == 0)
		return;

	if (gres_ns->topo_core_bitmap == NULL) {
		error("Gres topo_core_bitmap is NULL on node %s", node_name);
		return;
	}


	for (i = 0; i < gres_ns->topo_cnt; i++) {
		if (!gres_ns->topo_core_bitmap[i])
			continue;
		cores_slurmd = bit_size(gres_ns->topo_core_bitmap[i]);
		if (cores_slurmd == cores_ctld)
			continue;
		if (log_mismatch) {
			debug("Rebuilding node %s gres core bitmap (%d != %d)",
			      node_name, cores_slurmd, cores_ctld);
			log_mismatch = false;
		}
		new_core_bitmap = _core_bitmap_rebuild(
			gres_ns->topo_core_bitmap[i],
			cores_ctld);
		FREE_NULL_BITMAP(gres_ns->topo_core_bitmap[i]);
		gres_ns->topo_core_bitmap[i] = new_core_bitmap;
	}
}

static uint32_t _job_test(gres_state_t *gres_state_job,
			  gres_state_t *gres_state_node,
			  bool use_total_gres, bitstr_t *core_bitmap,
			  int core_start_bit, int core_end_bit, bool *topo_set,
			  uint32_t job_id, char *node_name,
			  bool disable_binding)
{
	gres_job_state_t *gres_js = gres_state_job->gres_data;
	gres_node_state_t *gres_ns = gres_state_node->gres_data;
	char *gres_name = gres_state_job->gres_name;
	int i, j, core_size, core_ctld, top_inx = -1;
	uint64_t gres_avail = 0, gres_max = 0, gres_total, gres_tmp;
	uint64_t min_gres_node = 0;
	uint32_t *cores_addnt = NULL; /* Additional cores avail from this GRES */
	uint32_t *cores_avail = NULL; /* cores initially avail from this GRES */
	uint32_t core_cnt = 0;
	bitstr_t *alloc_core_bitmap = NULL;
	bitstr_t *avail_core_bitmap = NULL;
	bool shared_gres = gres_id_shared(gres_state_job->config_flags);
	bool use_busy_dev;

	if (gres_ns->no_consume)
		use_total_gres = true;

	use_busy_dev = gres_use_busy_dev(gres_state_node, use_total_gres);

	/* Determine minimum GRES count needed on this node */
	if (gres_js->gres_per_job)
		min_gres_node = 1;
	min_gres_node = MAX(min_gres_node, gres_js->gres_per_node);
	min_gres_node = MAX(min_gres_node, gres_js->gres_per_socket);
	min_gres_node = MAX(min_gres_node, gres_js->gres_per_task);

	if (min_gres_node && gres_ns->topo_cnt && *topo_set) {
		/*
		 * Need to determine how many GRES available for these
		 * specific cores
		 */
		if (core_bitmap) {
			core_ctld = core_end_bit - core_start_bit + 1;
			if (core_ctld < 1) {
				error("gres/%s: job %u cores on node %s < 1",
				      gres_name, job_id, node_name);
				return (uint32_t) 0;
			}
			gres_validate_node_cores(gres_ns, core_ctld,
						 node_name);
		}
		for (i = 0; i < gres_ns->topo_cnt; i++) {
			if (gres_js->type_name &&
			    (!gres_ns->topo_type_name[i] ||
			     (gres_ns->topo_type_id[i] !=
			      gres_js->type_id)))
				continue;
			if (use_busy_dev &&
			    (gres_ns->topo_gres_cnt_alloc[i] == 0))
				continue;
			if (!gres_ns->topo_core_bitmap[i]) {
				gres_avail += gres_ns->
					topo_gres_cnt_avail[i];
				if (!use_total_gres) {
					gres_avail -= gres_ns->
						topo_gres_cnt_alloc[i];
				}
				if (shared_gres)
					gres_max = MAX(gres_max, gres_avail);
				continue;
			}
			core_ctld = bit_size(gres_ns->
					     topo_core_bitmap[i]);
			for (j = 0; j < core_ctld; j++) {
				if (core_bitmap &&
				    !bit_test(core_bitmap, core_start_bit + j))
					continue;
				if (!bit_test(gres_ns->
					      topo_core_bitmap[i], j))
					continue; /* not avail for this gres */
				gres_avail += gres_ns->
					topo_gres_cnt_avail[i];
				if (!use_total_gres) {
					gres_avail -= gres_ns->
						topo_gres_cnt_alloc[i];
				}
				if (shared_gres)
					gres_max = MAX(gres_max, gres_avail);
				break;
			}
		}
		if (shared_gres)
			gres_avail = gres_max;
		if (min_gres_node > gres_avail)
			return (uint32_t) 0;	/* insufficient GRES avail */
		return NO_VAL;
	} else if (min_gres_node && gres_ns->topo_cnt &&
		   !disable_binding) {
		/* Need to determine which specific cores can be used */
		gres_avail = gres_ns->gres_cnt_avail;
		if (!use_total_gres)
			gres_avail -= gres_ns->gres_cnt_alloc;
		if (min_gres_node > gres_avail)
			return (uint32_t) 0;	/* insufficient GRES avail */

		core_ctld = core_end_bit - core_start_bit + 1;
		if (core_bitmap) {
			if (core_ctld < 1) {
				error("gres/%s: job %u cores on node %s < 1",
				      gres_name, job_id, node_name);
				return (uint32_t) 0;
			}
			gres_validate_node_cores(gres_ns, core_ctld,
						 node_name);
		} else {
			for (i = 0; i < gres_ns->topo_cnt; i++) {
				if (!gres_ns->topo_core_bitmap[i])
					continue;
				core_ctld = bit_size(gres_ns->
						     topo_core_bitmap[i]);
				break;
			}
		}

		alloc_core_bitmap = bit_alloc(core_ctld);
		if (core_bitmap) {
			for (j = 0; j < core_ctld; j++) {
				if (bit_test(core_bitmap, core_start_bit + j))
					bit_set(alloc_core_bitmap, j);
			}
		} else {
			bit_nset(alloc_core_bitmap, 0, core_ctld - 1);
		}

		avail_core_bitmap = bit_copy(alloc_core_bitmap);
		cores_addnt = xcalloc(gres_ns->topo_cnt,
				      sizeof(uint32_t));
		cores_avail = xcalloc(gres_ns->topo_cnt,
				      sizeof(uint32_t));
		for (i = 0; i < gres_ns->topo_cnt; i++) {
			if (gres_ns->topo_gres_cnt_avail[i] == 0)
				continue;
			if (use_busy_dev &&
			    (gres_ns->topo_gres_cnt_alloc[i] == 0))
				continue;
			if (!use_total_gres &&
			    (gres_ns->topo_gres_cnt_alloc[i] >=
			     gres_ns->topo_gres_cnt_avail[i]))
				continue;
			if (gres_js->type_name &&
			    (!gres_ns->topo_type_name[i] ||
			     (gres_ns->topo_type_id[i] !=
			      gres_js->type_id)))
				continue;
			if (!gres_ns->topo_core_bitmap[i]) {
				cores_avail[i] = core_end_bit -
					core_start_bit + 1;
				continue;
			}
			core_size = bit_size(gres_ns->topo_core_bitmap[i]);
			for (j = 0; j < core_size; j++) {
				if (core_bitmap &&
				    !bit_test(core_bitmap, core_start_bit + j))
					continue;
				if (bit_test(gres_ns->
					     topo_core_bitmap[i], j)) {
					cores_avail[i]++;
				}
			}
		}

		/* Pick the topology entries with the most cores available */
		gres_avail = 0;
		gres_total = 0;
		while (gres_avail < min_gres_node) {
			top_inx = -1;
			for (j = 0; j < gres_ns->topo_cnt; j++) {
				if ((gres_avail == 0) ||
				    (cores_avail[j] == 0) ||
				    !gres_ns->topo_core_bitmap[j]) {
					cores_addnt[j] = cores_avail[j];
				} else {
					cores_addnt[j] = cores_avail[j] -
						bit_overlap(alloc_core_bitmap,
							    gres_ns->
							    topo_core_bitmap[j]);
				}

				if (top_inx == -1) {
					if (cores_avail[j])
						top_inx = j;
				} else if (cores_addnt[j] > cores_addnt[top_inx])
					top_inx = j;
			}
			if ((top_inx < 0) || (cores_avail[top_inx] == 0)) {
				if (gres_total < min_gres_node)
					core_cnt = 0;
				break;
			}
			cores_avail[top_inx] = 0;	/* Flag as used */
			gres_tmp = gres_ns->topo_gres_cnt_avail[top_inx];
			if (!use_total_gres &&
			    (gres_tmp >=
			     gres_ns->topo_gres_cnt_alloc[top_inx])) {
				gres_tmp -= gres_ns->
					topo_gres_cnt_alloc[top_inx];
			} else if (!use_total_gres) {
				gres_tmp = 0;
			}
			if (gres_tmp == 0) {
				error("gres/%s: topology allocation error on node %s",
				      gres_name, node_name);
				break;
			}
			/* update counts of allocated cores and GRES */
			if (shared_gres) {
				/*
				 * Process outside of loop after specific
				 * device selected
				 */
			} else if (!gres_ns->topo_core_bitmap[top_inx]) {
				bit_nset(alloc_core_bitmap, 0, core_ctld - 1);
			} else if (gres_avail) {
				bit_or(alloc_core_bitmap,
				       gres_ns->
				       topo_core_bitmap[top_inx]);
				if (core_bitmap)
					bit_and(alloc_core_bitmap,
						avail_core_bitmap);
			} else {
				bit_and(alloc_core_bitmap,
					gres_ns->
					topo_core_bitmap[top_inx]);
			}
			if (shared_gres) {
				gres_total = MAX(gres_total, gres_tmp);
				gres_avail = gres_total;
			} else {
				/*
				 * Available GRES count is up to gres_tmp,
				 * but take 1 per loop to maximize available
				 * core count
				 */
				gres_avail += 1;
				gres_total += gres_tmp;
				core_cnt = bit_set_count(alloc_core_bitmap);
			}
		}
		if (shared_gres && (top_inx >= 0) &&
		    (gres_avail >= min_gres_node)) {
			if (!gres_ns->topo_core_bitmap[top_inx]) {
				bit_nset(alloc_core_bitmap, 0, core_ctld - 1);
			} else {
				bit_or(alloc_core_bitmap,
				       gres_ns->
				       topo_core_bitmap[top_inx]);
				if (core_bitmap)
					bit_and(alloc_core_bitmap,
						avail_core_bitmap);
			}
			core_cnt = bit_set_count(alloc_core_bitmap);
		}
		if (core_bitmap && (core_cnt > 0)) {
			*topo_set = true;
			for (i = 0; i < core_ctld; i++) {
				if (!bit_test(alloc_core_bitmap, i)) {
					bit_clear(core_bitmap,
						  core_start_bit + i);
				}
			}
		}
		FREE_NULL_BITMAP(alloc_core_bitmap);
		FREE_NULL_BITMAP(avail_core_bitmap);
		xfree(cores_addnt);
		xfree(cores_avail);
		return core_cnt;
	} else if (gres_js->type_name) {
		for (i = 0; i < gres_ns->type_cnt; i++) {
			if (gres_ns->type_name[i] &&
			    (gres_ns->type_id[i] ==
			     gres_js->type_id))
				break;
		}
		if (i >= gres_ns->type_cnt)
			return (uint32_t) 0;	/* no such type */
		gres_avail = gres_ns->type_cnt_avail[i];
		if (!use_total_gres)
			gres_avail -= gres_ns->type_cnt_alloc[i];
		gres_tmp = gres_ns->gres_cnt_avail;
		if (!use_total_gres)
			gres_tmp -= gres_ns->gres_cnt_alloc;
		gres_avail = MIN(gres_avail, gres_tmp);
		if (min_gres_node > gres_avail)
			return (uint32_t) 0;	/* insufficient GRES avail */
		return NO_VAL;
	} else {
		gres_avail = gres_ns->gres_cnt_avail;
		if (!use_total_gres)
			gres_avail -= gres_ns->gres_cnt_alloc;
		if (min_gres_node > gres_avail)
			return (uint32_t) 0;	/* insufficient GRES avail */
		return NO_VAL;
	}
}

/*
 * Determine how many cores on the node can be used by this job
 * IN job_gres_list  - job's gres_list built by gres_job_state_validate()
 * IN node_gres_list - node's gres_list built by gres_node_config_validate()
 * IN use_total_gres - if set then consider all gres resources as available,
 *		       and none are commited to running jobs
 * IN core_bitmap    - Identification of available cores (NULL if no restriction)
 * IN core_start_bit - index into core_bitmap for this node's first core
 * IN core_end_bit   - index into core_bitmap for this node's last core
 * IN job_id         - job's ID (for logging)
 * IN node_name      - name of the node (for logging)
 * IN disable binding- --gres-flags=disable-binding
 * RET: NO_VAL    - All cores on node are available
 *      otherwise - Count of available cores
 */
extern uint32_t gres_job_test(List job_gres_list, List node_gres_list,
			      bool use_total_gres, bitstr_t *core_bitmap,
			      int core_start_bit, int core_end_bit,
			      uint32_t job_id, char *node_name,
			      bool disable_binding)
{
	uint32_t core_cnt, tmp_cnt;
	ListIterator job_gres_iter;
	gres_state_t *gres_state_job, *gres_state_node;
	bool topo_set = false;

	if (job_gres_list == NULL)
		return NO_VAL;
	if (node_gres_list == NULL)
		return 0;

	core_cnt = NO_VAL;
	(void) gres_init();

	job_gres_iter = list_iterator_create(job_gres_list);
	while ((gres_state_job = (gres_state_t *) list_next(job_gres_iter))) {
		gres_state_node = list_find_first(node_gres_list, gres_find_id,
						  &gres_state_job->plugin_id);
		if (gres_state_node == NULL) {
			/* node lack resources required by the job */
			core_cnt = 0;
			break;
		}

		tmp_cnt = _job_test(gres_state_job, gres_state_node,
				    use_total_gres, core_bitmap,
				    core_start_bit, core_end_bit,
				    &topo_set, job_id, node_name,
				    disable_binding);
		if (tmp_cnt != NO_VAL) {
			if (core_cnt == NO_VAL)
				core_cnt = tmp_cnt;
			else
				core_cnt = MIN(tmp_cnt, core_cnt);
		}

		if (core_cnt == 0)
			break;
	}
	list_iterator_destroy(job_gres_iter);

	return core_cnt;
}

extern void gres_sock_delete(void *x)
{
	sock_gres_t *sock_gres = (sock_gres_t *) x;
	int s;

	if (sock_gres) {
		FREE_NULL_BITMAP(sock_gres->bits_any_sock);
		if (sock_gres->bits_by_sock) {
			for (s = 0; s < sock_gres->sock_cnt; s++)
				FREE_NULL_BITMAP(sock_gres->bits_by_sock[s]);
			xfree(sock_gres->bits_by_sock);
		}
		xfree(sock_gres->cnt_by_sock);
		/* NOTE: sock_gres->job_specs is just a pointer, do not free */
		xfree(sock_gres);
	}
}

/*
 * Build a string containing the GRES details for a given node and socket
 * sock_gres_list IN - List of sock_gres_t entries
 * sock_inx IN - zero-origin socket for which information is to be returned
 *		 if value < 0, then report GRES unconstrained by core
 * RET string, must call xfree() to release memory
 */
extern char *gres_sock_str(List sock_gres_list, int sock_inx)
{
	ListIterator iter;
	sock_gres_t *sock_gres;
	char *gres_str = NULL, *sep = "";

	if (!sock_gres_list)
		return NULL;

	iter = list_iterator_create(sock_gres_list);
	while ((sock_gres = (sock_gres_t *) list_next(iter))) {
		char *gres_name = sock_gres->gres_state_job->gres_name;
		gres_job_state_t *gres_js =
			sock_gres->gres_state_job->gres_data;
		char *type_name = gres_js->type_name;

		if (sock_inx < 0) {
			if (sock_gres->cnt_any_sock) {
				if (type_name) {
					xstrfmtcat(gres_str, "%s%s:%s:%"PRIu64,
						   sep,
						   gres_name,
						   type_name,
						   sock_gres->cnt_any_sock);
				} else {
					xstrfmtcat(gres_str, "%s%s:%"PRIu64,
						   sep, gres_name,
						   sock_gres->cnt_any_sock);
				}
				sep = " ";
			}
			continue;
		}
		if (!sock_gres->cnt_by_sock ||
		    (sock_gres->cnt_by_sock[sock_inx] == 0))
			continue;
		if (type_name) {
			xstrfmtcat(gres_str, "%s%s:%s:%"PRIu64, sep,
				   gres_name, type_name,
				   sock_gres->cnt_by_sock[sock_inx]);
		} else {
			xstrfmtcat(gres_str, "%s%s:%"PRIu64, sep,
				   gres_name,
				   sock_gres->cnt_by_sock[sock_inx]);
		}
		sep = " ";
	}
	list_iterator_destroy(iter);
	return gres_str;
}

static void _accumulate_job_gres_alloc(gres_job_state_t *gres_js,
				       int node_inx,
				       bitstr_t **gres_bit_alloc,
				       uint64_t *gres_cnt)
{
	if (gres_js->node_cnt <= node_inx) {
		error("gres_job_state_t node count less than node_inx. This should never happen");
		return;
	}

	if ((node_inx >= 0) && (node_inx < gres_js->node_cnt) &&
	    gres_js->gres_bit_alloc &&
	    gres_js->gres_bit_alloc[node_inx]) {
		if (!*gres_bit_alloc) {
			*gres_bit_alloc = bit_alloc(
				bit_size(gres_js->
					 gres_bit_alloc[node_inx]));
		}
		bit_or(*gres_bit_alloc, gres_js->gres_bit_alloc[node_inx]);
	}
	if (gres_cnt && gres_js->gres_cnt_node_alloc)
		*gres_cnt += gres_js->gres_cnt_node_alloc[node_inx];
}

/*
 * Set environment variables as required for a batch job
 * IN/OUT job_env_ptr - environment variable array
 * IN gres_list - generated by gres_job_alloc()
 * IN node_inx - zero origin node index
 */
extern void gres_g_job_set_env(char ***job_env_ptr, List job_gres_list,
			       int node_inx)
{
	int i;
	ListIterator gres_iter;
	gres_state_t *gres_state_job = NULL;
	uint64_t gres_cnt = 0;
	bitstr_t *gres_bit_alloc = NULL;
	(void) gres_init();

	slurm_mutex_lock(&gres_context_lock);
	for (i=0; i<gres_context_cnt; i++) {
		if (gres_context[i].ops.job_set_env == NULL)
			continue;	/* No plugin to call */
		if (job_gres_list) {
			gres_iter = list_iterator_create(job_gres_list);
			while ((gres_state_job = (gres_state_t *)
				list_next(gres_iter))) {
				if (gres_state_job->plugin_id !=
				    gres_context[i].plugin_id)
					continue;
				_accumulate_job_gres_alloc(
					gres_state_job->gres_data,
					node_inx,
					&gres_bit_alloc,
					&gres_cnt);
			}
			list_iterator_destroy(gres_iter);
		}
		(*(gres_context[i].ops.job_set_env))(job_env_ptr,
						     gres_bit_alloc, gres_cnt,
						     GRES_INTERNAL_FLAG_NONE);
		gres_cnt = 0;
		FREE_NULL_BITMAP(gres_bit_alloc);
	}
	slurm_mutex_unlock(&gres_context_lock);
}

/*
 * Translate GRES flag to string.
 * NOT reentrant
 */
static char *_gres_flags_str(uint16_t flags)
{
	if (flags & GRES_NO_CONSUME)
		return "no_consume";
	return "";
}

static void _job_state_log(gres_state_t *gres_state_job, uint32_t job_id)
{
	gres_job_state_t *gres_js = gres_state_job->gres_data;
	char *sparse_msg = "", tmp_str[128];
	int i;

	xassert(gres_js);
	info("gres_job_state gres:%s(%u) type:%s(%u) job:%u flags:%s",
	     gres_state_job->gres_name, gres_state_job->plugin_id,
	     gres_js->type_name,
	     gres_js->type_id, job_id, _gres_flags_str(gres_js->flags));
	if (gres_js->cpus_per_gres)
		info("  cpus_per_gres:%u", gres_js->cpus_per_gres);
	else if (gres_js->def_cpus_per_gres)
		info("  def_cpus_per_gres:%u", gres_js->def_cpus_per_gres);
	if (gres_js->gres_per_job)
		info("  gres_per_job:%"PRIu64, gres_js->gres_per_job);
	if (gres_js->gres_per_node) {
		info("  gres_per_node:%"PRIu64" node_cnt:%u",
		     gres_js->gres_per_node, gres_js->node_cnt);
	}
	if (gres_js->gres_per_socket)
		info("  gres_per_socket:%"PRIu64, gres_js->gres_per_socket);
	if (gres_js->gres_per_task)
		info("  gres_per_task:%"PRIu64, gres_js->gres_per_task);
	if (gres_js->mem_per_gres)
		info("  mem_per_gres:%"PRIu64, gres_js->mem_per_gres);
	else if (gres_js->def_mem_per_gres)
		info("  def_mem_per_gres:%"PRIu64, gres_js->def_mem_per_gres);
	if (gres_js->ntasks_per_gres)
		info("  ntasks_per_gres:%u", gres_js->ntasks_per_gres);

	/*
	 * These arrays are only used for resource selection and may include
	 * data for many nodes not used in the resources eventually allocated
	 * to this job.
	 */
	if (gres_js->total_node_cnt) {
		sparse_msg = " (sparsely populated for resource selection)";
		info("  total_node_cnt:%u%s", gres_js->total_node_cnt,
		     sparse_msg);
	}
	for (i = 0; i < gres_js->total_node_cnt; i++) {
		if (gres_js->gres_cnt_node_select &&
		    gres_js->gres_cnt_node_select[i]) {
			info("  gres_cnt_node_select[%d]:%"PRIu64,
			     i, gres_js->gres_cnt_node_select[i]);
		}
		if (gres_js->gres_bit_select &&
		    gres_js->gres_bit_select[i]) {
			bit_fmt(tmp_str, sizeof(tmp_str),
				gres_js->gres_bit_select[i]);
			info("  gres_bit_select[%d]:%s of %d", i, tmp_str,
			     (int) bit_size(gres_js->gres_bit_select[i]));
		}
	}

	if (gres_js->total_gres)
		info("  total_gres:%"PRIu64, gres_js->total_gres);
	if (gres_js->node_cnt)
		info("  node_cnt:%u", gres_js->node_cnt);
	for (i = 0; i < gres_js->node_cnt; i++) {
		if (gres_js->gres_cnt_node_alloc &&
		    gres_js->gres_cnt_node_alloc[i]) {
			info("  gres_cnt_node_alloc[%d]:%"PRIu64,
			     i, gres_js->gres_cnt_node_alloc[i]);
		} else if (gres_js->gres_cnt_node_alloc)
			info("  gres_cnt_node_alloc[%d]:NULL", i);

		if (gres_js->gres_bit_alloc && gres_js->gres_bit_alloc[i]) {
			bit_fmt(tmp_str, sizeof(tmp_str),
				gres_js->gres_bit_alloc[i]);
			info("  gres_bit_alloc[%d]:%s of %d", i, tmp_str,
			     (int) bit_size(gres_js->gres_bit_alloc[i]));
		} else if (gres_js->gres_bit_alloc)
			info("  gres_bit_alloc[%d]:NULL", i);

		if (gres_js->gres_bit_step_alloc &&
		    gres_js->gres_bit_step_alloc[i]) {
			bit_fmt(tmp_str, sizeof(tmp_str),
				gres_js->gres_bit_step_alloc[i]);
			info("  gres_bit_step_alloc[%d]:%s of %d", i, tmp_str,
			     (int) bit_size(gres_js->gres_bit_step_alloc[i]));
		} else if (gres_js->gres_bit_step_alloc)
			info("  gres_bit_step_alloc[%d]:NULL", i);

		if (gres_js->gres_cnt_step_alloc) {
			info("  gres_cnt_step_alloc[%d]:%"PRIu64"", i,
			     gres_js->gres_cnt_step_alloc[i]);
		}
	}
}

/*
 * Extract from the job/step gres_list the count of GRES of the specified name
 * and (optionally) type. If no type is specified, then the count will include
 * all GRES of that name, regardless of type.
 *
 * IN gres_list  - job/step record's gres_list.
 * IN gres_name - the name of the GRES to query.
 * IN gres_type - (optional) the type of the GRES to query.
 * IN is_job - True if the GRES list is for the job, false if for the step.
 * RET The number of GRES in the job/step gres_list or NO_VAL64 if not found.
 */
static uint64_t _get_gres_list_cnt(List gres_list, char *gres_name,
				   char *gres_type, bool is_job)
{
	uint64_t gres_val = NO_VAL64;
	uint32_t plugin_id;
	ListIterator gres_iter;
	gres_state_t *gres_state_ptr;
	bool filter_type;

	if ((gres_list == NULL) || (list_count(gres_list) == 0))
		return gres_val;

	plugin_id = gres_build_id(gres_name);

	if (gres_type && (gres_type[0] != '\0'))
		filter_type = true;
	else
		filter_type = false;

	gres_iter = list_iterator_create(gres_list);
	while ((gres_state_ptr = list_next(gres_iter))) {
		uint64_t total_gres;
		void *type_name;

		if (gres_state_ptr->plugin_id != plugin_id)
			continue;

		if (is_job) {
			gres_job_state_t *gres_js =
				(gres_job_state_t *)gres_state_ptr->gres_data;
			type_name = gres_js->type_name;
			total_gres = gres_js->total_gres;
		} else {
			gres_step_state_t *gres_ss =
				(gres_step_state_t *)gres_state_ptr->gres_data;
			type_name = gres_ss->type_name;
			total_gres = gres_ss->total_gres;
		}

		/* If we are filtering on GRES type, ignore other types */
		if (filter_type &&
		    xstrcasecmp(gres_type, type_name))
			continue;

		if ((total_gres == NO_VAL64) || (total_gres == 0))
			continue;

		if (gres_val == NO_VAL64)
			gres_val = total_gres;
		else
			gres_val += total_gres;
	}
	list_iterator_destroy(gres_iter);

	return gres_val;
}

static uint64_t _get_job_gres_list_cnt(List gres_list, char *gres_name,
				       char *gres_type)
{
	return _get_gres_list_cnt(gres_list, gres_name, gres_type, true);
}

static uint64_t _get_step_gres_list_cnt(List gres_list, char *gres_name,
					char *gres_type)
{
	return _get_gres_list_cnt(gres_list, gres_name, gres_type, false);
}

/*
 * Log a job's current gres state
 * IN gres_list - generated by gres_job_state_validate()
 * IN job_id - job's ID
 */
extern void gres_job_state_log(List gres_list, uint32_t job_id)
{
	ListIterator gres_iter;
	gres_state_t *gres_state_job;

	if (!(slurm_conf.debug_flags & DEBUG_FLAG_GRES) || !gres_list)
		return;

	(void) gres_init();

	slurm_mutex_lock(&gres_context_lock);
	gres_iter = list_iterator_create(gres_list);
	while ((gres_state_job = (gres_state_t *) list_next(gres_iter))) {
		_job_state_log(gres_state_job, job_id);
	}
	list_iterator_destroy(gres_iter);
	slurm_mutex_unlock(&gres_context_lock);
}

static int _find_device(void *x, void *key)
{
	gres_device_t *device_x = (gres_device_t *)x;
	gres_device_t *device_key = (gres_device_t *)key;

	if (!xstrcmp(device_x->path, device_key->path))
		return 1;

	return 0;
}

static int _accumulate_gres_device(void *x, void *arg)
{
	gres_state_t *gres_ptr = x;
	foreach_gres_accumulate_device_t *args = arg;

	if (gres_ptr->plugin_id != args->plugin_id)
		return 0;

	if (args->is_job) {
		_accumulate_job_gres_alloc(gres_ptr->gres_data, 0,
					   args->gres_bit_alloc, NULL);
	} else {
		_accumulate_step_gres_alloc(gres_ptr, args->gres_bit_alloc,
					    NULL);
	}

	return 0;
}

extern List gres_g_get_devices(List gres_list, bool is_job,
			       uint16_t accel_bind_type, char *tres_bind_str,
			       int local_proc_id, pid_t pid)
{
	int j;
	ListIterator dev_itr;
	bitstr_t *gres_bit_alloc = NULL;
	gres_device_t *gres_device;
	List gres_devices;
	List device_list = NULL;
	bitstr_t *usable_gres = NULL;
	tres_bind_t tres_bind;

	(void) gres_init();

	/*
	 * Create a unique device list of all possible GRES device files.
	 * Initialize each device to deny.
	 */
	for (j = 0; j < gres_context_cnt; j++) {
		if (!gres_context[j].ops.get_devices)
			continue;
		gres_devices = (*(gres_context[j].ops.get_devices))();
		if (!gres_devices || !list_count(gres_devices))
			continue;
		dev_itr = list_iterator_create(gres_devices);
		while ((gres_device = list_next(dev_itr))) {
			if (!device_list)
				device_list = list_create(NULL);
			gres_device->alloc = 0;
			/*
			 * Keep the list unique by not adding duplicates (in the
			 * case of MPS and GPU)
			 */
			if (!list_find_first(device_list, _find_device,
					     gres_device))
				list_append(device_list, gres_device);
		}
		list_iterator_destroy(dev_itr);
	}

	if (!gres_list)
		return device_list;

	if (accel_bind_type || tres_bind_str)
		_parse_tres_bind(accel_bind_type, tres_bind_str, &tres_bind);
	else
		memset(&tres_bind, 0, sizeof(tres_bind));

	slurm_mutex_lock(&gres_context_lock);
	for (j = 0; j < gres_context_cnt; j++) {
		/* We need to get a gres_bit_alloc with all the gres types
		 * merged (accumulated) together */
		foreach_gres_accumulate_device_t args = {
			.gres_bit_alloc = &gres_bit_alloc,
			.is_job = is_job,
			.plugin_id = gres_context[j].plugin_id,
		};
		(void) list_for_each(gres_list, _accumulate_gres_device, &args);

		if (!gres_bit_alloc ||
		    !gres_context[j].ops.get_devices)
			continue;

		gres_devices = (*(gres_context[j].ops.get_devices))();
		if (!gres_devices) {
			error("We should had got gres_devices, but for some reason none were set in the plugin.");
			continue;
		}

		if (_get_usable_gres(gres_context[j].gres_name, j,
				     local_proc_id, pid, &tres_bind,
				     &usable_gres, gres_bit_alloc,
				     true) == SLURM_ERROR)
			continue;

		dev_itr = list_iterator_create(gres_devices);
		while ((gres_device = list_next(dev_itr))) {
			if (!bit_test(gres_bit_alloc, gres_device->index))
				continue;

			if (!usable_gres ||
			    bit_test(usable_gres, gres_device->index)) {
				gres_device_t *gres_device2;
				/*
				 * search for the device among the unique
				 * devices list (since two plugins could have
				 * device records that point to the same file,
				 * like with GPU and MPS)
				 */
				gres_device2 = list_find_first(device_list,
							       _find_device,
							       gres_device);
				/*
				 * Set both, in case they point to different
				 * records
				 */
				gres_device->alloc = 1;
				if (gres_device2)
					gres_device2->alloc = 1;
			}
		}
		list_iterator_destroy(dev_itr);
		FREE_NULL_BITMAP(gres_bit_alloc);
		FREE_NULL_BITMAP(usable_gres);
	}
	slurm_mutex_unlock(&gres_context_lock);

	return device_list;
}

static void _step_state_delete(void *gres_data)
{
	int i;
	gres_step_state_t *gres_ss = (gres_step_state_t *) gres_data;

	if (gres_ss == NULL)
		return;

	FREE_NULL_BITMAP(gres_ss->node_in_use);
	if (gres_ss->gres_bit_alloc) {
		for (i = 0; i < gres_ss->node_cnt; i++)
			FREE_NULL_BITMAP(gres_ss->gres_bit_alloc[i]);
		xfree(gres_ss->gres_bit_alloc);
	}
	xfree(gres_ss->gres_cnt_node_alloc);
	xfree(gres_ss->type_name);
	xfree(gres_ss);
}

extern void gres_step_list_delete(void *list_element)
{
	gres_state_t *gres_state_step = (gres_state_t *) list_element;

	_step_state_delete(gres_state_step->gres_data);
	gres_state_step->gres_data = NULL;
	_gres_state_delete_members(gres_state_step);
}


static int _step_get_gres_cnt(void *x, void *arg)
{
	gres_state_t *gres_state_job = (gres_state_t *)x;
	foreach_gres_cnt_t *foreach_gres_cnt = (foreach_gres_cnt_t *)arg;
	gres_job_state_t *gres_js;
	gres_key_t *job_search_key = foreach_gres_cnt->job_search_key;
	bool ignore_alloc = foreach_gres_cnt->ignore_alloc;
	slurm_step_id_t *step_id = foreach_gres_cnt->step_id;
	int node_offset = job_search_key->node_offset;

	/* This isn't the gres we are looking for */
	if (!gres_find_job_by_key_with_cnt(gres_state_job, job_search_key))
		return 0;

	/* This is the first time we have found a matching GRES. */
	if (foreach_gres_cnt->gres_cnt == INFINITE64)
		foreach_gres_cnt->gres_cnt = 0;

	gres_js = gres_state_job->gres_data;

<<<<<<< HEAD
	if ((node_offset >= gres_js->node_cnt) &&
	    (gres_js->node_cnt != 0)) { /* GRES is type no_consume */
=======
	if (gres_job_state->total_gres == NO_CONSUME_VAL64) {
		foreach_gres_cnt->gres_cnt = NO_CONSUME_VAL64;
		return -1;
	}

	if ((node_offset >= gres_job_state->node_cnt)) {
>>>>>>> 7976eee6
		error("gres/%s: %s %ps node offset invalid (%d >= %u)",
		      gres_state_job->gres_name, __func__, step_id,
		      node_offset, gres_js->node_cnt);
		foreach_gres_cnt->gres_cnt = 0;
		return -1;
	}
	if (!gres_id_shared(job_search_key->config_flags) &&
	    gres_js->gres_bit_alloc &&
	    gres_js->gres_bit_alloc[node_offset]) {
		foreach_gres_cnt->gres_cnt += bit_set_count(
			gres_js->gres_bit_alloc[node_offset]);
		if (!ignore_alloc &&
		    gres_js->gres_bit_step_alloc &&
		    gres_js->gres_bit_step_alloc[node_offset]) {
			foreach_gres_cnt->gres_cnt -=
				bit_set_count(gres_js->
					      gres_bit_step_alloc[node_offset]);
		}
	} else if (gres_js->gres_cnt_node_alloc &&
		   gres_js->gres_cnt_step_alloc) {
		foreach_gres_cnt->gres_cnt +=
			gres_js->gres_cnt_node_alloc[node_offset];
		if (!ignore_alloc) {
			foreach_gres_cnt->gres_cnt -= gres_js->
				gres_cnt_step_alloc[node_offset];
		}
	} else {
		debug3("gres/%s:%s: %s %ps gres_bit_alloc and gres_cnt_node_alloc are NULL",
		       gres_state_job->gres_name, gres_js->type_name,
		       __func__, step_id);
		foreach_gres_cnt->gres_cnt = NO_VAL64;
		return -1;
	}
	return 0;
}

static uint64_t _step_test(gres_step_state_t *gres_ss, bool first_step_node,
			   uint16_t cpus_per_task, int max_rem_nodes,
			   bool ignore_alloc, uint64_t gres_cnt, bool test_mem,
			   int node_offset, slurm_step_id_t *step_id,
			   job_resources_t *job_resrcs_ptr, int *err_code)
{
	uint64_t core_cnt, min_gres = 1, task_cnt;

	xassert(gres_ss);

	if (!gres_cnt)
		return 0;

	if (first_step_node) {
		gres_ss->gross_gres = 0;
		gres_ss->total_gres = 0;
	}
	if (gres_ss->gres_per_node)
		min_gres = gres_ss-> gres_per_node;
	if (gres_ss->gres_per_socket)
		min_gres = MAX(min_gres, gres_ss->gres_per_socket);
	if (gres_ss->gres_per_task)
		min_gres = MAX(min_gres, gres_ss->gres_per_task);
	if (gres_ss->gres_per_step &&
	    (gres_ss->gres_per_step > gres_ss->total_gres) &&
	    (max_rem_nodes == 1)) {
		uint64_t gres_per_step = gres_ss->gres_per_step;
		if (ignore_alloc)
			gres_per_step -= gres_ss->gross_gres;
		else
			gres_per_step -= gres_ss->total_gres;
		min_gres = MAX(min_gres, gres_per_step);
	}

	if (gres_cnt != NO_VAL64) {
		if (min_gres > gres_cnt) {
			core_cnt = 0;
		} else if (gres_ss->gres_per_task) {
			task_cnt = (gres_cnt + gres_ss->gres_per_task - 1)
				/ gres_ss->gres_per_task;
			core_cnt = task_cnt * cpus_per_task;
		} else
			core_cnt = NO_VAL64;
	} else {
		gres_cnt = 0;
		core_cnt = NO_VAL64;
	}

	/* Test if there is enough memory available to run the step. */
	if (test_mem && core_cnt && gres_cnt && gres_ss->mem_per_gres &&
	    (gres_ss->mem_per_gres != NO_VAL64)) {
		uint64_t mem_per_gres, mem_req, mem_avail;

		mem_per_gres = gres_ss->mem_per_gres;
		mem_req = min_gres * mem_per_gres;
		mem_avail = job_resrcs_ptr->memory_allocated[node_offset];
		if (!ignore_alloc)
			mem_avail -= job_resrcs_ptr->memory_used[node_offset];

		if (mem_avail < mem_req) {
			log_flag(STEPS, "%s: JobId=%u: Usable memory on node: %"PRIu64" is less than requested %"PRIu64", skipping the node",
				 __func__, step_id->job_id, mem_avail,
				 mem_req);
			core_cnt = 0;
			*err_code = ESLURM_INVALID_TASK_MEMORY;
		}
	}

	if (core_cnt != 0) {
		if (ignore_alloc)
			gres_ss->gross_gres += gres_cnt;
		else
			gres_ss->total_gres += gres_cnt;
	}

	return core_cnt;
}

/*
 * TRES specification parse logic
 * in_val IN - initial input string
 * cnt OUT - count of values
 * gres_list IN/OUT - where to search for (or add) new step TRES record
 * save_ptr IN/OUT - NULL on initial call, otherwise value from previous call
 * rc OUT - unchanged or an error code
 * RET gres - step record to set value in, found or created by this function
 */
static gres_step_state_t *_get_next_step_gres(char *in_val, uint64_t *cnt,
					      List gres_list, char **save_ptr,
					      int *rc)
{
	static char *prev_save_ptr = NULL;
	int context_inx = NO_VAL, my_rc = SLURM_SUCCESS;
	gres_step_state_t *gres_ss = NULL;
	gres_state_t *gres_state_step;
	gres_key_t step_search_key;
	char *type = NULL, *name = NULL;
	uint16_t flags = 0;

	xassert(save_ptr);
	if (!in_val && (*save_ptr == NULL)) {
		return NULL;
	}

	if (*save_ptr == NULL) {
		prev_save_ptr = in_val;
	} else if (*save_ptr != prev_save_ptr) {
		error("%s: parsing error", __func__);
		my_rc = SLURM_ERROR;
		goto fini;
	}

	if (prev_save_ptr[0] == '\0') {	/* Empty input token */
		*save_ptr = NULL;
		return NULL;
	}

	if ((my_rc = _get_next_gres(in_val, &type, &context_inx,
				    cnt, &flags, &prev_save_ptr)) ||
	    (context_inx == NO_VAL)) {
		prev_save_ptr = NULL;
		goto fini;
	}

	/* Find the step GRES record */
	step_search_key.config_flags = gres_context[context_inx].config_flags;
	step_search_key.plugin_id = gres_context[context_inx].plugin_id;
	step_search_key.type_id = gres_build_id(type);
	gres_state_step = list_find_first(gres_list, gres_find_step_by_key,
					  &step_search_key);

	if (gres_state_step) {
		gres_ss = gres_state_step->gres_data;
	} else {
		gres_ss = xmalloc(sizeof(gres_step_state_t));
		gres_ss->type_id = gres_build_id(type);
		gres_ss->type_name = type;
		type = NULL;	/* String moved above */
		gres_state_step = gres_create_state(
			&gres_context[context_inx], GRES_STATE_SRC_CONTEXT_PTR,
			GRES_STATE_TYPE_STEP, gres_ss);
		list_append(gres_list, gres_state_step);
	}
	gres_ss->flags = flags;

fini:	xfree(name);
	xfree(type);
	if (my_rc != SLURM_SUCCESS) {
		prev_save_ptr = NULL;
		if (my_rc == ESLURM_INVALID_GRES && running_in_slurmctld())
			info("Invalid GRES step specification %s", in_val);
		*rc = my_rc;
	}
	*save_ptr = prev_save_ptr;
	return gres_ss;
}

/*
 * Test that the step does not request more GRES than what the job requested.
 * This function does *not* check the step's requested GRES against the job's
 * allocated GRES. The job may be allocated more GRES than what it requested
 * (for example, when --exclusive is used the job is allocated all the GRES
 * on the node), but that's okay. We check the step request against the job's
 * allocated GRES in gres_step_test().
 */
static void _validate_step_counts(List step_gres_list, List job_gres_list_req,
				  uint32_t step_min_nodes, int *rc,
				  char **err_msg)
{
	ListIterator iter;
	gres_state_t *gres_state_job, *gres_state_step;
	gres_job_state_t *gres_js;
	gres_step_state_t *gres_ss;
	gres_key_t job_search_key;
	uint16_t cpus_per_gres;
	char *msg = NULL;

	if (!step_gres_list || (list_count(step_gres_list) == 0))
		return;
	if (!job_gres_list_req  || (list_count(job_gres_list_req)  == 0)) {
		if (err_msg) {
			xfree(*err_msg);
			xstrfmtcat(*err_msg, "Step requested GRES but job doesn't have GRES");
		}
		*rc = ESLURM_INVALID_GRES;
		return;
	}

	iter = list_iterator_create(step_gres_list);
	while ((gres_state_step = (gres_state_t *) list_next(iter))) {
		gres_ss = (gres_step_state_t *) gres_state_step->gres_data;
		job_search_key.config_flags = gres_state_step->config_flags;
		job_search_key.plugin_id = gres_state_step->plugin_id;
		if (gres_ss->type_id == 0)
			job_search_key.type_id = NO_VAL;
		else
			job_search_key.type_id = gres_ss->type_id;
		gres_state_job = list_find_first(job_gres_list_req,
						 gres_find_job_by_key,
						 &job_search_key);
		if (!gres_state_job || !gres_state_job->gres_data) {
			xstrfmtcat(msg, "Step requested GRES (%s:%s) not found in the job",
				   gres_state_step->gres_name,
				   gres_ss->type_name);
			*rc = ESLURM_INVALID_GRES;
			break;
		}
		gres_js = (gres_job_state_t *) gres_state_job->gres_data;
		if (gres_js->cpus_per_gres)
			cpus_per_gres = gres_js->cpus_per_gres;
		else
			cpus_per_gres = gres_js->def_cpus_per_gres;
		if (cpus_per_gres && gres_ss->cpus_per_gres &&
		    (cpus_per_gres < gres_ss->cpus_per_gres)) {
			xstrfmtcat(msg, "Step requested cpus_per_gres=%u is more than the job's cpu_per_gres=%u",
				   gres_ss->cpus_per_gres,
				   cpus_per_gres);
			*rc = ESLURM_INVALID_GRES;
			break;
		}
		if (gres_ss->gres_per_step) {
			/*
			 * This isn't a perfect check because step_min_nodes
			 * isn't always set by this point, but if it is set
			 * then we can check that the number of gres requested
			 * for the step is at least the number of nodes in
			 * the step.
			 */
			if (step_min_nodes &&
			    (gres_ss->gres_per_step < step_min_nodes)) {
				xstrfmtcat(msg, "Step requested gres=%s:%"PRIu64" is less than the requested min nodes=%u",
					   gres_state_step->gres_name,
					   gres_ss->gres_per_step,
					   step_min_nodes);
				*rc = ESLURM_INVALID_GRES;
				break;
			}
			if (gres_js->gres_per_job &&
			    (gres_js->gres_per_job <
			     gres_ss->gres_per_step)) {
				xstrfmtcat(msg, "Step requested gres=%s:%"PRIu64" is more than the job's gres=%s:%"PRIu64,
					   gres_state_step->gres_name,
					   gres_ss->gres_per_step,
					   gres_state_job->gres_name,
					   gres_js->gres_per_job);
				*rc = ESLURM_INVALID_GRES;
				break;
			}
		}
		if (gres_js->gres_per_node &&
		    gres_ss->gres_per_node &&
		    (gres_js->gres_per_node <
		     gres_ss->gres_per_node)) {
			xstrfmtcat(msg, "Step requested gres_per_node=%s:%"PRIu64" is more than the job's gres_per_node=%s:%"PRIu64,
				   gres_state_step->gres_name,
				   gres_ss->gres_per_node,
				   gres_state_job->gres_name,
				   gres_js->gres_per_node);
			*rc = ESLURM_INVALID_GRES;
			break;
		}
		if (gres_js->gres_per_socket &&
		    gres_ss->gres_per_socket &&
		    (gres_js->gres_per_socket <
		     gres_ss->gres_per_socket)) {
			xstrfmtcat(msg, "Step requested gres_per_socket=%s:%"PRIu64" is more than the job's gres_per_socket=%s:%"PRIu64,
				   gres_state_step->gres_name,
				   gres_ss->gres_per_socket,
				   gres_state_job->gres_name,
				   gres_js->gres_per_socket);
			*rc = ESLURM_INVALID_GRES;
			break;
		}
		if (gres_js->gres_per_task &&
		    gres_ss->gres_per_task &&
		    (gres_js->gres_per_task <
		     gres_ss->gres_per_task)) {
			xstrfmtcat(msg, "Step requested gres_per_task=%s:%"PRIu64" is more than the job's gres_per_task=%s:%"PRIu64,
				   gres_state_step->gres_name,
				   gres_ss->gres_per_task,
				   gres_state_job->gres_name,
				   gres_js->gres_per_task);
			*rc = ESLURM_INVALID_GRES;
			break;
		}

	}
	list_iterator_destroy(iter);

	if (msg) {
		if (err_msg) {
			xfree(*err_msg);
			*err_msg = msg;
		} else {
			error("%s", msg);
			xfree(msg);
		}
	}
}


static int _handle_ntasks_per_tres_step(List new_step_list,
					uint16_t ntasks_per_tres,
					uint32_t *num_tasks,
					uint32_t *cpu_count)
{
	gres_step_state_t *gres_ss;
	uint64_t cnt = 0;
	int rc = SLURM_SUCCESS;

	uint64_t tmp = _get_step_gres_list_cnt(new_step_list, "gpu", NULL);
	if ((tmp == NO_VAL64) && (*num_tasks != NO_VAL)) {
		/*
		 * Generate GPUs from ntasks_per_tres when not specified
		 * and ntasks is specified
		 */
		uint32_t gpus = *num_tasks / ntasks_per_tres;
		/* For now, do type-less GPUs */
		char *save_ptr = NULL, *gres = NULL, *in_val;
		xstrfmtcat(gres, "gres:gpu:%u", gpus);
		in_val = gres;
		if (*num_tasks != ntasks_per_tres * gpus) {
			log_flag(GRES, "%s: -n/--ntasks %u is not a multiple of --ntasks-per-gpu=%u",
				 __func__, *num_tasks, ntasks_per_tres);
			return ESLURM_INVALID_GRES;
		}
		while ((gres_ss =
			_get_next_step_gres(in_val, &cnt,
					    new_step_list,
					    &save_ptr, &rc))) {
			/* Simulate a tres_per_job specification */
			gres_ss->gres_per_step = cnt;
			gres_ss->ntasks_per_gres = ntasks_per_tres;
			gres_ss->total_gres =
				MAX(gres_ss->total_gres, cnt);
			in_val = NULL;
		}
		xfree(gres);
		xassert(list_count(new_step_list) != 0);
	} else if (tmp != NO_VAL64) {
		tmp = tmp * ntasks_per_tres;
		if (*num_tasks < tmp) {
			*num_tasks = tmp;
		}
		if (*cpu_count && (*cpu_count < tmp)) {
			/* step_spec->cpu_count == 0 means SSF_OVERSUBSCRIBE */
			*cpu_count = tmp;
		}
	} else {
		error("%s: ntasks_per_tres was specified, but there was either no task count or no GPU specification to go along with it, or both were already specified.",
		      __func__);
		rc = SLURM_ERROR;
	}

	return rc;
}

extern int gres_step_state_validate(char *cpus_per_tres,
				    char *tres_per_step,
				    char *tres_per_node,
				    char *tres_per_socket,
				    char *tres_per_task,
				    char *mem_per_tres,
				    uint16_t ntasks_per_tres,
				    uint32_t step_min_nodes,
				    List *step_gres_list,
				    List job_gres_list_req, uint32_t job_id,
				    uint32_t step_id,
				    uint32_t *num_tasks,
				    uint32_t *cpu_count, char **err_msg)
{
	int rc;
	gres_step_state_t *gres_ss;
	List new_step_list;
	uint64_t cnt = 0;

	*step_gres_list = NULL;
	if ((rc = gres_init()) != SLURM_SUCCESS)
		return rc;

	slurm_mutex_lock(&gres_context_lock);
	new_step_list = list_create(gres_step_list_delete);
	if (cpus_per_tres) {
		char *in_val = cpus_per_tres, *save_ptr = NULL;
		while ((gres_ss = _get_next_step_gres(in_val, &cnt,
						      new_step_list,
						      &save_ptr, &rc))) {
			gres_ss->cpus_per_gres = cnt;
			in_val = NULL;
		}
	}
	if (tres_per_step) {
		char *in_val = tres_per_step, *save_ptr = NULL;
		while ((gres_ss = _get_next_step_gres(in_val, &cnt,
						      new_step_list,
						      &save_ptr, &rc))) {
			gres_ss->gres_per_step = cnt;
			in_val = NULL;
			gres_ss->total_gres =
				MAX(gres_ss->total_gres, cnt);
		}
	}
	if (tres_per_node) {
		char *in_val = tres_per_node, *save_ptr = NULL;
		while ((gres_ss = _get_next_step_gres(in_val, &cnt,
						      new_step_list,
						      &save_ptr, &rc))) {
			gres_ss->gres_per_node = cnt;
			in_val = NULL;
			/* Step only has 1 node, always */
			gres_ss->total_gres =
				MAX(gres_ss->total_gres, cnt);
		}
	}
	if (tres_per_socket) {
		char *in_val = tres_per_socket, *save_ptr = NULL;
		while ((gres_ss = _get_next_step_gres(in_val, &cnt,
						      new_step_list,
						      &save_ptr, &rc))) {
			gres_ss->gres_per_socket = cnt;
			in_val = NULL;
			// TODO: What is sockets_per_node and ntasks_per_socket?
			// if (*sockets_per_node != NO_VAL16) {
			//	cnt *= *sockets_per_node;
			// } else if ((*num_tasks != NO_VAL) &&
			//	   (*ntasks_per_socket != NO_VAL16)) {
			//	cnt *= ((*num_tasks + *ntasks_per_socket - 1) /
			//		*ntasks_per_socket);
			// }
			// gres_ss->total_gres =
			//	MAX(gres_ss->total_gres, cnt);
		}
	}
	if (tres_per_task) {
		char *in_val = tres_per_task, *save_ptr = NULL;
		while ((gres_ss = _get_next_step_gres(in_val, &cnt,
						      new_step_list,
						      &save_ptr, &rc))) {
			gres_ss->gres_per_task = cnt;
			in_val = NULL;
			if (*num_tasks != NO_VAL)
				cnt *= *num_tasks;
			gres_ss->total_gres =
				MAX(gres_ss->total_gres, cnt);
		}
	}
	if (mem_per_tres) {
		char *in_val = mem_per_tres, *save_ptr = NULL;
		while ((gres_ss = _get_next_step_gres(in_val, &cnt,
						      new_step_list,
						      &save_ptr, &rc))) {
			gres_ss->mem_per_gres = cnt;
			in_val = NULL;
		}
	}

	if ((ntasks_per_tres != NO_VAL16) && num_tasks && cpu_count) {
		rc = _handle_ntasks_per_tres_step(new_step_list,
						  ntasks_per_tres,
						  num_tasks,
						  cpu_count);
	}

	if (list_count(new_step_list) == 0) {
		FREE_NULL_LIST(new_step_list);
	} else {
		/*
		 * If called from a client we don't have a job_gres_list_req so
		 * don't check against that.
		 */
		if (rc == SLURM_SUCCESS && running_in_slurmctld())
			_validate_step_counts(new_step_list, job_gres_list_req,
					      step_min_nodes, &rc, err_msg);
		if (rc == SLURM_SUCCESS) {
			bool overlap_merge = false;
			int over_count = 0;
			gres_state_t *gres_state;
			overlap_check_t *over_list =
				xcalloc(list_count(new_step_list),
					sizeof(overlap_check_t));
			ListIterator iter = list_iterator_create(new_step_list);
			while ((gres_state = list_next(iter))) {
				if (_set_over_list(gres_state, over_list,
						   &over_count, 0))
					overlap_merge = true;

			}
			list_iterator_destroy(iter);
			if (overlap_merge)
				rc = _merge_generic_data(new_step_list,
							 over_list,
							 over_count,
							 0);
			xfree(over_list);
		}
		if (rc == SLURM_SUCCESS)
			*step_gres_list = new_step_list;
		else
			FREE_NULL_LIST(new_step_list);
	}
	slurm_mutex_unlock(&gres_context_lock);
	return rc;
}

static void *_step_state_dup(gres_step_state_t *gres_ss)
{

	int i;
	gres_step_state_t *new_gres_ss;

	xassert(gres_ss);
	new_gres_ss = xmalloc(sizeof(gres_step_state_t));
	new_gres_ss->cpus_per_gres	= gres_ss->cpus_per_gres;
	new_gres_ss->gres_per_step	= gres_ss->gres_per_step;
	new_gres_ss->gres_per_node	= gres_ss->gres_per_node;
	new_gres_ss->gres_per_socket	= gres_ss->gres_per_socket;
	new_gres_ss->gres_per_task	= gres_ss->gres_per_task;
	new_gres_ss->mem_per_gres	= gres_ss->mem_per_gres;
	new_gres_ss->node_cnt		= gres_ss->node_cnt;
	new_gres_ss->total_gres	= gres_ss->total_gres;

	if (gres_ss->node_in_use)
		new_gres_ss->node_in_use = bit_copy(gres_ss->node_in_use);

	if (gres_ss->gres_cnt_node_alloc) {
		i = sizeof(uint64_t) * gres_ss->node_cnt;
		new_gres_ss->gres_cnt_node_alloc = xmalloc(i);
		memcpy(new_gres_ss->gres_cnt_node_alloc,
		       gres_ss->gres_cnt_node_alloc, i);
	}
	if (gres_ss->gres_bit_alloc) {
		new_gres_ss->gres_bit_alloc = xcalloc(gres_ss->node_cnt,
						      sizeof(bitstr_t *));
		for (i = 0; i < gres_ss->node_cnt; i++) {
			if (gres_ss->gres_bit_alloc[i] == NULL)
				continue;
			new_gres_ss->gres_bit_alloc[i] =
				bit_copy(gres_ss->gres_bit_alloc[i]);
		}
	}
	return new_gres_ss;
}

static void *_step_state_dup2(gres_step_state_t *gres_ss, int node_index)
{
	gres_step_state_t *new_gres_ss;

	xassert(gres_ss);
	new_gres_ss = xmalloc(sizeof(gres_step_state_t));
	new_gres_ss->cpus_per_gres	= gres_ss->cpus_per_gres;
	new_gres_ss->gres_per_step	= gres_ss->gres_per_step;
	new_gres_ss->gres_per_node	= gres_ss->gres_per_node;
	new_gres_ss->gres_per_socket	= gres_ss->gres_per_socket;
	new_gres_ss->gres_per_task	= gres_ss->gres_per_task;
	new_gres_ss->mem_per_gres	= gres_ss->mem_per_gres;
	new_gres_ss->node_cnt		= 1;
	new_gres_ss->total_gres	= gres_ss->total_gres;

	if (gres_ss->node_in_use)
		new_gres_ss->node_in_use = bit_copy(gres_ss->node_in_use);

	if (gres_ss->gres_cnt_node_alloc) {
		new_gres_ss->gres_cnt_node_alloc = xmalloc(sizeof(uint64_t));
		new_gres_ss->gres_cnt_node_alloc[0] =
			gres_ss->gres_cnt_node_alloc[node_index];
	}

	if ((node_index < gres_ss->node_cnt) && gres_ss->gres_bit_alloc &&
	    gres_ss->gres_bit_alloc[node_index]) {
		new_gres_ss->gres_bit_alloc = xmalloc(sizeof(bitstr_t *));
		new_gres_ss->gres_bit_alloc[0] =
			bit_copy(gres_ss->gres_bit_alloc[node_index]);
	}
	return new_gres_ss;
}

/*
 * Create a copy of a step's gres state
 * IN gres_list - List of Gres records for this step to track usage
 * RET The copy or NULL on failure
 */
List gres_step_state_list_dup(List gres_list)
{
	return gres_step_state_extract(gres_list, -1);
}

/*
 * Create a copy of a step's gres state for a particular node index
 * IN gres_list - List of Gres records for this step to track usage
 * IN node_index - zero-origin index to the node
 * RET The copy or NULL on failure
 */
List gres_step_state_extract(List gres_list, int node_index)
{
	ListIterator gres_iter;
	gres_state_t *gres_state_step, *new_gres_state_step;
	List new_gres_list = NULL;
	void *new_gres_data;

	if (gres_list == NULL)
		return new_gres_list;

	(void) gres_init();

	slurm_mutex_lock(&gres_context_lock);
	gres_iter = list_iterator_create(gres_list);
	while ((gres_state_step = (gres_state_t *) list_next(gres_iter))) {
		if (node_index == -1)
			new_gres_data = _step_state_dup(
				gres_state_step->gres_data);
		else {
			new_gres_data = _step_state_dup2(
				gres_state_step->gres_data, node_index);
		}
		if (new_gres_list == NULL) {
			new_gres_list = list_create(gres_step_list_delete);
		}
		new_gres_state_step = gres_create_state(
			gres_state_step, GRES_STATE_SRC_STATE_PTR,
			GRES_STATE_TYPE_STEP, new_gres_data);
		list_append(new_gres_list, new_gres_state_step);
	}
	list_iterator_destroy(gres_iter);
	slurm_mutex_unlock(&gres_context_lock);

	return new_gres_list;
}

/*
 * Pack a step's current gres status, called from slurmctld for save/restore
 * IN gres_list - generated by gres_ctld_step_alloc()
 * IN/OUT buffer - location to write state to
 * IN step_id - job and step ID for logging
 */
extern int gres_step_state_pack(List gres_list, buf_t *buffer,
				slurm_step_id_t *step_id,
				uint16_t protocol_version)
{
	int i, rc = SLURM_SUCCESS;
	uint32_t top_offset, tail_offset, magic = GRES_MAGIC;
	uint16_t rec_cnt = 0;
	ListIterator gres_iter;
	gres_state_t *gres_state_step;
	gres_step_state_t *gres_ss;

	top_offset = get_buf_offset(buffer);
	pack16(rec_cnt, buffer);	/* placeholder if data */

	if (gres_list == NULL)
		return rc;

	(void) gres_init();

	slurm_mutex_lock(&gres_context_lock);
	gres_iter = list_iterator_create(gres_list);
	while ((gres_state_step = (gres_state_t *) list_next(gres_iter))) {
		gres_ss = (gres_step_state_t *) gres_state_step->gres_data;

		if (protocol_version >= SLURM_MIN_PROTOCOL_VERSION) {
			pack32(magic, buffer);
			pack32(gres_state_step->plugin_id, buffer);
			pack16(gres_ss->cpus_per_gres, buffer);
			pack16(gres_ss->flags, buffer);
			pack64(gres_ss->gres_per_step, buffer);
			pack64(gres_ss->gres_per_node, buffer);
			pack64(gres_ss->gres_per_socket, buffer);
			pack64(gres_ss->gres_per_task, buffer);
			pack64(gres_ss->mem_per_gres, buffer);
			pack64(gres_ss->total_gres, buffer);
			pack32(gres_ss->node_cnt, buffer);
			pack_bit_str_hex(gres_ss->node_in_use, buffer);
			if (gres_ss->gres_cnt_node_alloc) {
				pack8((uint8_t) 1, buffer);
				pack64_array(gres_ss->gres_cnt_node_alloc,
					     gres_ss->node_cnt, buffer);
			} else {
				pack8((uint8_t) 0, buffer);
			}
			if (gres_ss->gres_bit_alloc) {
				pack8((uint8_t) 1, buffer);
				for (i = 0; i < gres_ss->node_cnt; i++)
					pack_bit_str_hex(gres_ss->
							 gres_bit_alloc[i],
							 buffer);
			} else {
				pack8((uint8_t) 0, buffer);
			}
			rec_cnt++;
		} else {
			error("%s: protocol_version %hu not supported",
			      __func__, protocol_version);
			break;
		}
	}
	list_iterator_destroy(gres_iter);
	slurm_mutex_unlock(&gres_context_lock);

	tail_offset = get_buf_offset(buffer);
	set_buf_offset(buffer, top_offset);
	pack16(rec_cnt, buffer);
	set_buf_offset(buffer, tail_offset);

	return rc;
}

/*
 * Unpack a step's current gres status, called from slurmctld for save/restore
 * OUT gres_list - restored state stored by gres_step_state_pack()
 * IN/OUT buffer - location to read state from
 * IN step_id - job and step ID for logging
 */
extern int gres_step_state_unpack(List *gres_list, buf_t *buffer,
				  slurm_step_id_t *step_id,
				  uint16_t protocol_version)
{
	int i, rc;
	uint32_t magic = 0, plugin_id = 0, uint32_tmp = 0;
	uint16_t rec_cnt = 0;
	uint8_t data_flag = 0;
	gres_state_t *gres_state_step;
	gres_step_state_t *gres_ss = NULL;
	bool locked = false;

	safe_unpack16(&rec_cnt, buffer);
	if (rec_cnt == 0)
		return SLURM_SUCCESS;

	rc = gres_init();

	slurm_mutex_lock(&gres_context_lock);
	locked = true;
	if ((gres_context_cnt > 0) && (*gres_list == NULL)) {
		*gres_list = list_create(gres_step_list_delete);
	}

	while ((rc == SLURM_SUCCESS) && (rec_cnt)) {
		slurm_gres_context_t *gres_ctx;
		if ((buffer == NULL) || (remaining_buf(buffer) == 0))
			break;
		rec_cnt--;
		if (protocol_version >= SLURM_MIN_PROTOCOL_VERSION) {
			safe_unpack32(&magic, buffer);
			if (magic != GRES_MAGIC)
				goto unpack_error;
			safe_unpack32(&plugin_id, buffer);
			gres_ss = xmalloc(sizeof(gres_step_state_t));
			safe_unpack16(&gres_ss->cpus_per_gres, buffer);
			safe_unpack16(&gres_ss->flags, buffer);
			safe_unpack64(&gres_ss->gres_per_step, buffer);
			safe_unpack64(&gres_ss->gres_per_node, buffer);
			safe_unpack64(&gres_ss->gres_per_socket, buffer);
			safe_unpack64(&gres_ss->gres_per_task, buffer);
			safe_unpack64(&gres_ss->mem_per_gres, buffer);
			safe_unpack64(&gres_ss->total_gres, buffer);
			safe_unpack32(&gres_ss->node_cnt, buffer);
			if (gres_ss->node_cnt > NO_VAL)
				goto unpack_error;
			unpack_bit_str_hex(&gres_ss->node_in_use, buffer);
			safe_unpack8(&data_flag, buffer);
			if (data_flag) {
				safe_unpack64_array(
					&gres_ss->gres_cnt_node_alloc,
					&uint32_tmp, buffer);
			}
			safe_unpack8(&data_flag, buffer);
			if (data_flag) {
				gres_ss->gres_bit_alloc =
					xcalloc(gres_ss->node_cnt,
						sizeof(bitstr_t *));
				for (i = 0; i < gres_ss->node_cnt; i++) {
					unpack_bit_str_hex(&gres_ss->
							   gres_bit_alloc[i],
							   buffer);
				}
			}
		} else {
			error("%s: protocol_version %hu not supported",
			      __func__, protocol_version);
			goto unpack_error;
		}

		if (!(gres_ctx = _find_context_by_id(plugin_id))) {
			/*
			 * A likely sign that GresPlugins has changed.
			 * Not a fatal error, skip over the data.
			 */
			info("%s: no plugin configured to unpack data type %u from %ps",
			     __func__, plugin_id, step_id);
			_step_state_delete(gres_ss);
			gres_ss = NULL;
			continue;
		}
		gres_state_step = gres_create_state(
			gres_ctx, GRES_STATE_SRC_CONTEXT_PTR,
			GRES_STATE_TYPE_STEP, gres_ss);
		gres_ss = NULL;
		list_append(*gres_list, gres_state_step);
	}
	slurm_mutex_unlock(&gres_context_lock);
	return rc;

unpack_error:
	error("%s: unpack error from %ps", __func__, step_id);
	if (gres_ss)
		_step_state_delete(gres_ss);
	if (locked)
		slurm_mutex_unlock(&gres_context_lock);
	return SLURM_ERROR;
}

/* Return the count of GRES of a specific name on this machine
 * IN step_gres_list - generated by gres_ctld_step_alloc()
 * IN gres_name - name of the GRES to match
 * RET count of GRES of this specific name available to the job or NO_VAL64
 */
extern uint64_t gres_step_count(List step_gres_list, char *gres_name)
{
	uint64_t gres_cnt = NO_VAL64;
	gres_state_t *gres_state_step = NULL;
	gres_step_state_t *gres_ss = NULL;
	ListIterator gres_iter;
	int i;

	if (!step_gres_list)
		return gres_cnt;

	slurm_mutex_lock(&gres_context_lock);
	for (i = 0; i < gres_context_cnt; i++) {
		if (xstrcmp(gres_context[i].gres_name, gres_name))
			continue;
		gres_iter = list_iterator_create(step_gres_list);
		while ((gres_state_step = list_next(gres_iter))) {
			if (gres_state_step->plugin_id !=
			    gres_context[i].plugin_id)
				continue;
			gres_ss =
				(gres_step_state_t*) gres_state_step->gres_data;
			/* gres_cnt_node_alloc has one element in slurmstepd */
			if (gres_cnt == NO_VAL64)
				gres_cnt =
					gres_ss->gres_cnt_node_alloc[0];
			else
				gres_cnt +=
					gres_ss->gres_cnt_node_alloc[0];
		}
		list_iterator_destroy(gres_iter);
		break;
	}
	slurm_mutex_unlock(&gres_context_lock);

	return gres_cnt;
}

/*
 * Here we convert usable_gres from a mask just for the gres in the allocation
 * to one for the gres on the node. Essentially putting in a '0' for gres not
 * in the allocation
 *
 * IN/OUT - usable_gres
 * IN - gres_bit_alloc
 */
static void _translate_step_to_global_device_index(bitstr_t **usable_gres,
						   bitstr_t *gres_bit_alloc)
{
	bitstr_t *tmp = bit_alloc(bit_size(gres_bit_alloc));
	int i_last, bit, bit2 = 0;

	i_last = bit_fls(gres_bit_alloc);
	for (bit = 0; bit <= i_last; bit++) {
		if (bit_test(gres_bit_alloc, bit)) {
			if (bit_test(*usable_gres, bit2)) {
				bit_set(tmp, bit);
			}
			bit2++;
		}
	}
	FREE_NULL_BITMAP(*usable_gres);
	*usable_gres = tmp;
}

/*
 * Given a GRES context index, return a bitmap representing those GRES
 * which are available from the CPUs current allocated to this process.
 * This function only works with task/cgroup and constrained devices or
 * if the job step has access to the entire node's resources.
 */
static bitstr_t *_get_usable_gres_cpu_affinity(int context_inx,
					       pid_t pid,
					       bitstr_t *gres_bit_alloc,
				     	       bool get_devices)
{
#if defined(__APPLE__)
	return NULL;
#else
#ifdef __NetBSD__
	// On NetBSD, cpuset_t is an opaque data type
	cpuset_t *mask = cpuset_create();
#else
	cpu_set_t mask;
#endif
	bitstr_t *usable_gres = NULL;
	int i, i_last, rc;
	ListIterator iter;
	gres_slurmd_conf_t *gres_slurmd_conf;
	int gres_inx = 0;
	int bitmap_size, set_count;

	if (!gres_conf_list) {
		error("gres_conf_list is null!");
		return NULL;
	}

	CPU_ZERO(&mask);
#ifdef __FreeBSD__
	rc = cpuset_getaffinity(CPU_LEVEL_WHICH, CPU_WHICH_PID, pid ? pid : -1,
				sizeof(mask), &mask);
#else
	rc = sched_getaffinity(pid, sizeof(mask), &mask);
#endif
	if (rc) {
		error("sched_getaffinity error: %m");
		return usable_gres;
	}

	bitmap_size = bit_size(gres_bit_alloc);
	usable_gres = bit_alloc(bitmap_size);
	iter = list_iterator_create(gres_conf_list);
	while ((gres_slurmd_conf = (gres_slurmd_conf_t *) list_next(iter))) {
		if (gres_slurmd_conf->plugin_id !=
		    gres_context[context_inx].plugin_id)
			continue;
		if ((gres_inx + gres_slurmd_conf->count) > bitmap_size) {
			error("GRES %s bitmap overflow ((%d + %"PRIu64") > %d)",
			      gres_slurmd_conf->name, gres_inx,
			      gres_slurmd_conf->count, bitmap_size);
			continue;
		}
		if (!gres_slurmd_conf->cpus_bitmap) {
			bit_nset(usable_gres, gres_inx,
				 gres_inx + gres_slurmd_conf->count - 1);
		} else {
			i_last = bit_fls(gres_slurmd_conf->cpus_bitmap);
			for (i = 0; i <= i_last; i++) {
				if (!bit_test(gres_slurmd_conf->cpus_bitmap, i))
					continue;
				if (!CPU_ISSET(i, &mask))
					continue;
				bit_nset(usable_gres, gres_inx,
					 gres_inx + gres_slurmd_conf->count -1);
				break;
			}
		}
		gres_inx += gres_slurmd_conf->count;
	}
	list_iterator_destroy(iter);

#ifdef __NetBSD__
	cpuset_destroy(mask);
#endif

	if (!get_devices && gres_use_local_device_index()) {
		bit_and(usable_gres, gres_bit_alloc);
		set_count = bit_set_count(usable_gres);
		bit_clear_all(usable_gres);
		if (set_count)
			bit_nset(usable_gres, 0, set_count - 1);
	} else {
		bit_and(usable_gres, gres_bit_alloc);
	}

	return usable_gres;
#endif
}

/*
 * If ntasks_per_gres is > 0, modify usable_gres so that this task can only use
 * one GPU. This will make it so only one GPU can be bound to this task later
 * on. Use local_proc_id (task rank) and ntasks_per_gres to determine which GPU
 * to bind to. Assign out tasks to GPUs in a block-like distribution.
 * TODO: This logic needs improvement when tasks and GPUs span sockets.
 *
 * IN/OUT - usable_gres
 * IN - ntasks_per_gres
 * IN - local_proc_id
 */
static void _filter_usable_gres(bitstr_t *usable_gres, int ntasks_per_gres,
				int local_proc_id)
{
	int gpu_count, n, idx;
	char *str;
	if (ntasks_per_gres <= 0)
		return;

	/* # of GPUs this task has an affinity to */
	gpu_count = bit_set_count(usable_gres);

	str = bit_fmt_hexmask_trim(usable_gres);
	log_flag(GRES, "%s: local_proc_id = %d; usable_gres (ALL): %s",
		 __func__, local_proc_id, str);
	xfree(str);

	/* No need to filter if no usable_gres or already only 1 to use */
	if ((gpu_count == 0) || (gpu_count == 1)) {
		log_flag(GRES, "%s: (task %d) No need to filter since usable_gres count is 0 or 1",
			 __func__, local_proc_id);
		return;
	}

	/* Map task rank to one of the GPUs (block distribution) */
	n = (local_proc_id / ntasks_per_gres) % gpu_count;
	/* Find the nth set bit in usable_gres */
	idx = bit_get_bit_num(usable_gres, n);

	log_flag(GRES, "%s: local_proc_id = %d; n = %d; ntasks_per_gres = %d; idx = %d",
		 __func__, local_proc_id, n, ntasks_per_gres, idx);

	if (idx == -1) {
		error("%s: (task %d) usable_gres did not have >= %d set GPUs, so can't do a single bind on set GPU #%d. Defaulting back to the original usable_gres.",
		      __func__, local_proc_id, n + 1, n);
		return;
	}

	/* Return a bitmap with this as the only usable GRES */
	bit_clear_all(usable_gres);
	bit_set(usable_gres, idx);
	str = bit_fmt_hexmask_trim(usable_gres);
	log_flag(GRES, "%s: local_proc_id = %d; usable_gres (single filter): %s",
		 __func__, local_proc_id, str);
	xfree(str);
}

/*
 * Configure the GRES hardware allocated to the current step while privileged
 *
 * IN step_gres_list - Step's GRES specification
 * IN node_id        - relative position of this node in step
 * IN settings       - string containing configuration settings for the hardware
 */
extern void gres_g_step_hardware_init(List step_gres_list,
				      uint32_t node_id, char *settings)
{
	int i;
	gres_state_t *gres_state_step;
	gres_step_state_t *gres_ss;
	bitstr_t *devices;

	if (!step_gres_list)
		return;

	(void) gres_init();
	slurm_mutex_lock(&gres_context_lock);
	for (i = 0; i < gres_context_cnt; i++) {
		if (gres_context[i].ops.step_hardware_init == NULL)
			continue;

		gres_state_step = list_find_first(step_gres_list, gres_find_id,
						  &gres_context[i].plugin_id);
		if (!gres_state_step || !gres_state_step->gres_data)
			continue;
		gres_ss = (gres_step_state_t *) gres_state_step->gres_data;
		if ((gres_ss->node_cnt != 1) ||
		    !gres_ss->gres_bit_alloc ||
		    !gres_ss->gres_bit_alloc[0])
			continue;

		devices = gres_ss->gres_bit_alloc[0];
		if (settings)
			debug2("settings: %s", settings);
		if (devices) {
			char *dev_str = bit_fmt_full(devices);
			info("devices: %s", dev_str);
			xfree(dev_str);
		}
		(*(gres_context[i].ops.step_hardware_init))(devices, settings);
	}
	slurm_mutex_unlock(&gres_context_lock);
}

/*
 * Optionally undo GRES hardware configuration while privileged
 */
extern void gres_g_step_hardware_fini(void)
{
	int i;
	(void) gres_init();
	slurm_mutex_lock(&gres_context_lock);
	for (i = 0; i < gres_context_cnt; i++) {
		if (gres_context[i].ops.step_hardware_fini == NULL) {
			continue;
		}
		(*(gres_context[i].ops.step_hardware_fini)) ();
	}
	slurm_mutex_unlock(&gres_context_lock);
}

/*
 * Given a set of GRES masks or maps and the local process ID, return the bitmap
 * of GRES that should be available to this task.
 *
 * IN map_or_mask
 * IN local_proc_id
 * IN gres_bit_alloc
 * IN is_map
 * IN get_devices
 *
 * RET usable_gres
 */
static bitstr_t *_get_usable_gres_map_or_mask(char *map_or_mask,
					      int local_proc_id,
					      bitstr_t *gres_bit_alloc,
					      bool is_map,
					      bool get_devices)
{
	bitstr_t *usable_gres = NULL;
	char *tmp, *tok, *save_ptr = NULL, *mult;
	int i, task_offset = 0, task_mult, bitmap_size, set_count;
	int value, min, max;

	if (!map_or_mask || !map_or_mask[0])
		return NULL;

	bitmap_size = bit_size(gres_bit_alloc);
	min = (is_map ?  0 : 1);
	max = (is_map ? bitmap_size - 1 : ~(-1 << bitmap_size));
	while (usable_gres == NULL) {
		tmp = xstrdup(map_or_mask);
		tok = strtok_r(tmp, ",", &save_ptr);
		while (tok) {
			if ((mult = strchr(tok, '*')))
				task_mult = atoi(mult + 1);
			else
				task_mult = 1;
			if (task_mult == 0) {
				error("Repetition count of 0 not allowed in --gpu-bind=mask_gpu, using 1 instead");
				task_mult = 1;
			}
			if ((local_proc_id >= task_offset) &&
			    (local_proc_id <= (task_offset + task_mult - 1))) {
				value = strtol(tok, NULL, 0);
				usable_gres = bit_alloc(bitmap_size);
				if ((value < min) || (value > max)) {
					error("Invalid --gpu-bind= value specified.");
					xfree(tmp);
					goto end;	/* Bad value */
				}
				if (is_map)
					bit_set(usable_gres, value);
				else
					for (i = 0; i < bitmap_size; i++) {
						if ((value >> i) & 0x1)
							bit_set(usable_gres, i);
					}
				break;	/* All done */
			} else {
				task_offset += task_mult;
			}
			tok = strtok_r(NULL, ",", &save_ptr);
		}
		xfree(tmp);
	}

end:
	if (gres_use_local_device_index()) {
		if (get_devices)
			_translate_step_to_global_device_index(
				&usable_gres, gres_bit_alloc);
		else{
			bit_and(usable_gres, gres_bit_alloc);
			set_count = bit_set_count(usable_gres);
			bit_clear_all(usable_gres);
			if (set_count)
				bit_nset(usable_gres, 0, set_count - 1);
		}
	} else {
		bit_and(usable_gres, gres_bit_alloc);
	}

	return usable_gres;
}

static void _accumulate_step_gres_alloc(gres_state_t *gres_state_step,
				        bitstr_t **gres_bit_alloc,
				        uint64_t *gres_cnt)
{
	gres_step_state_t *gres_ss =
		(gres_step_state_t *)gres_state_step->gres_data;

	/* Since this should only run on the node node_cnt should always be 1 */
	if (gres_ss->node_cnt != 1) {
		error("gres_step_state_t node count not 1 while on node. This should never happen");
		return;
	}

	if (gres_ss->gres_bit_alloc &&
	    gres_ss->gres_bit_alloc[0]) {
		if (!*gres_bit_alloc) {
			*gres_bit_alloc = bit_alloc(
				bit_size(gres_ss->gres_bit_alloc[0]));
		}
		bit_or(*gres_bit_alloc, gres_ss->gres_bit_alloc[0]);
	}
	if (gres_cnt && gres_ss->gres_cnt_node_alloc)
		*gres_cnt += gres_ss->gres_cnt_node_alloc[0];
}

/*
 * Filter usable_gres to include the correct gpus per task.
 *
 * IN/OUT - usable_gres
 * IN - gpus_per_task_str
 * IN - local_proc_id
 */
static void _filter_gres_per_task(bitstr_t *usable_gres, uint32_t gpus_per_task,
				  int local_proc_id)
{
	int nskip = local_proc_id * gpus_per_task;
	int i_first, i_last, bit;

	i_first = bit_ffs(usable_gres);

	if (i_first == -1)
		return;

	i_last = bit_fls(usable_gres);
	for (bit = i_first; bit <= i_last; bit++) {
		if (!bit_test(usable_gres, bit))
			continue;
		if (nskip) {
			bit_clear(usable_gres, bit);
			nskip--;
		} else if (gpus_per_task) {
			gpus_per_task--;
		} else {
			bit_nclear(usable_gres, bit,
				   bit_size(usable_gres) - 1);
			break;
		}
	}

	if (gpus_per_task)
		error("Not enough gpus to bind for gpus per task");
}

/* Parse bind information to find which gres is usable by the task.
 *
 * IN accel_bind_type - GRES binding options (old format, a bitmap)
 * IN tres_bind - TRES binding directives (new format, a string)
 * OUT tres_bind - String parsed filled into structure.
 */
static void _parse_tres_bind(uint16_t accel_bind_type, char *tres_bind_str,
			     tres_bind_t *tres_bind)
{
	char *sep;

	xassert(tres_bind);
	memset(tres_bind, 0, sizeof(tres_bind_t));

	tres_bind->gres_internal_flags = GRES_INTERNAL_FLAG_NONE;

	tres_bind->bind_gpu = accel_bind_type & ACCEL_BIND_CLOSEST_GPU;
	tres_bind->bind_nic = accel_bind_type & ACCEL_BIND_CLOSEST_NIC;
	if (!tres_bind->bind_gpu && (sep = xstrstr(tres_bind_str, "gpu:"))) {
		sep += 4;
		if (!xstrncasecmp(sep, "verbose,", 8)) {
			sep += 8;
			tres_bind->gres_internal_flags |=
				GRES_INTERNAL_FLAG_VERBOSE;
		}
		if (!xstrncasecmp(sep, "single:", 7)) {
			sep += 7;
			tres_bind->tasks_per_gres = strtol(sep, NULL, 0);
			if ((tres_bind->tasks_per_gres <= 0) ||
			    (tres_bind->tasks_per_gres == LONG_MAX)) {
				error("%s: single:%s does not specify a valid number. Defaulting to 1.",
				      __func__, sep);
				tres_bind->tasks_per_gres = 1;
			}
			tres_bind->bind_gpu = true;
		} else if (!xstrncasecmp(sep, "closest", 7))
			tres_bind->bind_gpu = true;
		else if (!xstrncasecmp(sep, "map_gpu:", 8))
			tres_bind->map_gpu = sep + 8;
		else if (!xstrncasecmp(sep, "mask_gpu:", 9))
			tres_bind->mask_gpu = sep + 9;
		else if (!xstrncasecmp(sep, "per_task:", 9))
			tres_bind->gpus_per_task = slurm_atoul(sep + 9);
	}
	tres_bind->request = tres_bind_str;
}

static int _get_usable_gres(char *gres_name, int context_inx, int proc_id,
			    pid_t pid, tres_bind_t *tres_bind,
			    bitstr_t **usable_gres_ptr,
			    bitstr_t *gres_bit_alloc,  bool get_devices)
{
	bitstr_t *usable_gres;
	*usable_gres_ptr = NULL;

	if (!tres_bind->bind_gpu && !tres_bind->bind_nic &&
	    !tres_bind->map_gpu && !tres_bind->mask_gpu &&
	    !tres_bind->gpus_per_task)
		return SLURM_SUCCESS;

	if (!gres_bit_alloc)
		return SLURM_SUCCESS;

	if (!xstrcmp(gres_name, "gpu")) {
		if (tres_bind->map_gpu) {
			usable_gres = _get_usable_gres_map_or_mask(
				tres_bind->map_gpu, proc_id, gres_bit_alloc,
				true, get_devices);
		} else if (tres_bind->mask_gpu) {
			usable_gres = _get_usable_gres_map_or_mask(
				tres_bind->mask_gpu, proc_id, gres_bit_alloc,
				false, get_devices);
		} else if (tres_bind->bind_gpu) {
			usable_gres = _get_usable_gres_cpu_affinity(
				context_inx, pid, gres_bit_alloc, get_devices);
			_filter_usable_gres(usable_gres,
					    tres_bind->tasks_per_gres,
					    proc_id);
		} else if (tres_bind->gpus_per_task) {
			if(!get_devices && gres_use_local_device_index()){
				usable_gres = bit_alloc(
					bit_size(gres_bit_alloc));
				bit_nset(usable_gres, 0,
					 tres_bind->gpus_per_task - 1);
			} else {
				usable_gres = bit_copy(gres_bit_alloc);
				_filter_gres_per_task(usable_gres,
						      tres_bind->gpus_per_task,
						      proc_id);
			}
		} else
			return SLURM_ERROR;
	} else if (!xstrcmp(gres_name, "nic")) {
		if (tres_bind->bind_nic)
			usable_gres = _get_usable_gres_cpu_affinity(
				context_inx, pid, gres_bit_alloc, get_devices);
		else
			return SLURM_ERROR;
	} else {
		return SLURM_ERROR;
	}

	if (!bit_set_count(usable_gres)) {
		error("Bind request %s does not specify any devices within the allocation for task %d. Binding to the first device in the allocation instead.",
		      tres_bind->request, proc_id);
		if (!get_devices && gres_use_local_device_index())
			bit_set(usable_gres,0);
		else
			bit_set(usable_gres, bit_ffs(gres_bit_alloc));

	}

	*usable_gres_ptr = usable_gres;

	return SLURM_SUCCESS;
}

/*
 * Set environment as required for all tasks of a job step
 * IN/OUT job_env_ptr - environment variable array
 * IN step_gres_list - generated by gres_ctld_step_alloc()
 */
extern void gres_g_step_set_env(char ***job_env_ptr, List step_gres_list)
{
	int i;
	ListIterator gres_iter;
	gres_state_t *gres_state_step = NULL;
	uint64_t gres_cnt = 0;
	bitstr_t *gres_bit_alloc = NULL;

	(void) gres_init();
	slurm_mutex_lock(&gres_context_lock);
	for (i = 0; i < gres_context_cnt; i++) {
		slurm_gres_context_t *gres_ctx = &gres_context[i];
		if (!gres_ctx->ops.step_set_env)
			continue;	/* No plugin to call */
		if (!step_gres_list) {
			/* Clear GRES environment variables */
			(*(gres_ctx->ops.step_set_env))(
				job_env_ptr, NULL, 0, GRES_INTERNAL_FLAG_NONE);
			continue;
		}
		gres_iter = list_iterator_create(step_gres_list);
		while ((gres_state_step = list_next(gres_iter))) {
			if (gres_state_step->plugin_id != gres_ctx->plugin_id)
				continue;
			_accumulate_step_gres_alloc(
				gres_state_step, &gres_bit_alloc, &gres_cnt);
		}
		list_iterator_destroy(gres_iter);
		(*(gres_ctx->ops.step_set_env))(job_env_ptr, gres_bit_alloc,
					       gres_cnt,
					       GRES_INTERNAL_FLAG_NONE);
		gres_cnt = 0;
		FREE_NULL_BITMAP(gres_bit_alloc);
	}
	slurm_mutex_unlock(&gres_context_lock);
}

/*
 * Change the task's inherited environment (from the step, and set by
 * gres_g_step_set_env()). Use this to implement GPU task binding.
 *
 * IN/OUT job_env_ptr - environment variable array
 * IN step_gres_list - generated by gres_ctld_step_alloc()
 * IN accel_bind_type - GRES binding options (old format, a bitmap)
 * IN tres_bind_str - TRES binding directives (new format, a string)
 * IN local_proc_id - task rank, local to this compute node only
 */
extern void gres_g_task_set_env(char ***job_env_ptr, List step_gres_list,
				uint16_t accel_bind_type, char *tres_bind_str,
				int local_proc_id)
{
	int i;
	ListIterator gres_iter;
	gres_state_t *gres_state_step = NULL;
	bitstr_t *usable_gres = NULL;
	uint64_t gres_cnt = 0;
	bitstr_t *gres_bit_alloc = NULL;
	tres_bind_t tres_bind;

	_parse_tres_bind(accel_bind_type, tres_bind_str, &tres_bind);

	(void) gres_init();
	slurm_mutex_lock(&gres_context_lock);
	for (i = 0; i < gres_context_cnt; i++) {
		slurm_gres_context_t *gres_ctx = &gres_context[i];
		if (!gres_ctx->ops.task_set_env)
			continue;	/* No plugin to call */
		if (!step_gres_list) {
			/* Clear GRES environment variables */
			(*(gres_ctx->ops.task_set_env))(
				job_env_ptr, NULL, 0, NULL,
				GRES_INTERNAL_FLAG_NONE);
			continue;
		}


		gres_iter = list_iterator_create(step_gres_list);
		while ((gres_state_step = list_next(gres_iter))) {
			if (gres_state_step->plugin_id != gres_ctx->plugin_id)
				continue;
			_accumulate_step_gres_alloc(
				gres_state_step, &gres_bit_alloc, &gres_cnt);
		}
		if (_get_usable_gres(gres_ctx->gres_name, i, local_proc_id, 0,
				     &tres_bind, &usable_gres, gres_bit_alloc,
				     false) == SLURM_ERROR)
			continue;

		list_iterator_destroy(gres_iter);
		(*(gres_ctx->ops.task_set_env))(job_env_ptr, gres_bit_alloc,
					       gres_cnt, usable_gres,
					       tres_bind.gres_internal_flags);
		gres_cnt = 0;
		FREE_NULL_BITMAP(gres_bit_alloc);
		FREE_NULL_BITMAP(usable_gres);
	}
	slurm_mutex_unlock(&gres_context_lock);
}

static void _step_state_log(gres_step_state_t *gres_ss,
			    slurm_step_id_t *step_id,
			    char *gres_name)
{
	char tmp_str[128];
	int i;

	xassert(gres_ss);
	info("gres:%s type:%s(%u) %ps flags:%s state", gres_name,
	     gres_ss->type_name, gres_ss->type_id, step_id,
	     _gres_flags_str(gres_ss->flags));
	if (gres_ss->cpus_per_gres)
		info("  cpus_per_gres:%u", gres_ss->cpus_per_gres);
	if (gres_ss->gres_per_step)
		info("  gres_per_step:%"PRIu64, gres_ss->gres_per_step);
	if (gres_ss->gres_per_node) {
		info("  gres_per_node:%"PRIu64" node_cnt:%u",
		     gres_ss->gres_per_node, gres_ss->node_cnt);
	}
	if (gres_ss->gres_per_socket)
		info("  gres_per_socket:%"PRIu64, gres_ss->gres_per_socket);
	if (gres_ss->gres_per_task)
		info("  gres_per_task:%"PRIu64, gres_ss->gres_per_task);
	if (gres_ss->mem_per_gres)
		info("  mem_per_gres:%"PRIu64, gres_ss->mem_per_gres);

	if (gres_ss->node_in_use == NULL)
		info("  node_in_use:NULL");
	else if (gres_ss->gres_bit_alloc == NULL)
		info("  gres_bit_alloc:NULL");
	else {
		for (i = 0; i < gres_ss->node_cnt; i++) {
			if (!bit_test(gres_ss->node_in_use, i))
				continue;
			if (gres_ss->gres_bit_alloc[i]) {
				bit_fmt(tmp_str, sizeof(tmp_str),
					gres_ss->gres_bit_alloc[i]);
				info("  gres_bit_alloc[%d]:%s of %d", i,
				     tmp_str,
				     (int)bit_size(gres_ss->gres_bit_alloc[i]));
			} else
				info("  gres_bit_alloc[%d]:NULL", i);
		}
	}
}

/*
 * Log a step's current gres state
 * IN gres_list - generated by gres_ctld_step_alloc()
 * IN job_id - job's ID
 * IN step_id - step's ID
 */
extern void gres_step_state_log(List gres_list, uint32_t job_id,
				uint32_t step_id)
{
	ListIterator gres_iter;
	gres_state_t *gres_state_step;
	slurm_step_id_t tmp_step_id;

	if (!(slurm_conf.debug_flags & DEBUG_FLAG_GRES) || !gres_list)
		return;

	(void) gres_init();

	tmp_step_id.job_id = job_id;
	tmp_step_id.step_het_comp = NO_VAL;
	tmp_step_id.step_id = step_id;

	gres_iter = list_iterator_create(gres_list);
	while ((gres_state_step = (gres_state_t *) list_next(gres_iter))) {
		_step_state_log(gres_state_step->gres_data, &tmp_step_id,
				gres_state_step->gres_name);
	}
	list_iterator_destroy(gres_iter);
}

/*
 * Determine how many cores of a job's allocation can be allocated to a step
 *	on a specific node
 * IN job_gres_list - a running job's allocated gres info
 * IN/OUT step_gres_list - a pending job step's gres requirements
 * IN node_offset - index into the job's node allocation
 * IN first_step_node - true if this is node zero of the step (do initialization)
 * IN cpus_per_task - number of CPUs required per task
 * IN max_rem_nodes - maximum nodes remaining for step (including this one)
 * IN ignore_alloc - if set ignore resources already allocated to running steps
 * IN job_id, step_id - ID of the step being allocated.
 * IN test_mem - true if we should test if mem_per_gres would exceed a limit.
 * IN job_resrcs_ptr - pointer to this job's job_resources_t; used to know
 *                     how much of the job's memory is available.
 * OUT err_code - If an error occurred, set this to tell the caller why the
 *                error happend.
 * RET Count of available cores on this node (sort of):
 *     NO_VAL64 if no limit or 0 if node is not usable
 */
extern uint64_t gres_step_test(List step_gres_list, List job_gres_list,
			       int node_offset, bool first_step_node,
			       uint16_t cpus_per_task, int max_rem_nodes,
			       bool ignore_alloc,
			       uint32_t job_id, uint32_t step_id,
			       bool test_mem, job_resources_t *job_resrcs_ptr,
			       int *err_code)
{
	uint64_t core_cnt, tmp_cnt;
	ListIterator step_gres_iter;
	gres_state_t *gres_state_step;
	gres_step_state_t *gres_ss = NULL;
	slurm_step_id_t tmp_step_id;
	foreach_gres_cnt_t foreach_gres_cnt;

	if (step_gres_list == NULL)
		return NO_VAL64;
	if (job_gres_list == NULL)
		return 0;

	if (cpus_per_task == 0)
		cpus_per_task = 1;
	core_cnt = NO_VAL64;
	(void) gres_init();
	*err_code = SLURM_SUCCESS;

	tmp_step_id.job_id = job_id;
	tmp_step_id.step_het_comp = NO_VAL;
	tmp_step_id.step_id = step_id;

	memset(&foreach_gres_cnt, 0, sizeof(foreach_gres_cnt));
	foreach_gres_cnt.ignore_alloc = ignore_alloc;
	foreach_gres_cnt.step_id = &tmp_step_id;

	slurm_mutex_lock(&gres_context_lock);
	step_gres_iter = list_iterator_create(step_gres_list);
	while ((gres_state_step = (gres_state_t *) list_next(step_gres_iter))) {
		gres_key_t job_search_key;

		gres_ss = (gres_step_state_t *)gres_state_step->gres_data;
		job_search_key.config_flags = gres_state_step->config_flags;
		job_search_key.plugin_id = gres_state_step->plugin_id;
		if (gres_ss->type_name)
			job_search_key.type_id = gres_ss->type_id;
		else
			job_search_key.type_id = NO_VAL;

		job_search_key.node_offset = node_offset;

		foreach_gres_cnt.job_search_key = &job_search_key;
		foreach_gres_cnt.gres_cnt = INFINITE64;

		(void)list_for_each(job_gres_list, _step_get_gres_cnt,
				    &foreach_gres_cnt);

		if (foreach_gres_cnt.gres_cnt == INFINITE64) {
			log_flag(GRES, "%s: Job lacks GRES (%s:%s) required by the step",
				 __func__, gres_state_step->gres_name,
				 gres_ss->type_name);
			core_cnt = 0;
			break;
		}
<<<<<<< HEAD
		tmp_cnt = _step_test(gres_ss, first_step_node,
=======

		if (foreach_gres_cnt.gres_cnt == NO_CONSUME_VAL64) {
			core_cnt = NO_VAL64;
			break;
		}

		tmp_cnt = _step_test(step_data_ptr, first_step_node,
>>>>>>> 7976eee6
				     cpus_per_task, max_rem_nodes,
				     ignore_alloc, foreach_gres_cnt.gres_cnt,
				     test_mem, node_offset,
				     &tmp_step_id,
				     job_resrcs_ptr, err_code);
		if ((tmp_cnt != NO_VAL64) && (tmp_cnt < core_cnt))
			core_cnt = tmp_cnt;

		if (core_cnt == 0)
			break;
	}
	list_iterator_destroy(step_gres_iter);
	slurm_mutex_unlock(&gres_context_lock);

	return core_cnt;
}

/*
 * Return TRUE if this plugin ID consumes GRES count > 1 for a single device
 * file (e.g. MPS)
 */
extern bool gres_id_shared(uint32_t config_flags)
{
	if (config_flags & GRES_CONF_SHARED)
		return true;
	return false;
}
/*
 * Return TRUE if this plugin ID shares resources with another GRES that
 * consumes subsets of its resources (e.g. GPU)
 */
extern bool gres_id_sharing(uint32_t plugin_id)
{
	if (plugin_id == gpu_plugin_id)
		return true;
	return false;
}

/*
 * Determine total count GRES of a given type are allocated to a job across
 * all nodes
 * IN job_gres_list - job's gres_list built by gres_job_state_validate()
 * IN gres_name - name of a GRES type
 * RET count of this GRES allocated to this job
 */
extern uint64_t gres_get_value_by_type(List job_gres_list, char *gres_name)
{
	int i;
	uint32_t plugin_id;
	uint64_t gres_cnt = 0;
	ListIterator job_gres_iter;
	gres_state_t *gres_state_job;
	gres_job_state_t *gres_js;

	if (job_gres_list == NULL)
		return NO_VAL64;

	gres_cnt = NO_VAL64;
	(void) gres_init();
	plugin_id = gres_build_id(gres_name);

	slurm_mutex_lock(&gres_context_lock);
	job_gres_iter = list_iterator_create(job_gres_list);
	while ((gres_state_job = (gres_state_t *) list_next(job_gres_iter))) {
		for (i = 0; i < gres_context_cnt; i++) {
			if (gres_state_job->plugin_id != plugin_id)
				continue;
			gres_js = (gres_job_state_t *)
				gres_state_job->gres_data;
			gres_cnt = gres_js->gres_per_node;
			break;
		}
	}
	list_iterator_destroy(job_gres_iter);
	slurm_mutex_unlock(&gres_context_lock);

	return gres_cnt;
}

/*
 * Fill in an array of GRES type ids contained within the given node gres_list
 *		and an array of corresponding counts of those GRES types.
 * IN gres_list - a List of GRES types found on a node.
 * IN arrlen - Length of the arrays (the number of elements in the gres_list).
 * IN gres_count_ids, gres_count_vals - the GRES type ID's and values found
 *		in the gres_list.
 * IN val_type - Type of value desired, see GRES_VAL_TYPE_*
 * RET SLURM_SUCCESS or error code
 */
extern int gres_node_count(List gres_list, int arr_len,
			   uint32_t *gres_count_ids,
			   uint64_t *gres_count_vals,
			   int val_type)
{
	ListIterator  node_gres_iter;
	gres_state_t *gres_state_node;
	uint64_t      val;
	int           rc, ix = 0;

	rc = gres_init();
	if ((rc == SLURM_SUCCESS) && (arr_len <= 0))
		rc = EINVAL;
	if (rc != SLURM_SUCCESS)
		return rc;

	slurm_mutex_lock(&gres_context_lock);

	node_gres_iter = list_iterator_create(gres_list);
	while ((gres_state_node = (gres_state_t*) list_next(node_gres_iter))) {
		gres_node_state_t *gres_ns;
		val = 0;
		gres_ns = (gres_node_state_t *) gres_state_node->gres_data;
		xassert(gres_ns);

		switch (val_type) {
		case (GRES_VAL_TYPE_FOUND):
			val = gres_ns->gres_cnt_found;
			break;
		case (GRES_VAL_TYPE_CONFIG):
			val = gres_ns->gres_cnt_config;
			break;
		case (GRES_VAL_TYPE_AVAIL):
			val = gres_ns->gres_cnt_avail;
			break;
		case (GRES_VAL_TYPE_ALLOC):
			val = gres_ns->gres_cnt_alloc;
		}

		gres_count_ids[ix]  = gres_state_node->plugin_id;
		gres_count_vals[ix] = val;
		if (++ix >= arr_len)
			break;
	}
	list_iterator_destroy(node_gres_iter);

	slurm_mutex_unlock(&gres_context_lock);

	return rc;
}

/* Send GRES information to slurmstepd on the specified file descriptor */
extern void gres_g_send_stepd(int fd, slurm_msg_t *msg)
{
	int len;

	/* Setup the gres_device list and other plugin-specific data */
	(void) gres_init();

	slurm_mutex_lock(&gres_context_lock);
	xassert(gres_context_buf);

	len = get_buf_offset(gres_context_buf);
	safe_write(fd, &len, sizeof(len));
	safe_write(fd, get_buf_data(gres_context_buf), len);

	slurm_mutex_unlock(&gres_context_lock);

	if (msg->msg_type != REQUEST_BATCH_JOB_LAUNCH) {
		launch_tasks_request_msg_t *job =
			(launch_tasks_request_msg_t *)msg->data;
		/* Send the merged slurm.conf/gres.conf and autodetect data */
		if (job->accel_bind_type || job->tres_bind || job->tres_freq) {
			len = get_buf_offset(gres_conf_buf);
			safe_write(fd, &len, sizeof(len));
			safe_write(fd, get_buf_data(gres_conf_buf), len);
		}
	}

	return;
rwfail:
	error("%s: failed", __func__);
	slurm_mutex_unlock(&gres_context_lock);

	return;
}

/* Receive GRES information from slurmd on the specified file descriptor */
extern void gres_g_recv_stepd(int fd, slurm_msg_t *msg)
{
	int len, rc;
	buf_t *buffer = NULL;

	slurm_mutex_lock(&gres_context_lock);

	safe_read(fd, &len, sizeof(int));

	buffer = init_buf(len);
	safe_read(fd, buffer->head, len);

	rc = _unpack_context_buf(buffer);

	if (rc == SLURM_ERROR)
		goto rwfail;

	FREE_NULL_BUFFER(buffer);
	if (msg->msg_type != REQUEST_BATCH_JOB_LAUNCH) {
		launch_tasks_request_msg_t *job =
			(launch_tasks_request_msg_t *)msg->data;
		/* Recv the merged slurm.conf/gres.conf and autodetect data */
		if (job->accel_bind_type || job->tres_bind || job->tres_freq) {
			safe_read(fd, &len, sizeof(int));

			buffer = init_buf(len);
			safe_read(fd, buffer->head, len);

			rc = _unpack_gres_conf(buffer);

			if (rc == SLURM_ERROR)
				goto rwfail;

			FREE_NULL_BUFFER(buffer);
		}
	}

	slurm_mutex_unlock(&gres_context_lock);

	/* Set debug flags and init_run only */
	(void) gres_init();

	return;
rwfail:
	FREE_NULL_BUFFER(buffer);
	error("%s: failed", __func__);
	slurm_mutex_unlock(&gres_context_lock);

	/* Set debug flags and init_run only */
	(void) gres_init();

	return;
}

/* Get generic GRES data types here. Call the plugin for others */
static int _get_job_info(int gres_inx, gres_job_state_t *gres_js,
			 uint32_t node_inx, enum gres_job_data_type data_type,
			 void *data)
{
	uint64_t *u64_data = (uint64_t *) data;
	bitstr_t **bit_data = (bitstr_t **) data;
	int rc = SLURM_SUCCESS;

	if (!gres_js || !data)
		return EINVAL;
	if (node_inx >= gres_js->node_cnt)
		return ESLURM_INVALID_NODE_COUNT;
	if (data_type == GRES_JOB_DATA_COUNT) {
		*u64_data = gres_js->gres_per_node;
	} else if (data_type == GRES_JOB_DATA_BITMAP) {
		if (gres_js->gres_bit_alloc)
			*bit_data = gres_js->gres_bit_alloc[node_inx];
		else
			*bit_data = NULL;
	} else {
		/* Support here for plugin-specific data types */
		rc = (*(gres_context[gres_inx].ops.job_info))
			(gres_js, node_inx, data_type, data);
	}

	return rc;
}

/*
 * get data from a job's GRES data structure
 * IN job_gres_list  - job's GRES data structure
 * IN gres_name - name of a GRES type
 * IN node_inx - zero-origin index of the node within the job's allocation
 *	for which data is desired
 * IN data_type - type of data to get from the job's data
 * OUT data - pointer to the data from job's GRES data structure
 *            DO NOT FREE: This is a pointer into the job's data structure
 * RET - SLURM_SUCCESS or error code
 */
extern int gres_get_job_info(List job_gres_list, char *gres_name,
			     uint32_t node_inx,
			     enum gres_job_data_type data_type, void *data)
{
	int i, rc = ESLURM_INVALID_GRES;
	uint32_t plugin_id;
	ListIterator job_gres_iter;
	gres_state_t *gres_state_job;
	gres_job_state_t *gres_js;

	if (data == NULL)
		return EINVAL;
	if (job_gres_list == NULL)	/* No GRES allocated */
		return ESLURM_INVALID_GRES;

	(void) gres_init();
	plugin_id = gres_build_id(gres_name);

	slurm_mutex_lock(&gres_context_lock);
	job_gres_iter = list_iterator_create(job_gres_list);
	while ((gres_state_job = (gres_state_t *) list_next(job_gres_iter))) {
		for (i = 0; i < gres_context_cnt; i++) {
			if (gres_state_job->plugin_id != plugin_id)
				continue;
			gres_js = (gres_job_state_t *)
				gres_state_job->gres_data;
			rc = _get_job_info(i, gres_js, node_inx,
					   data_type, data);
			break;
		}
	}
	list_iterator_destroy(job_gres_iter);
	slurm_mutex_unlock(&gres_context_lock);

	return rc;
}

/* Get generic GRES data types here. Call the plugin for others */
static int _get_step_info(int gres_inx, gres_step_state_t *gres_ss,
			  uint32_t node_inx, enum gres_step_data_type data_type,
			  void *data)
{
	uint64_t *u64_data = (uint64_t *) data;
	bitstr_t **bit_data = (bitstr_t **) data;
	int rc = SLURM_SUCCESS;

	if (!gres_ss || !data)
		return EINVAL;
	if (node_inx >= gres_ss->node_cnt)
		return ESLURM_INVALID_NODE_COUNT;
	if (data_type == GRES_STEP_DATA_COUNT) {
		*u64_data = gres_ss->gres_per_node;
	} else if (data_type == GRES_STEP_DATA_BITMAP) {
		if (gres_ss->gres_bit_alloc)
			*bit_data = gres_ss->gres_bit_alloc[node_inx];
		else
			*bit_data = NULL;
	} else {
		/* Support here for plugin-specific data types */
		rc = (*(gres_context[gres_inx].ops.step_info))
			(gres_ss, node_inx, data_type, data);
	}

	return rc;
}

/*
 * get data from a step's GRES data structure
 * IN step_gres_list  - step's GRES data structure
 * IN gres_name - name of a GRES type
 * IN node_inx - zero-origin index of the node within the job's allocation
 *	for which data is desired. Note this can differ from the step's
 *	node allocation index.
 * IN data_type - type of data to get from the step's data
 * OUT data - pointer to the data from step's GRES data structure
 *            DO NOT FREE: This is a pointer into the step's data structure
 * RET - SLURM_SUCCESS or error code
 */
extern int gres_get_step_info(List step_gres_list, char *gres_name,
			      uint32_t node_inx,
			      enum gres_step_data_type data_type, void *data)
{
	int i, rc = ESLURM_INVALID_GRES;
	uint32_t plugin_id;
	ListIterator step_gres_iter;
	gres_state_t *gres_state_step;
	gres_step_state_t *gres_ss;

	if (data == NULL)
		return EINVAL;
	if (step_gres_list == NULL)	/* No GRES allocated */
		return ESLURM_INVALID_GRES;

	(void) gres_init();
	plugin_id = gres_build_id(gres_name);

	slurm_mutex_lock(&gres_context_lock);
	step_gres_iter = list_iterator_create(step_gres_list);
	while ((gres_state_step = (gres_state_t *) list_next(step_gres_iter))) {
		for (i = 0; i < gres_context_cnt; i++) {
			if (gres_state_step->plugin_id != plugin_id)
				continue;
			gres_ss = (gres_step_state_t *)
				gres_state_step->gres_data;
			rc = _get_step_info(i, gres_ss, node_inx,
					    data_type, data);
			break;
		}
	}
	list_iterator_destroy(step_gres_iter);
	slurm_mutex_unlock(&gres_context_lock);

	return rc;
}

extern uint32_t gres_get_autodetect_flags(void)
{
	return autodetect_flags;
}

extern void gres_clear_tres_cnt(uint64_t *tres_cnt, bool locked)
{
	static bool first_run = 1;
	static slurmdb_tres_rec_t tres_rec;
	int tres_pos;
	assoc_mgr_lock_t locks = { .tres = READ_LOCK };

	/* we only need to init this once */
	if (first_run) {
		first_run = 0;
		memset(&tres_rec, 0, sizeof(slurmdb_tres_rec_t));
		tres_rec.type = "gres";
	}

	/* must be locked first before gres_contrex_lock!!! */
	if (!locked)
		assoc_mgr_lock(&locks);

	slurm_mutex_lock(&gres_context_lock);
	/* Initialize all GRES counters to zero. Increment them later. */
	for (int i = 0; i < gres_context_cnt; i++) {
		tres_rec.name =	gres_context[i].gres_name;
		if (tres_rec.name &&
		    ((tres_pos = assoc_mgr_find_tres_pos(
			      &tres_rec, true)) !=-1))
			tres_cnt[tres_pos] = 0;
	}
	slurm_mutex_unlock(&gres_context_lock);

	/* must be locked first before gres_contrex_lock!!! */
	if (!locked)
		assoc_mgr_unlock(&locks);
}

extern char *gres_device_major(char *dev_path)
{
	int loc_major, loc_minor;
	char *ret_major = NULL;
	struct stat fs;

	if (stat(dev_path, &fs) < 0) {
		error("%s: stat(%s): %m", __func__, dev_path);
		return NULL;
	}
	loc_major = (int)major(fs.st_rdev);
	loc_minor = (int)minor(fs.st_rdev);
	debug3("%s : %s major %d, minor %d",
	       __func__, dev_path, loc_major, loc_minor);
	if (S_ISBLK(fs.st_mode)) {
		xstrfmtcat(ret_major, "b %d:", loc_major);
		//info("device is block ");
	}
	if (S_ISCHR(fs.st_mode)) {
		xstrfmtcat(ret_major, "c %d:", loc_major);
		//info("device is character ");
	}
	xstrfmtcat(ret_major, "%d rwm", loc_minor);

	return ret_major;
}

/* Free memory for gres_device_t record */
extern void destroy_gres_device(void *gres_device_ptr)
{
	gres_device_t *gres_device = (gres_device_t *) gres_device_ptr;

	if (!gres_device)
		return;
	xfree(gres_device->path);
	xfree(gres_device->major);
	xfree(gres_device->unique_id);
	xfree(gres_device);
}

/* Destroy a gres_slurmd_conf_t record, free it's memory */
extern void destroy_gres_slurmd_conf(void *x)
{
	gres_slurmd_conf_t *p = (gres_slurmd_conf_t *) x;

	xassert(p);
	xfree(p->cpus);
	FREE_NULL_BITMAP(p->cpus_bitmap);
	xfree(p->file);		/* Only used by slurmd */
	xfree(p->links);
	xfree(p->name);
	xfree(p->type_name);
	xfree(p->unique_id);
	xfree(p);
}


/*
 * Convert GRES config_flags to a string. The pointer returned references local
 * storage in this function, which is not re-entrant.
 */
extern char *gres_flags2str(uint32_t config_flags)
{
	static char flag_str[128];
	char *sep = "";

	flag_str[0] = '\0';
	if (config_flags & GRES_CONF_COUNT_ONLY) {
		strcat(flag_str, sep);
		strcat(flag_str, "CountOnly");
		sep = ",";
	}

	if (config_flags & GRES_CONF_HAS_FILE) {
		strcat(flag_str, sep);
		strcat(flag_str, "HAS_FILE");
		sep = ",";
	}

	if (config_flags & GRES_CONF_LOADED) {
		strcat(flag_str, sep);
		strcat(flag_str, "LOADED");
		sep = ",";
	}

	if (config_flags & GRES_CONF_HAS_TYPE) {
		strcat(flag_str, sep);
		strcat(flag_str, "HAS_TYPE");
		sep = ",";
	}

	if (config_flags & GRES_CONF_ENV_NVML) {
		strcat(flag_str, sep);
		strcat(flag_str, "ENV_NVML");
		sep = ",";
	}

	if (config_flags & GRES_CONF_ENV_RSMI) {
		strcat(flag_str, sep);
		strcat(flag_str, "ENV_RSMI");
		sep = ",";
	}

	if (config_flags & GRES_CONF_ENV_OPENCL) {
		strcat(flag_str, sep);
		strcat(flag_str, "ENV_OPENCL");
		sep = ",";
	}

	if (config_flags & GRES_CONF_ENV_DEF) {
		strcat(flag_str, sep);
		strcat(flag_str, "ENV_DEFAULT");
		sep = ",";
	}

	if (config_flags & GRES_CONF_SHARED) {
		strcat(flag_str, sep);
		strcat(flag_str, "SHARED");
		sep = ",";
	}

	if (config_flags & GRES_CONF_ONE_SHARING) {
		strcat(flag_str, sep);
		strcat(flag_str, "ONE_SHARING");
		sep = ",";
	}

	return flag_str;
}

/*
 * Creates a gres_slurmd_conf_t record to add to a list of gres_slurmd_conf_t
 * records
 */
extern void add_gres_to_list(List gres_list, char *name, uint64_t device_cnt,
			     int cpu_cnt, char *cpu_aff_abs_range,
			     bitstr_t *cpu_aff_mac_bitstr, char *device_file,
			     char *type, char *links, char *unique_id,
			     uint32_t flags)
{
	gres_slurmd_conf_t *gres_slurmd_conf;
	bool use_empty_first_record = false;
	ListIterator itr = list_iterator_create(gres_list);

	/*
	 * If the first record already exists and has a count of 0 then
	 * overwrite it.
	 * This is a placeholder record created in _merge_config()
	 */
	gres_slurmd_conf = list_next(itr);
	if (gres_slurmd_conf && (gres_slurmd_conf->count == 0))
		use_empty_first_record = true;
	else
		gres_slurmd_conf = xmalloc(sizeof(gres_slurmd_conf_t));
	gres_slurmd_conf->cpu_cnt = cpu_cnt;
	if (cpu_aff_mac_bitstr) {
		bitstr_t *cpu_aff = bit_copy(cpu_aff_mac_bitstr);

		/*
		 * Size down (or possibly up) cpus_bitmap, if necessary, so that
		 * the size of cpus_bitmap for system-detected devices matches
		 * the size of cpus_bitmap for configured devices.
		 */
		if (bit_size(cpu_aff) != cpu_cnt) {
			/* Calculate minimum size to hold CPU affinity */
			int64_t size = bit_fls(cpu_aff) + 1;
			if (size > cpu_cnt) {
				char *cpu_str = bit_fmt_hexmask_trim(cpu_aff);
				fatal("This CPU affinity bitmask (%s) does not fit within the CPUs configured for this node (%d). Make sure that the node's CPU count is configured correctly.",
				      cpu_str, cpu_cnt);
				xfree(cpu_str);
			}
			cpu_aff = bit_realloc(cpu_aff, cpu_cnt);
		}
		gres_slurmd_conf->cpus_bitmap = cpu_aff;
	}
	gres_slurmd_conf->config_flags = flags;

	/* Set default env flags, if necessary */
	if ((flags & GRES_CONF_ENV_DEF) &&
	    ((flags & GRES_CONF_ENV_SET) != GRES_CONF_ENV_SET))
		flags |= GRES_CONF_ENV_SET;

	if (device_file) {
		hostlist_t hl = hostlist_create(device_file);
		gres_slurmd_conf->config_flags |= GRES_CONF_HAS_FILE;
		if (hostlist_count(hl) > 1)
			gres_slurmd_conf->config_flags |= GRES_CONF_HAS_MULT;
		hostlist_destroy(hl);
	}
	if (type)
		gres_slurmd_conf->config_flags |= GRES_CONF_HAS_TYPE;
	gres_slurmd_conf->cpus = xstrdup(cpu_aff_abs_range);
	gres_slurmd_conf->type_name = xstrdup(type);
	gres_slurmd_conf->name = xstrdup(name);
	gres_slurmd_conf->file = xstrdup(device_file);
	gres_slurmd_conf->links = xstrdup(links);
	gres_slurmd_conf->unique_id = xstrdup(unique_id);
	gres_slurmd_conf->count = device_cnt;
	gres_slurmd_conf->plugin_id = gres_build_id(name);
	if (!use_empty_first_record)
		list_append(gres_list, gres_slurmd_conf);
	list_iterator_destroy(itr);
}

extern char *gres_prepend_tres_type(const char *gres_str)
{
	char *output = NULL;

	if (gres_str) {
		output = xstrdup_printf("gres:%s", gres_str);
		xstrsubstituteall(output, ",", ",gres:");
	}
	return output;
}

extern bool gres_use_busy_dev(gres_state_t *gres_state_node,
			      bool use_total_gres)
{
	gres_node_state_t *gres_ns = gres_state_node->gres_data;

	if (!use_total_gres &&
	    gres_id_shared(gres_state_node->config_flags) &&
	    (gres_state_node->config_flags & GRES_CONF_ONE_SHARING) &&
	    (gres_ns->gres_cnt_alloc != 0)) {
		/* We must use the ONE already active GRES of this type */
		return true;
	}

	return false;
}<|MERGE_RESOLUTION|>--- conflicted
+++ resolved
@@ -7766,17 +7766,12 @@
 
 	gres_js = gres_state_job->gres_data;
 
-<<<<<<< HEAD
-	if ((node_offset >= gres_js->node_cnt) &&
-	    (gres_js->node_cnt != 0)) { /* GRES is type no_consume */
-=======
-	if (gres_job_state->total_gres == NO_CONSUME_VAL64) {
+	if (gres_js->total_gres == NO_CONSUME_VAL64) {
 		foreach_gres_cnt->gres_cnt = NO_CONSUME_VAL64;
 		return -1;
 	}
 
-	if ((node_offset >= gres_job_state->node_cnt)) {
->>>>>>> 7976eee6
+	if ((node_offset >= gres_js->node_cnt)) {
 		error("gres/%s: %s %ps node offset invalid (%d >= %u)",
 		      gres_state_job->gres_name, __func__, step_id,
 		      node_offset, gres_js->node_cnt);
@@ -9434,17 +9429,13 @@
 			core_cnt = 0;
 			break;
 		}
-<<<<<<< HEAD
-		tmp_cnt = _step_test(gres_ss, first_step_node,
-=======
 
 		if (foreach_gres_cnt.gres_cnt == NO_CONSUME_VAL64) {
 			core_cnt = NO_VAL64;
 			break;
 		}
 
-		tmp_cnt = _step_test(step_data_ptr, first_step_node,
->>>>>>> 7976eee6
+		tmp_cnt = _step_test(gres_ss, first_step_node,
 				     cpus_per_task, max_rem_nodes,
 				     ignore_alloc, foreach_gres_cnt.gres_cnt,
 				     test_mem, node_offset,
