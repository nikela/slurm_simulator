--- conflicted
+++ resolved
@@ -135,19 +135,14 @@
 		return SLURM_SUCCESS;
 
 	rc = acct_gather_energy_fini();
-<<<<<<< HEAD
-	rc = MAX(rc, acct_gather_filesystem_fini());
-	rc = MAX(rc, acct_gather_interconnect_fini());
-	rc = MAX(rc, acct_gather_profile_fini());
-=======
+
 	rc2 = acct_gather_filesystem_fini();
 	rc = MAX(rc, rc2);
-	rc2 = acct_gather_infiniband_fini();
+	rc2 = acct_gather_interconnect_fini();
 	rc = MAX(rc, rc2);
 	rc2 = acct_gather_profile_fini();
 	rc = MAX(rc, rc2);
 
->>>>>>> 129820eb
 	return rc;
 }
 
