/*****************************************************************************\
 *  options.c - option functions for sacct
 *****************************************************************************
 *  Copyright (C) 2006-2007 The Regents of the University of California.
 *  Copyright (C) 2008-2009 Lawrence Livermore National Security.
 *  Produced at Lawrence Livermore National Laboratory (cf, DISCLAIMER).
 *  Written by Danny Auble <da@llnl.gov>.
 *  CODE-OCEC-09-009. All rights reserved.
 *
 *  This file is part of SLURM, a resource management program.
 *  For details, see <http://slurm.schedmd.com/>.
 *  Please also read the included file: DISCLAIMER.
 *
 *  SLURM is free software; you can redistribute it and/or modify it under
 *  the terms of the GNU General Public License as published by the Free
 *  Software Foundation; either version 2 of the License, or (at your option)
 *  any later version.
 *
 *  In addition, as a special exception, the copyright holders give permission
 *  to link the code of portions of this program with the OpenSSL library under
 *  certain conditions as described in each individual source file, and
 *  distribute linked combinations including the two. You must obey the GNU
 *  General Public License in all respects for all of the code used other than
 *  OpenSSL. If you modify file(s) with this exception, you may extend this
 *  exception to your version of the file(s), but you are not obligated to do
 *  so. If you do not wish to do so, delete this exception statement from your
 *  version.  If you delete this exception statement from all source files in
 *  the program, then also delete it here.
 *
 *  SLURM is distributed in the hope that it will be useful, but WITHOUT ANY
 *  WARRANTY; without even the implied warranty of MERCHANTABILITY or FITNESS
 *  FOR A PARTICULAR PURPOSE.  See the GNU General Public License for more
 *  details.
 *
 *  You should have received a copy of the GNU General Public License along
 *  with SLURM; if not, write to the Free Software Foundation, Inc.,
 *  51 Franklin Street, Fifth Floor, Boston, MA 02110-1301  USA.
\*****************************************************************************/

#include "src/common/parse_time.h"
#include "src/common/proc_args.h"
#include "src/common/read_config.h"
#include "src/common/slurm_time.h"
#include "src/common/uid.h"
#include "sacct.h"
#include <time.h>

/* getopt_long options, integers but not characters */
#define OPT_LONG_NAME	   0x100
#define OPT_LONG_DELIMITER 0x101
#define OPT_LONG_NOCONVERT 0x102

void _help_fields_msg(void);
void _help_msg(void);
void _usage(void);
void _init_params();

int selected_state[STATE_COUNT];
List selected_parts = NULL;
List selected_steps = NULL;
void *acct_db_conn = NULL;

List print_fields_list = NULL;
ListIterator print_fields_itr = NULL;
int field_count = 0;
List g_qos_list = NULL;
List g_tres_list = NULL;

void _help_fields_msg(void)
{
	int i;

	for (i = 0; fields[i].name; i++) {
		if (i & 3)
			printf(" ");
		else if (i)
			printf("\n");
		printf("%-17s", fields[i].name);
	}
	printf("\n");
	return;
}

static char *_convert_to_id(char *name, bool gid)
{
	if (gid) {
		gid_t gid;
		if ( gid_from_string( name, &gid ) != 0 ) {
			fprintf(stderr, "Invalid group id: %s\n", name);
			exit(1);
		}
		xfree(name);
		name = xstrdup_printf( "%d", (int) gid );
	} else {
		uid_t uid;
		if ( uid_from_string( name, &uid ) != 0 ) {
			fprintf(stderr, "Invalid user id: %s\n", name);
			exit(1);
		}
		xfree(name);
		name = xstrdup_printf( "%d", (int) uid );
	}
	return name;
}

/* returns number of objects added to list */
static int _addto_id_char_list(List char_list, char *names, bool gid)
{
	int i=0, start=0;
	char *name = NULL, *tmp_char = NULL;
	ListIterator itr = NULL;
	char quote_c = '\0';
	int quote = 0;
	int count = 0;

	if (!char_list) {
		error("No list was given to fill in");
		return 0;
	}

	itr = list_iterator_create(char_list);
	if (names) {
		if (names[i] == '\"' || names[i] == '\'') {
			quote_c = names[i];
			quote = 1;
			i++;
		}
		start = i;
		while(names[i]) {
			//info("got %d - %d = %d", i, start, i-start);
			if (quote && names[i] == quote_c)
				break;
			else if (names[i] == '\"' || names[i] == '\'')
				names[i] = '`';
			else if (names[i] == ',') {
				if ((i-start) > 0) {
					name = xmalloc((i-start+1));
					memcpy(name, names+start, (i-start));
					//info("got %s %d", name, i-start);
					name = _convert_to_id( name, gid );

					while((tmp_char = list_next(itr))) {
						if (!strcasecmp(tmp_char, name))
							break;
					}

					if (!tmp_char) {
						list_append(char_list, name);
						count++;
					} else
						xfree(name);
					list_iterator_reset(itr);
				}
				i++;
				start = i;
				if (!names[i]) {
					info("There is a problem with "
					     "your request.  It appears you "
					     "have spaces inside your list.");
					break;
				}
			}
			i++;
		}
		if ((i-start) > 0) {
			name = xmalloc((i-start)+1);
			memcpy(name, names+start, (i-start));
			name = _convert_to_id(name, gid);

			while((tmp_char = list_next(itr))) {
				if (!strcasecmp(tmp_char, name))
					break;
			}

			if (!tmp_char) {
				list_append(char_list, name);
				count++;
			} else
				xfree(name);
		}
	}
	list_iterator_destroy(itr);
	return count;
}

/* returns number of objects added to list */
static int _addto_state_char_list(List char_list, char *names)
{
	int i=0, start=0;
	uint32_t c;
	char *name = NULL, *tmp_char = NULL;
	ListIterator itr = NULL;
	char quote_c = '\0';
	int quote = 0;
	int count = 0;

	if (!char_list) {
		error("No list was given to fill in");
		return 0;
	}

	itr = list_iterator_create(char_list);
	if (names) {
		if (names[i] == '\"' || names[i] == '\'') {
			quote_c = names[i];
			quote = 1;
			i++;
		}
		start = i;
		while(names[i]) {
			//info("got %d - %d = %d", i, start, i-start);
			if (quote && names[i] == quote_c)
				break;
			else if (names[i] == '\"' || names[i] == '\'')
				names[i] = '`';
			else if (names[i] == ',') {
				if ((i-start) > 0) {
					name = xmalloc((i-start+1));
					memcpy(name, names+start, (i-start));
					c = job_state_num(name);
					if (c == NO_VAL)
						fatal("unrecognized job "
						      "state value");
					xfree(name);
					name = xstrdup_printf("%d", c);

					while((tmp_char = list_next(itr))) {
						if (!strcasecmp(tmp_char, name))
							break;
					}

					if (!tmp_char) {
						list_append(char_list, name);
						count++;
					} else
						xfree(name);
					list_iterator_reset(itr);
				}
				i++;
				start = i;
				if (!names[i]) {
					info("There is a problem with "
					     "your request.  It appears you "
					     "have spaces inside your list.");
					break;
				}
			}
			i++;
		}
		if ((i-start) > 0) {
			name = xmalloc((i-start)+1);
			memcpy(name, names+start, (i-start));
			c = job_state_num(name);
			if (c == -1)
				fatal("unrecognized job state value");
			xfree(name);
			name = xstrdup_printf("%d", c);

			while((tmp_char = list_next(itr))) {
				if (!strcasecmp(tmp_char, name))
					break;
			}

			if (!tmp_char) {
				list_append(char_list, name);
				count++;
			} else
				xfree(name);
		}
	}
	list_iterator_destroy(itr);
	return count;
}

<<<<<<< HEAD
=======
/* returns number of objects added to list */
static int _addto_step_list(List step_list, char *names)
{
	int i=0, start=0;
	char *name = NULL, *dot = NULL;
	slurmdb_selected_step_t *selected_step = NULL;
	slurmdb_selected_step_t *curr_step = NULL;

	ListIterator itr = NULL;
	char quote_c = '\0';
	int quote = 0;
	int count = 0;

	if (!step_list) {
		error("No list was given to fill in");
		return 0;
	}

	itr = list_iterator_create(step_list);
	if (names) {
		if (names[i] == '\"' || names[i] == '\'') {
			quote_c = names[i];
			quote = 1;
			i++;
		}
		start = i;
		while(names[i]) {
			//info("got %d - %d = %d", i, start, i-start);
			if (quote && names[i] == quote_c)
				break;
			else if (names[i] == '\"' || names[i] == '\'')
				names[i] = '`';
			else if (names[i] == ',') {
				if ((i-start) > 0) {
					char *dot = NULL;
					name = xmalloc((i-start+1));
					memcpy(name, names+start, (i-start));

					selected_step = xmalloc(
						sizeof(slurmdb_selected_step_t));
					dot = strstr(name, ".");
					if (dot == NULL) {
						debug2("No jobstep requested");
						selected_step->stepid = NO_VAL;
					} else {
						*dot++ = 0;
						/* can't use NO_VAL
						 * since that means all */
						if (!strcmp(dot, "batch"))
							selected_step->stepid =
								INFINITE;
						else
							selected_step->stepid =
								atoi(dot);
					}

					dot = strstr(name, "_");
					if (dot == NULL) {
						debug2("No jobarray requested");
						selected_step->array_task_id =
							NO_VAL;
					} else {
						*dot++ = 0;
						/* INFINITE means give
						 * me all the tasks of
						 * the array */
						if (!dot)
							selected_step->
								array_task_id =
								INFINITE;
						else
							selected_step->
								array_task_id =
								atoi(dot);
					}

					selected_step->jobid = atoi(name);
					xfree(name);

					while((curr_step = list_next(itr))) {
						if ((curr_step->jobid
						    == selected_step->jobid)
						   && (curr_step->stepid
						       == selected_step->
						       stepid))
							break;
					}

					if (!curr_step) {
						list_append(step_list,
							    selected_step);
						count++;
					} else
						slurmdb_destroy_selected_step(
							selected_step);
					list_iterator_reset(itr);
				}
				start = i+1;
			}
			i++;
		}
		if ((i-start) > 0) {
			name = xmalloc((i-start)+1);
			memcpy(name, names+start, (i-start));

			selected_step =
				xmalloc(sizeof(slurmdb_selected_step_t));

			dot = strstr(name, ".");
			if (dot == NULL) {
				debug2("No jobstep requested");
				selected_step->stepid = NO_VAL;
			} else {
				*dot++ = 0;
				/* can't use NO_VAL since that means all */
				if (!strcmp(dot, "batch"))
					selected_step->stepid = INFINITE;
				else
					selected_step->stepid = atoi(dot);
			}
			dot = strstr(name, "_");
			if (dot == NULL) {
				debug2("No jobarray requested");
				selected_step->array_task_id =
					NO_VAL;
			} else {
				*dot++ = 0;
				/* INFINITE means give me all the tasks of
				 * the array */
				if (dot[0])
					selected_step->array_task_id =
						atoi(dot);
			}

			selected_step->jobid = atoi(name);
			xfree(name);

			while((curr_step = list_next(itr))) {
				if ((curr_step->jobid == selected_step->jobid)
				   && (curr_step->stepid
				       == selected_step->stepid))
					break;
			}

			if (!curr_step) {
				list_append(step_list, selected_step);
				count++;
			} else
				slurmdb_destroy_selected_step(
					selected_step);
		}
	}
	list_iterator_destroy(itr);
	return count;
}

>>>>>>> d5979ef6
void _help_msg(void)
{
    printf("\
sacct [<OPTION>]                                                            \n \
    Valid <OPTION> values are:                                              \n\
     -a, --allusers:                                                        \n\
	           Display jobs for all users. By default, only the         \n\
                   current user's jobs are displayed.  If ran by user root  \n\
                   this is the default.                                     \n\
     -A, --accounts:                                                        \n\
	           Use this comma separated list of accounts to select jobs \n\
                   to display.  By default, all accounts are selected.      \n\
     -b, --brief:                                                           \n\
	           Equivalent to '--format=jobstep,state,error'.            \n\
     -c, --completion: Use job completion instead of accounting data.       \n\
     --delimiter:                                                           \n\
                 ASCII characters used to separate the fields when\n\
                 specifying the  -p  or  -P options. The default\n\
                 delimiter is a '|'. This options is ignored if\n\
                 -p or -P options are not specified.\n\
     -D, --duplicates:                                                      \n\
	           If SLURM job ids are reset, some job numbers will        \n\
	           probably appear more than once refering to different jobs.\n\
	           Without this option only the most recent jobs will be    \n\
                   displayed.                                               \n\
     -e, --helpformat:                                                      \n\
	           Print a list of fields that can be specified with the    \n\
	           '--format' option                                        \n\
     -E, --endtime:                                                         \n\
                   Select jobs eligible before this time.  If states are    \n\
                   given with the -s option return jobs in this state before\n\
                   this period.                                             \n\
     -f, --file=file:                                                       \n\
	           Read data from the specified file, rather than SLURM's   \n\
                   current accounting log file. (Only appliciable when      \n\
                   running the filetxt plugin.)                             \n\
     -g, --gid, --group:                                                    \n\
	           Use this comma separated list of gids or group names     \n\
                   to select jobs to display.  By default, all groups are   \n\
                   selected.                                                \n\
     -h, --help:   Print this description of use.                           \n\
     -i, --nnodes=N:                                                        \n\
                   Return jobs which ran on this many nodes (N = min[-max]) \n\
     -I, --ncpus=N:                                                         \n\
                   Return jobs which ran on this many cpus (N = min[-max])  \n\
     -j, --jobs:                                                            \n\
	           Format is <job(.step)>. Display information about this   \n\
                   job or comma-separated list of jobs. The default is all  \n\
                   jobs. Adding .step will display the specfic job step of  \n\
                   that job. (A step id of 'batch' will display the         \n\
                   information about the batch step.)                       \n\
     -k, --timelimit-min:                                                   \n\
                   Only send data about jobs with this timelimit.           \n\
                   If used with timelimit_max this will be the minimum      \n\
                   timelimit of the range.  Default is no restriction.      \n\
     -K, --timelimit-max:                                                   \n\
                   Ignored by itself, but if timelimit_min is set this will \n\
                   be the maximum timelimit of the range.  Default is no    \n\
                   restriction.                                             \n\
     -l, --long:                                                            \n\
	           Equivalent to specifying                                 \n\
	           '--format=jobid,jobname,partition,maxvmsize,maxvmsizenode,\n\
                             maxvmsizetask,avevmsize,maxrss,maxrssnode,     \n\
                             maxrsstask,averss,maxpages,maxpagesnode,       \n\
                             maxpagestask,avepages,mincpu,mincpunode,       \n\
                             mincputask,avecpu,ntasks,alloccpus,elapsed,    \n\
                             state,exitcode,avecpufreq,reqcpufreqmin,       \n\
                             reqcpufreqmax,reqcpufreqgov,consumedenergy,    \n\
                             maxdiskread,maxdiskreadnode,maxdiskreadtask,   \n\
                             avediskread,maxdiskwrite,maxdiskwritenode,     \n\
                             maxdiskwritetask,avediskread,allocgres,reqgres \n\
     -L, --allclusters:                                                     \n\
	           Display jobs ran on all clusters. By default, only jobs  \n\
                   ran on the cluster from where sacct is called are        \n\
                   displayed.                                               \n\
     -M, --clusters:                                                        \n\
                   Only send data about these clusters. -1 for all clusters.\n\
     -n, --noheader:                                                        \n\
	           No header will be added to the beginning of output.      \n\
                   The default is to print a header.                        \n\
     --noconvert:                                                           \n\
		   Don't convert units from their original type             \n\
		   (e.g. 2048M won't be converted to 2G).                   \n\
     -N, --nodelist:                                                        \n\
                   Display jobs that ran on any of these nodes,             \n\
                   can be one or more using a ranged string.                \n\
     --name:                                                                \n\
                   Display jobs that have any of these name(s).             \n\
     -o, --format:                                                          \n\
	           Comma separated list of fields. (use \"--helpformat\"    \n\
                   for a list of available fields).                         \n\
     -p, --parsable: output will be '|' delimited with a '|' at the end     \n\
     -P, --parsable2: output will be '|' delimited without a '|' at the end \n\
     -q, --qos:                                                             \n\
                   Only send data about jobs using these qos.  Default is all.\n\
     -r, --partition:                                                       \n\
	           Comma separated list of partitions to select jobs and    \n\
                   job steps from. The default is all partitions.           \n\
     -s, --state:                                                           \n\
	           Select jobs based on their current state or the state    \n\
                   they were in during the time period given: running (r),  \n\
                   completed (cd), failed (f), timeout (to), resizing (rs)  \n\
                   and node_fail (nf).                                      \n\
     -S, --starttime:                                                       \n\
                   Select jobs eligible after this time.  Default is        \n\
                   00:00:00 of the current day, unless '-s' is set then     \n\
                   the default is 'now'.                                    \n\
     -T, --truncate:                                                        \n\
                   Truncate time.  So if a job started before --starttime   \n\
                   the start time would be truncated to --starttime.        \n\
                   The same for end time and --endtime.                     \n\
     -u, --uid, --user:                                                     \n\
	           Use this comma separated list of uids or user names      \n\
                   to select jobs to display.  By default, the running      \n\
                   user's uid is used.                                      \n\
     --usage:      Display brief usage message.                             \n\
     -v, --verbose:                                                         \n\
	           Primarily for debugging purposes, report the state of    \n\
                   various variables during processing.                     \n\
     -V, --version: Print version.                                          \n\
     -W, --wckeys:                                                          \n\
                   Only send data about these wckeys.  Default is all.      \n\
     -x, --associations:                                                    \n\
                   Only send data about these association id.  Default is all.\n\
     -X, --allocations:                                                     \n\
	           Only show cumulative statistics for each job, not the    \n\
	           intermediate steps.                                      \n\
	                                                                    \n\
     Note, valid start/end time formats are...                              \n\
	           HH:MM[:SS] [AM|PM]                                       \n\
	           MMDD[YY] or MM/DD[/YY] or MM.DD[.YY]                     \n\
	           MM/DD[/YY]-HH:MM[:SS]                                    \n\
	           YYYY-MM-DD[THH:MM[:SS]]                                  \n\
\n");

	return;
}

void _usage(void)
{
	printf("Usage: sacct [options]\n\tUse --help for help\n");
}

void _init_params()
{
	memset(&params, 0, sizeof(sacct_parameters_t));
	params.job_cond = xmalloc(sizeof(slurmdb_job_cond_t));
	params.job_cond->without_usage_truncation = 1;
	params.convert_flags = CONVERT_NUM_UNIT_EXACT;
}

int get_data(void)
{
	slurmdb_job_rec_t *job = NULL;
	slurmdb_step_rec_t *step = NULL;
	ListIterator itr = NULL;
	ListIterator itr_step = NULL;
	slurmdb_job_cond_t *job_cond = params.job_cond;

	if (params.opt_completion) {
		jobs = g_slurm_jobcomp_get_jobs(job_cond);
		return SLURM_SUCCESS;
	} else {
		jobs = slurmdb_jobs_get(acct_db_conn, job_cond);
	}

	if (!jobs)
		return SLURM_ERROR;

	itr = list_iterator_create(jobs);
	while((job = list_next(itr))) {
		if (job->user) {
			struct	passwd *pw = NULL;
			if ((pw=getpwnam(job->user)))
				job->uid = pw->pw_uid;
		}

		if (!job->steps || !list_count(job->steps))
			continue;

		itr_step = list_iterator_create(job->steps);
		while((step = list_next(itr_step)) != NULL) {
			/* now aggregate the aggregatable */

			if (step->state < JOB_COMPLETE)
				continue;
			job->tot_cpu_sec += step->tot_cpu_sec;
			job->tot_cpu_usec += step->tot_cpu_usec;
			job->user_cpu_sec +=
				step->user_cpu_sec;
			job->user_cpu_usec +=
				step->user_cpu_usec;
			job->sys_cpu_sec +=
				step->sys_cpu_sec;
			job->sys_cpu_usec +=
				step->sys_cpu_usec;

			/* get the max for all the sacct_t struct */
			aggregate_stats(&job->stats, &step->stats);
		}
		list_iterator_destroy(itr_step);
	}
	list_iterator_destroy(itr);

	return SLURM_SUCCESS;
}

void parse_command_line(int argc, char **argv)
{
	extern int optind;
	int c, i, optionIndex = 0;
	char *end = NULL, *start = NULL, *acct_type = NULL;
	slurmdb_selected_step_t *selected_step = NULL;
	ListIterator itr = NULL;
	struct stat stat_buf;
	char *dot = NULL;
	char *env_val = NULL;
	bool brief_output = FALSE, long_output = FALSE;
	bool all_users = 0;
	bool all_clusters = 0;
	slurmdb_job_cond_t *job_cond = params.job_cond;
	log_options_t opts = LOG_OPTS_STDERR_ONLY ;
	int verbosity;		/* count of -v options */
	bool set;

	static struct option long_options[] = {
                {"allusers",       no_argument,       0,    'a'},
                {"accounts",       required_argument, 0,    'A'},
                {"allocations",    no_argument,       0,    'X'},
                {"brief",          no_argument,       0,    'b'},
                {"completion",     no_argument,       0,    'c'},
                {"delimiter",      required_argument, 0,    OPT_LONG_DELIMITER},
                {"duplicates",     no_argument,       0,    'D'},
                {"helpformat",     no_argument,       0,    'e'},
                {"help-fields",    no_argument,       0,    'e'},
                {"endtime",        required_argument, 0,    'E'},
                {"file",           required_argument, 0,    'f'},
                {"gid",            required_argument, 0,    'g'},
                {"group",          required_argument, 0,    'g'},
                {"help",           no_argument,       0,    'h'},
                {"name",           required_argument, 0,    OPT_LONG_NAME},
                {"nnodes",         required_argument, 0,    'i'},
                {"ncpus",          required_argument, 0,    'I'},
                {"jobs",           required_argument, 0,    'j'},
                {"timelimit-min",  required_argument, 0,    'k'},
                {"timelimit-max",  required_argument, 0,    'K'},
                {"long",           no_argument,       0,    'l'},
                {"allclusters",    no_argument,       0,    'L'},
                {"cluster",        required_argument, 0,    'M'},
                {"clusters",       required_argument, 0,    'M'},
                {"nodelist",       required_argument, 0,    'N'},
                {"noconvert",      no_argument,       0,    OPT_LONG_NOCONVERT},
                {"noheader",       no_argument,       0,    'n'},
                {"fields",         required_argument, 0,    'o'},
                {"format",         required_argument, 0,    'o'},
                {"parsable",       no_argument,       0,    'p'},
                {"parsable2",      no_argument,       0,    'P'},
                {"qos",            required_argument, 0,    'q'},
                {"partition",      required_argument, 0,    'r'},
                {"state",          required_argument, 0,    's'},
                {"starttime",      required_argument, 0,    'S'},
                {"truncate",       no_argument,       0,    'T'},
                {"uid",            required_argument, 0,    'u'},
                {"usage",          no_argument,       0,    'U'},
                {"user",           required_argument, 0,    'u'},
                {"verbose",        no_argument,       0,    'v'},
                {"version",        no_argument,       0,    'V'},
                {"wckeys",         required_argument, 0,    'W'},
                {"associations",   required_argument, 0,    'x'},
                {0,                0,		      0,    0}};

	params.opt_uid = getuid();
	params.opt_gid = getgid();

	verbosity         = 0;
	log_init("sacct", opts, SYSLOG_FACILITY_DAEMON, NULL);
	opterr = 1;		/* Let getopt report problems to the user */

	while (1) {		/* now cycle through the command line */
		c = getopt_long(argc, argv,
				"aA:bcC:DeE:f:g:hi:I:j:k:K:lLM:nN:o:pPq:r:s:S:Ttu:UvVW:x:X",
				long_options, &optionIndex);
		if (c == -1)
			break;
		switch (c) {
		case 'a':
			all_users = 1;
			break;
		case 'A':
			if (!job_cond->acct_list)
				job_cond->acct_list =
					list_create(slurm_destroy_char);
			slurm_addto_char_list(job_cond->acct_list, optarg);
			break;
		case 'b':
			brief_output = true;
			break;
		case 'c':
			params.opt_completion = 1;
			break;
		case OPT_LONG_DELIMITER:
			fields_delimiter = optarg;
			break;
		case 'C':
			/* 'C' is deprecated since 'M' is cluster on
			   everything else.
			*/
		case 'M':
			if (!strcasecmp(optarg, "-1")) {
				all_clusters = 1;
				break;
			}
			all_clusters=0;
			if (!job_cond->cluster_list)
				job_cond->cluster_list =
					list_create(slurm_destroy_char);
			slurm_addto_char_list(job_cond->cluster_list, optarg);
			break;
		case 'D':
			params.opt_dup = 1;
			break;
		case 'e':
			params.opt_help = 2;
			break;
		case 'E':
			job_cond->usage_end = parse_time(optarg, 1);
			if (errno == ESLURM_INVALID_TIME_VALUE)
				exit(1);
			break;
		case 'f':
			xfree(params.opt_filein);
			params.opt_filein = xstrdup(optarg);
			break;
		case 'g':
			if (!job_cond->groupid_list)
				job_cond->groupid_list =
					list_create(slurm_destroy_char);
			_addto_id_char_list(job_cond->groupid_list, optarg, 1);
			break;
		case 'h':
			params.opt_help = 1;
			break;
		case 'i':
			set = get_resource_arg_range(
				optarg,
				"requested node range",
				(int *)&job_cond->nodes_min,
				(int *)&job_cond->nodes_max,
				true);

			if (set == false) {
				error("invalid node range -i '%s'",
				      optarg);
				exit(1);
			}
			break;
		case 'I':
			set = get_resource_arg_range(
				optarg,
				"requested cpu range",
				(int *)&job_cond->cpus_min,
				(int *)&job_cond->cpus_max,
				true);

			if (set == false) {
				error("invalid cpu range -i '%s'",
				      optarg);
				exit(1);
			}
			break;
		case 'j':
			if (!job_cond->step_list)
				job_cond->step_list = list_create(
					slurmdb_destroy_selected_step);
<<<<<<< HEAD
			slurm_addto_step_list(job_cond->step_list, optarg);
=======
			_addto_step_list(job_cond->step_list, optarg);
			if (!list_count(job_cond->step_list))
				FREE_NULL_LIST(job_cond->step_list);
>>>>>>> d5979ef6
			break;
		case 'k':
			job_cond->timelimit_min = time_str2mins(optarg);
			if (((int32_t)job_cond->timelimit_min <= 0)
			    && (job_cond->timelimit_min != INFINITE))
				fatal("Invalid time limit specification");
			break;
		case 'K':
			job_cond->timelimit_max = time_str2mins(optarg);
			if (((int32_t)job_cond->timelimit_max <= 0)
			    && (job_cond->timelimit_max != INFINITE))
				fatal("Invalid time limit specification");
			break;
		case 'L':
			all_clusters = 1;
			break;
		case 'l':
			long_output = true;
			break;
		case OPT_LONG_NOCONVERT:
			params.convert_flags |= CONVERT_NUM_UNIT_NO;
			break;
		case 'n':
			print_fields_have_header = 0;
			break;
		case 'N':
			if (job_cond->used_nodes) {
				error("Aleady asked for nodes '%s'",
				      job_cond->used_nodes);
				break;
			}
			job_cond->used_nodes = xstrdup(optarg);
			break;
		case OPT_LONG_NAME:
			if (!job_cond->jobname_list)
				job_cond->jobname_list =
					list_create(slurm_destroy_char);
			slurm_addto_char_list(job_cond->jobname_list, optarg);
			break;
		case 'o':
			xstrfmtcat(params.opt_field_list, "%s,", optarg);
			break;
		case 'p':
			print_fields_parsable_print =
				PRINT_FIELDS_PARSABLE_ENDING;
			break;
		case 'P':
			print_fields_parsable_print =
				PRINT_FIELDS_PARSABLE_NO_ENDING;
			break;
		case 'q':
			if (!g_qos_list) {
				slurmdb_qos_cond_t qos_cond;
				memset(&qos_cond, 0,
				       sizeof(slurmdb_qos_cond_t));
				qos_cond.with_deleted = 1;
				g_qos_list = slurmdb_qos_get(
					acct_db_conn, &qos_cond);
			}

			if (!job_cond->qos_list)
				job_cond->qos_list =
					list_create(slurm_destroy_char);

			if (!slurmdb_addto_qos_char_list(job_cond->qos_list,
							g_qos_list, optarg, 0))
				fatal("problem processing qos list");
			break;
		case 'r':
			if (!job_cond->partition_list)
				job_cond->partition_list =
					list_create(slurm_destroy_char);

			slurm_addto_char_list(job_cond->partition_list,
					      optarg);
			break;
		case 's':
			if (!job_cond->state_list)
				job_cond->state_list =
					list_create(slurm_destroy_char);

			_addto_state_char_list(job_cond->state_list, optarg);
			break;
		case 'S':
			job_cond->usage_start = parse_time(optarg, 1);
			if (errno == ESLURM_INVALID_TIME_VALUE)
				exit(1);
			break;
		case 'T':
			job_cond->without_usage_truncation = 0;
			break;
		case 'U':
			params.opt_help = 3;
			break;
		case 'u':
			if (!strcmp(optarg, "-1")) {
				all_users = 1;
				break;
			}
			all_users = 0;
			if (!job_cond->userid_list)
				job_cond->userid_list =
					list_create(slurm_destroy_char);
			_addto_id_char_list(job_cond->userid_list, optarg, 0);
			break;
		case 'v':
			/* Handle -vvv thusly...
			 */
			verbosity++;
			break;
		case 'W':
			if (!job_cond->wckey_list)
				job_cond->wckey_list =
					list_create(slurm_destroy_char);
			slurm_addto_char_list(job_cond->wckey_list, optarg);
			break;
		case 'V':
			print_slurm_version();
			exit(0);
		case 'x':
			if (!job_cond->associd_list)
				job_cond->associd_list =
					list_create(slurm_destroy_char);
			slurm_addto_char_list(job_cond->associd_list, optarg);
			break;
		case 't':
			/* 't' is deprecated and was replaced with 'X'.	*/
		case 'X':
			params.opt_allocs = 1;
			break;
		case ':':
		case '?':	/* getopt() has explained it */
			exit(1);
		}
	}

	if (verbosity) {
		opts.stderr_level += verbosity;
		opts.prefix_level = 1;
		log_alter(opts, 0, NULL);
	}


	/* Now set params.opt_dup, unless they've already done so */
	if (params.opt_dup < 0)	/* not already set explicitly */
		params.opt_dup = 0;

	job_cond->duplicates = params.opt_dup;
	job_cond->without_steps = params.opt_allocs;

	if (!job_cond->usage_start && !job_cond->step_list) {
		struct tm start_tm;
		job_cond->usage_start = time(NULL);
		/* If we are looking for job states default to now.
		   If not default to midnight of the current day.
		*/
		if (!job_cond->state_list
		    || !list_count(job_cond->state_list)) {
			if (!slurm_localtime_r(&job_cond->usage_start,
					       &start_tm)) {
				error("Couldn't get localtime from %ld",
				      (long)job_cond->usage_start);
				return;
			}
			start_tm.tm_sec = 0;
			start_tm.tm_min = 0;
			start_tm.tm_hour = 0;
			start_tm.tm_isdst = -1;
			job_cond->usage_start = slurm_mktime(&start_tm);
		}
	}

	if (verbosity > 0) {
		char start_char[25], end_char[25];

		slurm_ctime2_r(&job_cond->usage_start, start_char);
		if (job_cond->usage_end)
			slurm_ctime2_r(&job_cond->usage_end, end_char);
		else
			sprintf(end_char, "Now");
		info("Jobs eligible from %s - %s", start_char, end_char);
	}

	debug("Options selected:\n"
	      "\topt_completion=%d\n"
	      "\topt_dup=%d\n"
	      "\topt_field_list=%s\n"
	      "\topt_help=%d\n"
	      "\topt_allocs=%d",
	      params.opt_completion,
	      params.opt_dup,
	      params.opt_field_list,
	      params.opt_help,
	      params.opt_allocs);

	if (params.opt_completion) {
		g_slurm_jobcomp_init(params.opt_filein);

		acct_type = slurm_get_jobcomp_type();
		if ((strcmp(acct_type, "jobcomp/none") == 0)
		    &&  (stat(params.opt_filein, &stat_buf) != 0)) {
			fprintf(stderr, "SLURM job completion is disabled\n");
			exit(1);
		}
		xfree(acct_type);
	} else {
		slurm_acct_storage_init(params.opt_filein);

		acct_type = slurm_get_accounting_storage_type();
		if ((strcmp(acct_type, "accounting_storage/none") == 0)
		    &&  (stat(params.opt_filein, &stat_buf) != 0)) {
			fprintf(stderr,
				"SLURM accounting storage is disabled\n");
			exit(1);
		}
		xfree(acct_type);
		acct_db_conn = slurmdb_connection_get();
		if (errno != SLURM_SUCCESS) {
			error("Problem talking to the database: %m");
			exit(1);
		}
	}

	/* specific clusters requested? */
	if (all_clusters) {
		if (job_cond->cluster_list
		   && list_count(job_cond->cluster_list)) {
			FREE_NULL_LIST(job_cond->cluster_list);
		}
		debug2("Clusters requested:\tall");
	} else if (job_cond->cluster_list
		   && list_count(job_cond->cluster_list)) {
		debug2( "Clusters requested:");
		itr = list_iterator_create(job_cond->cluster_list);
		while((start = list_next(itr)))
			debug2("\t: %s", start);
		list_iterator_destroy(itr);
	} else if (!job_cond->cluster_list
		  || !list_count(job_cond->cluster_list)) {
		if (!job_cond->cluster_list)
			job_cond->cluster_list =
				list_create(slurm_destroy_char);
		if ((start = slurm_get_cluster_name())) {
			list_append(job_cond->cluster_list, start);
			debug2("Clusters requested:\t%s", start);
		}
	}

	/* if any jobs or nodes are specified set to look for all users if none
	   are set */
	if (!job_cond->userid_list || !list_count(job_cond->userid_list))
		if ((job_cond->step_list && list_count(job_cond->step_list))
		   || job_cond->used_nodes)
			all_users=1;

	/* set all_users for user root if not requesting any */
	if (!job_cond->userid_list && !params.opt_uid)
		all_users = 1;

	if (all_users) {
		if (job_cond->userid_list &&
		    list_count(job_cond->userid_list)) {
			FREE_NULL_LIST(job_cond->userid_list);
		}
		debug2("Userids requested:\tall");
	} else if (job_cond->userid_list && list_count(job_cond->userid_list)) {
		debug2("Userids requested:");
		itr = list_iterator_create(job_cond->userid_list);
		while((start = list_next(itr)))
			debug2("\t: %s", start);
		list_iterator_destroy(itr);
	} else if (!job_cond->userid_list
		  || !list_count(job_cond->userid_list)) {
		if (!job_cond->userid_list)
			job_cond->userid_list = list_create(slurm_destroy_char);
		start = xstrdup_printf("%u", params.opt_uid);
		list_append(job_cond->userid_list, start);
		debug2("Userid requested\t: %s", start);
	}

	if (job_cond->groupid_list && list_count(job_cond->groupid_list)) {
		debug2("Groupids requested:");
		itr = list_iterator_create(job_cond->groupid_list);
		while((start = list_next(itr)))
			debug2("\t: %s", start);
		list_iterator_destroy(itr);
	}

	/* specific partitions requested? */
	if (job_cond->partition_list && list_count(job_cond->partition_list)) {
		debug2("Partitions requested:");
		itr = list_iterator_create(job_cond->partition_list);
		while((start = list_next(itr)))
			debug2("\t: %s", start);
		list_iterator_destroy(itr);
	}

	/* specific qos' requested? */
	if (job_cond->qos_list && list_count(job_cond->qos_list)) {
		start = get_qos_complete_str(g_qos_list, job_cond->qos_list);
		debug2("QOS requested\t: %s\n", start);
		xfree(start);
	}

	/* specific jobs requested? */
	if (job_cond->step_list && list_count(job_cond->step_list)) {
		debug2("Jobs requested:");
		itr = list_iterator_create(job_cond->step_list);
		while((selected_step = list_next(itr))) {
			char id[FORMAT_STRING_SIZE];

			debug2("\t: %s", slurmdb_get_selected_step_id(
				       id, sizeof(id), selected_step));
		}
		list_iterator_destroy(itr);
	}

	/* specific states (completion state) requested? */
	if (job_cond->state_list && list_count(job_cond->state_list)) {
		debug2("States requested:");
		itr = list_iterator_create(job_cond->state_list);
		while((start = list_next(itr))) {
			debug2("\t: %s",
				job_state_string(atoi(start)));
		}
		list_iterator_destroy(itr);
	}

	if (job_cond->wckey_list && list_count(job_cond->wckey_list)) {
		debug2("Wckeys requested:");
		itr = list_iterator_create(job_cond->wckey_list);
		while((start = list_next(itr)))
			debug2("\t: %s\n", start);
		list_iterator_destroy(itr);
	}

	if (job_cond->timelimit_min) {
		char time_str[128], tmp1[32], tmp2[32];
		mins2time_str(job_cond->timelimit_min, tmp1, sizeof(tmp1));
		sprintf(time_str, "%s", tmp1);
		if (job_cond->timelimit_max) {
			int len = strlen(tmp1);
			mins2time_str(job_cond->timelimit_max,
				      tmp2, sizeof(tmp2));
			sprintf(time_str+len, " - %s", tmp2);
		}
		debug2("Timelimit requested\t: %s", time_str);
	}

	/* specific jobnames requested? */
	if (job_cond->jobname_list && list_count(job_cond->jobname_list)) {
		debug2("Jobnames requested:");
		itr = list_iterator_create(job_cond->jobname_list);
		while((start = list_next(itr))) {
			debug2("\t: %s", start);
		}
		list_iterator_destroy(itr);
	}

	/* select the output fields */
	if (brief_output) {
		if (params.opt_completion)
			dot = BRIEF_COMP_FIELDS;
		else
			dot = BRIEF_FIELDS;

		xstrfmtcat(params.opt_field_list, "%s,", dot);
	}

	if (long_output) {
		if (params.opt_completion)
			dot = LONG_COMP_FIELDS;
		else
			dot = LONG_FIELDS;

		xstrfmtcat(params.opt_field_list, "%s,", dot);
	}

	if (params.opt_field_list==NULL) {
		if (params.opt_completion)
			dot = DEFAULT_COMP_FIELDS;
		else if ( ( env_val = getenv("SACCT_FORMAT") ) )
			dot = xstrdup(env_val);
		else
			dot = DEFAULT_FIELDS;

		xstrfmtcat(params.opt_field_list, "%s,", dot);
	}

	start = params.opt_field_list;
	while ((end = strstr(start, ","))) {
		char *tmp_char = NULL;
		int command_len = 0;
		int newlen = 0;
		bool newlen_set = false;

		*end = 0;
		while (isspace(*start))
			start++;	/* discard whitespace */
		if (!(int)*start)
			continue;

		if ((tmp_char = strstr(start, "\%"))) {
			newlen_set = true;
			newlen = atoi(tmp_char+1);
			tmp_char[0] = '\0';
		}

		command_len = strlen(start);

		if (!strncasecmp("ALL", start, command_len)) {
			for (i = 0; fields[i].name; i++) {
				if (newlen_set)
					fields[i].len = newlen;
				list_append(print_fields_list, &fields[i]);
				start = end + 1;
			}
			start = end + 1;
			continue;
		}

		for (i = 0; fields[i].name; i++) {
			if (!strncasecmp(fields[i].name, start, command_len))
				goto foundfield;
		}
		error("Invalid field requested: \"%s\"", start);
		exit(1);
	foundfield:
		if (newlen_set)
			fields[i].len = newlen;
		list_append(print_fields_list, &fields[i]);
		start = end + 1;
	}
	field_count = list_count(print_fields_list);

	if (optind < argc) {
		debug2("Error: Unknown arguments:");
		for (i=optind; i<argc; i++)
			debug2(" %s", argv[i]);
		debug2("\n");
		exit(1);
	}
	return;
}

void do_help(void)
{
	switch (params.opt_help) {
	case 1:
		_help_msg();
		break;
	case 2:
		_help_fields_msg();
		break;
	case 3:
		_usage();
		break;
	default:
		debug2("sacct bug: params.opt_help=%d",
			params.opt_help);
	}
}

/* do_list() -- List the assembled data
 *
 * In:	Nothing explicit.
 * Out:	void.
 *
 * At this point, we have already selected the desired data,
 * so we just need to print it for the user.
 */
void do_list(void)
{
	ListIterator itr = NULL;
	ListIterator itr_step = NULL;
	slurmdb_job_rec_t *job = NULL;
	slurmdb_step_rec_t *step = NULL;

	if (!jobs)
		return;

	itr = list_iterator_create(jobs);
	while((job = list_next(itr))) {
		if (list_count(job->steps)) {
			int cnt = list_count(job->steps);
			job->stats.cpu_ave /= (double)cnt;
			job->stats.rss_ave /= (double)cnt;
			job->stats.vsize_ave /= (double)cnt;
			job->stats.pages_ave /= (double)cnt;
			job->stats.disk_read_ave /= (double)cnt;
			job->stats.disk_write_ave /= (double)cnt;
		}

		if (job->show_full)
			print_fields(JOB, job);

		if (!params.opt_allocs
		    && (job->track_steps || !job->show_full)) {
			itr_step = list_iterator_create(job->steps);
			while((step = list_next(itr_step))) {
				if (step->end == 0)
					step->end = job->end;
				print_fields(JOBSTEP, step);
			}
			list_iterator_destroy(itr_step);
		}
	}
	list_iterator_destroy(itr);
}

/* do_list_completion() -- List the assembled data
 *
 * In:	Nothing explicit.
 * Out:	void.
 *
 * At this point, we have already selected the desired data,
 * so we just need to print it for the user.
 */
void do_list_completion(void)
{
	ListIterator itr = NULL;
	jobcomp_job_rec_t *job = NULL;

	if (!jobs)
		return;

	itr = list_iterator_create(jobs);
	while((job = list_next(itr))) {
		print_fields(JOBCOMP, job);
	}
	list_iterator_destroy(itr);
}

void sacct_init()
{
	_init_params();
	print_fields_list = list_create(NULL);
	print_fields_itr = list_iterator_create(print_fields_list);
}

void sacct_fini()
{
	if (print_fields_itr)
		list_iterator_destroy(print_fields_itr);
	FREE_NULL_LIST(print_fields_list);
	FREE_NULL_LIST(jobs);
	FREE_NULL_LIST(g_qos_list);
	FREE_NULL_LIST(g_tres_list);

	if (params.opt_completion)
		g_slurm_jobcomp_fini();
	else {
		slurmdb_connection_close(&acct_db_conn);
		slurm_acct_storage_fini();
	}
	xfree(params.opt_field_list);
	xfree(params.opt_filein);
	slurmdb_destroy_job_cond(params.job_cond);
}<|MERGE_RESOLUTION|>--- conflicted
+++ resolved
@@ -272,165 +272,6 @@
 	return count;
 }
 
-<<<<<<< HEAD
-=======
-/* returns number of objects added to list */
-static int _addto_step_list(List step_list, char *names)
-{
-	int i=0, start=0;
-	char *name = NULL, *dot = NULL;
-	slurmdb_selected_step_t *selected_step = NULL;
-	slurmdb_selected_step_t *curr_step = NULL;
-
-	ListIterator itr = NULL;
-	char quote_c = '\0';
-	int quote = 0;
-	int count = 0;
-
-	if (!step_list) {
-		error("No list was given to fill in");
-		return 0;
-	}
-
-	itr = list_iterator_create(step_list);
-	if (names) {
-		if (names[i] == '\"' || names[i] == '\'') {
-			quote_c = names[i];
-			quote = 1;
-			i++;
-		}
-		start = i;
-		while(names[i]) {
-			//info("got %d - %d = %d", i, start, i-start);
-			if (quote && names[i] == quote_c)
-				break;
-			else if (names[i] == '\"' || names[i] == '\'')
-				names[i] = '`';
-			else if (names[i] == ',') {
-				if ((i-start) > 0) {
-					char *dot = NULL;
-					name = xmalloc((i-start+1));
-					memcpy(name, names+start, (i-start));
-
-					selected_step = xmalloc(
-						sizeof(slurmdb_selected_step_t));
-					dot = strstr(name, ".");
-					if (dot == NULL) {
-						debug2("No jobstep requested");
-						selected_step->stepid = NO_VAL;
-					} else {
-						*dot++ = 0;
-						/* can't use NO_VAL
-						 * since that means all */
-						if (!strcmp(dot, "batch"))
-							selected_step->stepid =
-								INFINITE;
-						else
-							selected_step->stepid =
-								atoi(dot);
-					}
-
-					dot = strstr(name, "_");
-					if (dot == NULL) {
-						debug2("No jobarray requested");
-						selected_step->array_task_id =
-							NO_VAL;
-					} else {
-						*dot++ = 0;
-						/* INFINITE means give
-						 * me all the tasks of
-						 * the array */
-						if (!dot)
-							selected_step->
-								array_task_id =
-								INFINITE;
-						else
-							selected_step->
-								array_task_id =
-								atoi(dot);
-					}
-
-					selected_step->jobid = atoi(name);
-					xfree(name);
-
-					while((curr_step = list_next(itr))) {
-						if ((curr_step->jobid
-						    == selected_step->jobid)
-						   && (curr_step->stepid
-						       == selected_step->
-						       stepid))
-							break;
-					}
-
-					if (!curr_step) {
-						list_append(step_list,
-							    selected_step);
-						count++;
-					} else
-						slurmdb_destroy_selected_step(
-							selected_step);
-					list_iterator_reset(itr);
-				}
-				start = i+1;
-			}
-			i++;
-		}
-		if ((i-start) > 0) {
-			name = xmalloc((i-start)+1);
-			memcpy(name, names+start, (i-start));
-
-			selected_step =
-				xmalloc(sizeof(slurmdb_selected_step_t));
-
-			dot = strstr(name, ".");
-			if (dot == NULL) {
-				debug2("No jobstep requested");
-				selected_step->stepid = NO_VAL;
-			} else {
-				*dot++ = 0;
-				/* can't use NO_VAL since that means all */
-				if (!strcmp(dot, "batch"))
-					selected_step->stepid = INFINITE;
-				else
-					selected_step->stepid = atoi(dot);
-			}
-			dot = strstr(name, "_");
-			if (dot == NULL) {
-				debug2("No jobarray requested");
-				selected_step->array_task_id =
-					NO_VAL;
-			} else {
-				*dot++ = 0;
-				/* INFINITE means give me all the tasks of
-				 * the array */
-				if (dot[0])
-					selected_step->array_task_id =
-						atoi(dot);
-			}
-
-			selected_step->jobid = atoi(name);
-			xfree(name);
-
-			while((curr_step = list_next(itr))) {
-				if ((curr_step->jobid == selected_step->jobid)
-				   && (curr_step->stepid
-				       == selected_step->stepid))
-					break;
-			}
-
-			if (!curr_step) {
-				list_append(step_list, selected_step);
-				count++;
-			} else
-				slurmdb_destroy_selected_step(
-					selected_step);
-		}
-	}
-	list_iterator_destroy(itr);
-	return count;
-}
-
->>>>>>> d5979ef6
 void _help_msg(void)
 {
     printf("\
@@ -805,13 +646,9 @@
 			if (!job_cond->step_list)
 				job_cond->step_list = list_create(
 					slurmdb_destroy_selected_step);
-<<<<<<< HEAD
 			slurm_addto_step_list(job_cond->step_list, optarg);
-=======
-			_addto_step_list(job_cond->step_list, optarg);
 			if (!list_count(job_cond->step_list))
 				FREE_NULL_LIST(job_cond->step_list);
->>>>>>> d5979ef6
 			break;
 		case 'k':
 			job_cond->timelimit_min = time_str2mins(optarg);
