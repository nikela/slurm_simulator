--- conflicted
+++ resolved
@@ -792,16 +792,14 @@
 		data[FIELD_WRITE].d = 0.0;
 	} else {
 		data[FIELD_CPUTIME].d =
-<<<<<<< HEAD
 			((double)jobacct->tres_usage_in_tot[TRES_ARRAY_CPU] -
 			 jobacct->last_total_cputime) / CPU_TIME_ADJ;
-=======
-			jobacct->tot_cpu - jobacct->last_total_cputime;
 
 		if (data[FIELD_CPUTIME].d < 0)
-			data[FIELD_CPUTIME].d = jobacct->tot_cpu;
-
->>>>>>> aa947d80
+			data[FIELD_CPUTIME].d =
+				jobacct->tres_usage_in_tot[TRES_ARRAY_CPU] /
+				CPU_TIME_ADJ;
+
 		et = (jobacct->cur_time - jobacct->last_time);
 		if (!et)
 			data[FIELD_CPUUTIL].d = 0.0;
@@ -810,29 +808,25 @@
 				(100.0 * (double)data[FIELD_CPUTIME].d) /
 				((double) et);
 
-<<<<<<< HEAD
 		data[FIELD_READ].d = (double) jobacct->
 			tres_usage_in_tot[TRES_ARRAY_FS_DISK] -
 			jobacct->last_tres_usage_in_tot;
+
+		if (data[FIELD_READ].d < 0)
+			data[FIELD_READ].d =
+				jobacct->tres_usage_in_tot[TRES_ARRAY_FS_DISK];
+
 		data[FIELD_WRITE].d = (double) jobacct->
 			tres_usage_out_tot[TRES_ARRAY_FS_DISK] -
 			jobacct->last_tres_usage_out_tot;
+
+		if (data[FIELD_WRITE].d < 0)
+			data[FIELD_WRITE].d =
+				jobacct->tres_usage_out_tot[TRES_ARRAY_FS_DISK];
+
 		/* Profile disk as MB */
 		data[FIELD_READ].d /= 1048576.0;
 		data[FIELD_WRITE].d /= 1048576.0;
-=======
-		data[FIELD_READ].d = jobacct->tot_disk_read -
-			jobacct->last_tot_disk_read;
-
-		if (data[FIELD_READ].d < 0)
-			data[FIELD_READ].d = jobacct->tot_disk_read;
-
-		data[FIELD_WRITE].d = jobacct->tot_disk_write -
-			jobacct->last_tot_disk_write;
-
-		if (data[FIELD_WRITE].d < 0)
-			data[FIELD_WRITE].d = jobacct->tot_disk_write;
->>>>>>> aa947d80
 	}
 
 	if (debug_flags & DEBUG_FLAG_PROFILE) {
