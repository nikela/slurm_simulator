/*****************************************************************************\
 *  job_test.c - functions to test job on resources
 *****************************************************************************
 *  Copyright (C) 2019 SchedMD LLC
 *  Derived in large part from select/cons_[res|tres] plugins
 *
 *  This file is part of Slurm, a resource management program.
 *  For details, see <https://slurm.schedmd.com/>.
 *  Please also read the included file: DISCLAIMER.
 *
 *  Slurm is free software; you can redistribute it and/or modify it under
 *  the terms of the GNU General Public License as published by the Free
 *  Software Foundation; either version 2 of the License, or (at your option)
 *  any later version.
 *
 *  In addition, as a special exception, the copyright holders give permission
 *  to link the code of portions of this program with the OpenSSL library under
 *  certain conditions as described in each individual source file, and
 *  distribute linked combinations including the two. You must obey the GNU
 *  General Public License in all respects for all of the code used other than
 *  OpenSSL. If you modify file(s) with this exception, you may extend this
 *  exception to your version of the file(s), but you are not obligated to do
 *  so. If you do not wish to do so, delete this exception statement from your
 *  version.  If you delete this exception statement from all source files in
 *  the program, then also delete it here.
 *
 *  Slurm is distributed in the hope that it will be useful, but WITHOUT ANY
 *  WARRANTY; without even the implied warranty of MERCHANTABILITY or FITNESS
 *  FOR A PARTICULAR PURPOSE.  See the GNU General Public License for more
 *  details.
 *
 *  You should have received a copy of the GNU General Public License along
 *  with Slurm; if not, write to the Free Software Foundation, Inc.,
 *  51 Franklin Street, Fifth Floor, Boston, MA 02110-1301  USA.
\*****************************************************************************/

#include "cons_common.h"
#include "dist_tasks.h"
#include "gres_select_filter.h"
#include "gres_select_util.h"

#include "src/interfaces/preempt.h"
#include "src/interfaces/select.h"

#include "src/common/xstring.h"

#include "src/slurmctld/gres_ctld.h"

typedef struct {
	int action;
	bool job_fini;
	bitstr_t *node_map;
	node_use_record_t *node_usage;
	part_res_record_t *part_record_ptr;
	int rc;
} wrapper_rm_job_args_t;

typedef struct {
	List preemptee_candidates;
	List cr_job_list;
	node_use_record_t *future_usage;
	part_res_record_t *future_part;
	bitstr_t *orig_map;
	bool *qos_preemptor;
} cr_job_list_args_t;

uint64_t def_cpu_per_gpu = 0;
uint64_t def_mem_per_gpu = 0;
bool preempt_strict_order = false;
int preempt_reorder_cnt	= 1;

/* When any cores on a node are removed from being available for a job,
 * then remove the entire node from being available. */
static void _block_whole_nodes(bitstr_t *node_bitmap,
			       bitstr_t **orig_core_bitmap,
			       bitstr_t **new_core_bitmap)
{
	int i_node;
	int first_core, last_core, i_core;
	node_record_t *node_ptr;
	bitstr_t *cr_orig_core_bitmap = NULL;
	bitstr_t *cr_new_core_bitmap = NULL;

	if (!is_cons_tres) {
		cr_orig_core_bitmap = *orig_core_bitmap;
		cr_new_core_bitmap = *new_core_bitmap;
	}

	for (i_node = 0; (node_ptr = next_node_bitmap(node_bitmap, &i_node));
	     i_node++) {
		if (is_cons_tres) {
			first_core = 0;
			last_core = node_ptr->tot_cores;
			cr_orig_core_bitmap = orig_core_bitmap[i_node];
			cr_new_core_bitmap = new_core_bitmap[i_node];
		} else {
			first_core = cr_get_coremap_offset(i_node);
			last_core  = cr_get_coremap_offset(i_node + 1);
		}

		for (i_core = first_core; i_core < last_core; i_core++) {
			if (bit_test(cr_orig_core_bitmap, i_core) &&
			    !bit_test(cr_new_core_bitmap, i_core)) {
				bit_clear(node_bitmap, i_node);
				break;
			}
		}
	}
}

static uint16_t _valid_uint16(uint16_t arg)
{
	if ((arg == NO_VAL16) || (arg == INFINITE16))
		return 0;
	return arg;
}

static gres_mc_data_t *_build_gres_mc_data(job_record_t *job_ptr)
{
	gres_mc_data_t *tres_mc_ptr;

	tres_mc_ptr = xmalloc(sizeof(gres_mc_data_t));
	tres_mc_ptr->cpus_per_task =
		_valid_uint16(job_ptr->details->cpus_per_task);
	tres_mc_ptr->ntasks_per_job = job_ptr->details->num_tasks;
	tres_mc_ptr->ntasks_per_node =
		_valid_uint16(job_ptr->details->ntasks_per_node);
	tres_mc_ptr->overcommit = job_ptr->details->overcommit;
	tres_mc_ptr->task_dist = job_ptr->details->task_dist;
	tres_mc_ptr->whole_node = job_ptr->details->whole_node;
	if (job_ptr->details->mc_ptr) {
		multi_core_data_t *job_mc_ptr = job_ptr->details->mc_ptr;
		tres_mc_ptr->boards_per_node =
			_valid_uint16(job_mc_ptr->boards_per_node);
		tres_mc_ptr->sockets_per_board =
			_valid_uint16(job_mc_ptr->sockets_per_board);
		tres_mc_ptr->sockets_per_node =
			_valid_uint16(job_mc_ptr->sockets_per_node);
		tres_mc_ptr->cores_per_socket =
			_valid_uint16(job_mc_ptr->cores_per_socket);
		tres_mc_ptr->threads_per_core =
			_valid_uint16(job_mc_ptr->threads_per_core);
		tres_mc_ptr->ntasks_per_board =
			_valid_uint16(job_mc_ptr->ntasks_per_board);
		tres_mc_ptr->ntasks_per_socket =
			_valid_uint16(job_mc_ptr->ntasks_per_socket);
		tres_mc_ptr->ntasks_per_core =
			_valid_uint16(job_mc_ptr->ntasks_per_core);
	}
	if ((tres_mc_ptr->ntasks_per_core == 0) &&
	    (slurm_conf.select_type_param & CR_ONE_TASK_PER_CORE))
		tres_mc_ptr->ntasks_per_core = 1;

	return tres_mc_ptr;
}

static struct multi_core_data *_create_default_mc(void)
{
	struct multi_core_data *mc_ptr;

	mc_ptr = xmalloc(sizeof(struct multi_core_data));
	mc_ptr->sockets_per_node = NO_VAL16;
	mc_ptr->cores_per_socket = NO_VAL16;
	mc_ptr->threads_per_core = NO_VAL16;
	/* Other fields initialized to zero by xmalloc */

	return mc_ptr;
}

/* List sort function: sort by the job's expected end time */
static int _cr_job_list_sort(void *x, void *y)
{
	job_record_t *job1_ptr = *(job_record_t **) x;
	job_record_t *job2_ptr = *(job_record_t **) y;

	return (int) SLURM_DIFFTIME(job1_ptr->end_time, job2_ptr->end_time);
}

static int _find_job (void *x, void *key)
{
	job_record_t *job_ptr = (job_record_t *) x;
	if (job_ptr == (job_record_t *) key)
		return 1;
	return 0;
}

static void _free_avail_res_array(avail_res_t **avail_res_array)
{
	int n;
	if (!avail_res_array)
		return;

	for (n = 0; next_node(&n); n++)
		common_free_avail_res(avail_res_array[n]);
	xfree(avail_res_array);
}

/* Determine the node requirements for the job:
 * - does the job need exclusive nodes? (NODE_CR_RESERVED)
 * - can the job run on shared nodes?   (NODE_CR_ONE_ROW)
 * - can the job run on overcommitted resources? (NODE_CR_AVAILABLE)
 */
static uint16_t _get_job_node_req(job_record_t *job_ptr)
{
	int max_share = job_ptr->part_ptr->max_share;

	if (max_share == 0)	/* Partition OverSubscribe=EXCLUSIVE */
		return NODE_CR_RESERVED;

	/* Partition is OverSubscribe=FORCE */
	if (max_share & SHARED_FORCE)
		return NODE_CR_AVAILABLE;

	if ((max_share > 1) && (job_ptr->details->share_res == 1))
		/* part allows sharing, and the user has requested it */
		return NODE_CR_AVAILABLE;

	return NODE_CR_ONE_ROW;
}

static void _set_gpu_defaults(job_record_t *job_ptr)
{
	static part_record_t *last_part_ptr = NULL;
	static uint64_t last_cpu_per_gpu = NO_VAL64;
	static uint64_t last_mem_per_gpu = NO_VAL64;
	uint64_t cpu_per_gpu, mem_per_gpu;

	xassert(is_cons_tres);
	if (!job_ptr->gres_list_req)
		return;

	if (job_ptr->part_ptr != last_part_ptr) {
		/* Cache data from last partition referenced */
		last_part_ptr = job_ptr->part_ptr;
		last_cpu_per_gpu = common_get_def_cpu_per_gpu(
			last_part_ptr->job_defaults_list);
		last_mem_per_gpu = common_get_def_mem_per_gpu(
			last_part_ptr->job_defaults_list);
	}
	if ((last_cpu_per_gpu != NO_VAL64) &&
	    (job_ptr->details->orig_cpus_per_task == NO_VAL16))
		cpu_per_gpu = last_cpu_per_gpu;
	else if ((def_cpu_per_gpu != NO_VAL64) &&
		 (job_ptr->details->orig_cpus_per_task == NO_VAL16))
		cpu_per_gpu = def_cpu_per_gpu;
	else
		cpu_per_gpu = 0;
	if (last_mem_per_gpu != NO_VAL64)
		mem_per_gpu = last_mem_per_gpu;
	else if (def_mem_per_gpu != NO_VAL64)
		mem_per_gpu = def_mem_per_gpu;
	else
		mem_per_gpu = 0;

	gres_select_util_job_set_defs(job_ptr->gres_list_req, "gpu",
				      cpu_per_gpu, mem_per_gpu,
				      &job_ptr->cpus_per_tres,
				      &job_ptr->mem_per_tres,
				      &job_ptr->details->cpus_per_task);
}

/* Determine how many sockets per node this job requires for GRES */
static uint32_t _socks_per_node(job_record_t *job_ptr)
{
	multi_core_data_t *mc_ptr;
	uint32_t s_p_n = NO_VAL;
	uint32_t cpu_cnt, cpus_per_node, tasks_per_node;
	uint32_t min_nodes;

	if (!job_ptr->details)
		return s_p_n;

	/*
	 * FIXME: This was removed in cons_tres commit e82b9f17a23adf0, I am
	 * wondering if it is actually needed in cons_res.
	 */
	if (!is_cons_tres && ((job_ptr->gres_list_req == NULL) ||
			      ((job_ptr->bit_flags & GRES_ENFORCE_BIND) == 0)))
		return s_p_n;

	cpu_cnt = job_ptr->details->num_tasks * job_ptr->details->cpus_per_task;
	cpu_cnt = MAX(job_ptr->details->min_cpus, cpu_cnt);
	min_nodes = MAX(job_ptr->details->min_nodes, 1);
	cpus_per_node = cpu_cnt / min_nodes;
	if (cpus_per_node <= 1)
		return (uint32_t) 1;

	mc_ptr = job_ptr->details->mc_ptr;
	if ((mc_ptr->ntasks_per_socket != NO_VAL16) &&
	    (mc_ptr->ntasks_per_socket != INFINITE16)) {
		tasks_per_node = job_ptr->details->num_tasks / min_nodes;
		s_p_n = (tasks_per_node + mc_ptr->ntasks_per_socket - 1) /
			mc_ptr->ntasks_per_socket;
		return s_p_n;
	}

	/*
	 * This logic could be expanded to support additional cases, which may
	 * require information per node information (e.g. threads per core).
	 */

	return s_p_n;
}

/*
 * Determine resource availability for pending job
 *
 * IN: job_ptr       - pointer to the job requesting resources
 * IN: node_map      - bitmap of available nodes
 * IN/OUT: core_map  - per-node bitmaps of available cores
 * IN: cr_type       - resource type
 * IN: test_only     - Determine if job could ever run, ignore allocated memory
 *		       check
 * IN: will_run      - Determining when a pending job can start
 * IN: part_core_map - per-node bitmap of cores allocated to jobs of this
 *                     partition or NULL if don't care
 *
 * RET array of avail_res_t pointers, free using _free_avail_res_array()
 */
static avail_res_t **_get_res_avail(job_record_t *job_ptr,
				    bitstr_t *node_map, bitstr_t **core_map,
				    node_use_record_t *node_usage,
				    uint16_t cr_type, bool test_only,
				    bool will_run, bitstr_t **part_core_map)
{
	int i, i_first, i_last;
	avail_res_t **avail_res_array = NULL;
	uint32_t s_p_n = _socks_per_node(job_ptr);

	xassert(*cons_common_callbacks.can_job_run_on_node);

	avail_res_array = xcalloc(node_record_count, sizeof(avail_res_t *));
	i_first = bit_ffs(node_map);
	if (i_first != -1)
		i_last = bit_fls(node_map);
	else
		i_last = -2;
	for (i = i_first; i <= i_last; i++) {
		if (bit_test(node_map, i))
			avail_res_array[i] =
				(*cons_common_callbacks.can_job_run_on_node)(
					job_ptr, core_map, i,
					s_p_n, node_usage,
					cr_type, test_only, will_run,
					part_core_map);
		/*
		 * FIXME: This is a hack to make cons_res more bullet proof as
		 * there are places that don't always behave correctly with a
		 * sparce array.
		 */
		if (!is_cons_tres && !avail_res_array[i])
			avail_res_array[i] = xmalloc(sizeof(avail_res_t));
	}

	return avail_res_array;
}

/* For a given job already past it's end time, guess when it will actually end.
 * Used for backfill scheduling. */
static time_t _guess_job_end(job_record_t *job_ptr, time_t now)
{
	time_t end_time;
	uint16_t over_time_limit;

	if (job_ptr->part_ptr &&
	    (job_ptr->part_ptr->over_time_limit != NO_VAL16)) {
		over_time_limit = job_ptr->part_ptr->over_time_limit;
	} else {
		over_time_limit = slurm_conf.over_time_limit;
	}
	if (over_time_limit == 0) {
		end_time = job_ptr->end_time + slurm_conf.kill_wait;
	} else if (over_time_limit == INFINITE16) {
		/* No idea when the job might end, this is just a guess */
		if (job_ptr->time_limit && (job_ptr->time_limit != NO_VAL) &&
		    (job_ptr->time_limit != INFINITE)) {
			end_time = now + (job_ptr->time_limit * 60);
		} else {
			end_time = now + (365 * 24 * 60 * 60);	/* one year */
		}
	} else {
		end_time = job_ptr->end_time + slurm_conf.kill_wait +
			(over_time_limit  * 60);
	}
	if (end_time <= now)
		end_time = now + 1;

	return end_time;
}

/*
 * Test to see if a node already has running jobs for _other_ partitions.
 * If (sharing_only) then only check sharing partitions. This is because
 * the job was submitted to a single-row partition which does not share
 * allocated CPUs with multi-row partitions.
 */
static int _is_node_busy(part_res_record_t *p_ptr, uint32_t node_i,
			 int sharing_only, part_record_t *my_part_ptr,
			 bool qos_preemptor)
{
	uint32_t r, c, core_begin, core_end;
	uint16_t num_rows;
	bitstr_t *use_row_bitmap = NULL;

	for (; p_ptr; p_ptr = p_ptr->next) {
		num_rows = p_ptr->num_rows;
		if (preempt_by_qos && !qos_preemptor)
			num_rows--;	/* Don't use extra row */
		if (sharing_only &&
		    ((num_rows < 2) || (p_ptr->part_ptr == my_part_ptr)))
			continue;
		if (!p_ptr->row)
			continue;

		for (r = 0; r < num_rows; r++) {
			if (!p_ptr->row[r].row_bitmap)
				continue;

			if (is_cons_tres) {
				if (!p_ptr->row[r].row_bitmap[node_i])
					continue;
				use_row_bitmap =
					p_ptr->row[r].row_bitmap[node_i];
				core_begin = 0;
				core_end = bit_size(
					p_ptr->row[r].row_bitmap[node_i]);
			} else {
				if (!*p_ptr->row[r].row_bitmap)
					continue;
				use_row_bitmap = *p_ptr->row[r].row_bitmap;
				core_begin = cr_get_coremap_offset(node_i);
				core_end = cr_get_coremap_offset(node_i+1);
			}

			for (c = core_begin; c < core_end; c++)
				if (bit_test(use_row_bitmap, c))
					return 1;
		}
	}
	return 0;
}

static bool _is_preemptable(job_record_t *job_ptr, List preemptee_candidates)
{
	if (!preemptee_candidates)
		return false;
	if (list_find_first(preemptee_candidates, _find_job, job_ptr))
		return true;
	return false;
}

/*
 * Select the best set of resources for the given job
 * IN: job_ptr      - pointer to the job requesting resources
 * IN: min_nodes    - minimum number of nodes required
 * IN: max_nodes    - maximum number of nodes requested
 * IN: req_nodes    - number of requested nodes
 * IN/OUT: node_bitmap - bitmap of available nodes / bitmap of selected nodes
 * IN/OUT: avail_core - available/selected cores
 * IN: cr_type      - resource type
 * IN: test_only    - Determine if job could ever run, ignore allocated memory
 *		      check
 * IN: will_run     - Determining when a pending job can start
 * IN: part_core_map - per-node bitmap of cores allocated to jobs of this
 *                     partition or NULL if don't care
 * IN: prefer_alloc_nodes - select currently allocated nodes first
 * IN: tres_mc_ptr   - job's multi-core options
 * RET: array of avail_res_t pointers, free using _free_avail_res_array().
 *	NULL on error
 */
static avail_res_t **_select_nodes(job_record_t *job_ptr, uint32_t min_nodes,
				   uint32_t max_nodes, uint32_t req_nodes,
				   bitstr_t *node_bitmap, bitstr_t **avail_core,
				   node_use_record_t *node_usage,
				   uint16_t cr_type, bool test_only,
				   bool will_run,
				   bitstr_t **part_core_map,
				   bool prefer_alloc_nodes,
				   gres_mc_data_t *tres_mc_ptr)
{
	int i, rc;
	struct job_details *details_ptr = job_ptr->details;
	bitstr_t *req_map = details_ptr->req_node_bitmap;
	avail_res_t **avail_res_array;

	xassert(*cons_common_callbacks.choose_nodes);

	if (bit_set_count(node_bitmap) < min_nodes) {
#if _DEBUG
		info("AvailNodes < MinNodes (%u < %u)",
		     bit_set_count(node_bitmap), min_nodes);
#endif
		return NULL;
	}

	core_array_log("_select_nodes/enter", node_bitmap, avail_core);
	/* Determine resource availability on each node for pending job */
	avail_res_array = _get_res_avail(job_ptr, node_bitmap, avail_core,
					 node_usage, cr_type, test_only,
					 will_run, part_core_map);
	if (!avail_res_array)
		return avail_res_array;

	/* Eliminate nodes that don't have sufficient resources for this job */
	for (int n = 0; next_node_bitmap(node_bitmap, &n); n++) {
		if ((!avail_res_array[n] ||
		     !avail_res_array[n]->avail_cpus)) {
			/* insufficient resources available on this node */
			bit_clear(node_bitmap, n);
		}
	}
	if ((bit_set_count(node_bitmap) < min_nodes) ||
	    (req_map && !bit_super_set(req_map, node_bitmap))) {
		rc = SLURM_ERROR;
		goto fini;
	}
	core_array_log("_select_nodes/elim_nodes", node_bitmap, avail_core);

	/* Select the best nodes for this job */
	if (details_ptr->ntasks_per_node && details_ptr->num_tasks) {
		i  = details_ptr->num_tasks;
		i += (details_ptr->ntasks_per_node - 1);
		i /= details_ptr->ntasks_per_node;
		min_nodes = MAX(min_nodes, i);
	}
	rc = (*cons_common_callbacks.choose_nodes)(
		job_ptr, node_bitmap, avail_core, min_nodes,
		max_nodes, req_nodes, avail_res_array, cr_type,
		prefer_alloc_nodes, tres_mc_ptr);
	if (rc != SLURM_SUCCESS)
		goto fini;

	core_array_log("_select_nodes/choose_nodes", node_bitmap, avail_core);

	/* If successful, sync up the avail_core with the node_map */
	if (rc == SLURM_SUCCESS) {
		int n;
		if (is_cons_tres) {
			for (n = 0; n < bit_size(node_bitmap); n++) {
				if (!avail_res_array[n] ||
				    !bit_test(node_bitmap, n))
					FREE_NULL_BITMAP(avail_core[n]);
			}
		} else if (bit_set_count(node_bitmap)) {
			int start = 0, last = bit_fls(node_bitmap);
			for (n = 0; next_node_bitmap(node_bitmap, &n); n++) {
				if ((n != last) && !avail_res_array[n])
					continue;
				if (cr_get_coremap_offset(n) != start)
					bit_nclear(
						*avail_core, start,
						(cr_get_coremap_offset(n)) - 1);
				start = cr_get_coremap_offset(n + 1);
			}
		}
	}
	core_array_log("_select_nodes/sync_cores", node_bitmap, avail_core);

fini:	if (rc != SLURM_SUCCESS) {
		_free_avail_res_array(avail_res_array);
		return NULL;
	}

	return avail_res_array;
}

/*
 * Sort the usable_node element to put jobs in the correct
 * preemption order.
 */
static int _sort_usable_nodes_dec(void *j1, void *j2)
{
	job_record_t *job_a = *(job_record_t **) j1;
	job_record_t *job_b = *(job_record_t **) j2;

	if (job_a->details->usable_nodes > job_b->details->usable_nodes)
		return -1;
	else if (job_a->details->usable_nodes < job_b->details->usable_nodes)
		return 1;

	return 0;
}

/*
 * Determine which of these nodes are usable by this job
 *
 * Remove nodes from node_bitmap that don't have enough memory or other
 * resources to support this job.
 *
 * Return SLURM_ERROR if a required node can't be used.
 *
 * if node_state = NODE_CR_RESERVED, clear node_bitmap (if node is required
 *                                   then should we return NODE_BUSY!?!)
 *
 * if node_state = NODE_CR_ONE_ROW, then this node can only be used by
 *                                  another NODE_CR_ONE_ROW job
 *
 * if node_state = NODE_CR_AVAILABLE AND:
 *  - job_node_req = NODE_CR_RESERVED, then we need idle nodes
 *  - job_node_req = NODE_CR_ONE_ROW, then we need idle or non-sharing nodes
 */
static int _verify_node_state(part_res_record_t *cr_part_ptr,
			      job_record_t *job_ptr,
			      bitstr_t *node_bitmap,
			      uint16_t cr_type,
			      node_use_record_t *node_usage,
			      enum node_cr_state job_node_req,
			      bitstr_t **exc_cores, bool qos_preemptor)
{
	node_record_t *node_ptr;
	uint32_t gres_cpus, gres_cores;
	uint64_t free_mem, min_mem, avail_mem;
	List gres_list;
	bool disable_binding = false;

	if (is_cons_tres && !(job_ptr->bit_flags & JOB_MEM_SET) &&
	    (min_mem = gres_select_util_job_mem_max(job_ptr->gres_list_req))) {
		/*
		 * Clear default partition or system per-node memory limit.
		 * Rely exclusively upon the per-GRES memory limit.
		 */
		job_ptr->details->pn_min_memory = 0;
	} else if (job_ptr->details->pn_min_memory & MEM_PER_CPU) {
		uint16_t min_cpus;
		min_mem = job_ptr->details->pn_min_memory & (~MEM_PER_CPU);
		min_cpus = MAX(job_ptr->details->ntasks_per_node,
			       job_ptr->details->pn_min_cpus);
		min_cpus = MAX(min_cpus, job_ptr->details->cpus_per_task);
		if (min_cpus > 0)
			min_mem *= min_cpus;
	} else {
		min_mem = job_ptr->details->pn_min_memory;
	}

	if (!is_cons_tres && (job_ptr->bit_flags & GRES_DISABLE_BIND))
		disable_binding = true;
	for (int i = 0; (node_ptr = next_node_bitmap(node_bitmap, &i)); i++) {
		/* node-level memory check */
		if (min_mem && (cr_type & CR_MEMORY)) {
			avail_mem = node_ptr->real_memory -
				    node_ptr->mem_spec_limit;
			if (avail_mem > node_usage[i].alloc_memory) {
				free_mem = avail_mem -
					node_usage[i].alloc_memory;
			} else
				free_mem = 0;
			if (free_mem < min_mem) {
				debug3("Not considering node %s, free_mem < min_mem (%"PRIu64" < %"PRIu64") for %pJ",
				       node_ptr->name,
				       free_mem, min_mem, job_ptr);
				goto clear_bit;
			}
		} else if (cr_type & CR_MEMORY) {   /* --mem=0 for all memory */
			if (node_usage[i].alloc_memory) {
				debug3("Not considering node %s, allocated memory = %"PRIu64" and all memory requested for %pJ",
				       node_ptr->name,
				       node_usage[i].alloc_memory, job_ptr);
				goto clear_bit;
			}
		}

		/* Exclude nodes with reserved cores */
		if ((job_ptr->details->whole_node == 1) && exc_cores) {
			if (is_cons_tres) {
				if (exc_cores[i] &&
				    (bit_ffs(exc_cores[i]) != -1)) {
					debug3("node %s exclusive",
					       node_ptr->name);
					goto clear_bit;
				}
			} else if (*exc_cores) {
				for (int j = cr_get_coremap_offset(i);
				     j < cr_get_coremap_offset(i+1);
				     j++) {
					if (bit_test(*exc_cores, j))
						continue;
					debug3("_vns: node %s exc",
					       node_ptr->name);
					goto clear_bit;
				}
			}
		}

		/* node-level GRES check, assumes all cores usable */
		if (node_usage[i].gres_list)
			gres_list = node_usage[i].gres_list;
		else
			gres_list = node_ptr->gres_list;

		if ((job_ptr->details->whole_node == WHOLE_NODE_REQUIRED) &&
		    gres_node_state_list_has_alloc_gres(gres_list)) {
			debug3("node %s has GRES in use (whole node requested)",
			       node_ptr->name);
			goto clear_bit;
		}

		gres_cores = gres_job_test(job_ptr->gres_list_req,
					   gres_list, true,
					   NULL, 0, 0, job_ptr->job_id,
					   node_ptr->name,
					   disable_binding);
		gres_cpus = gres_cores;
		if (gres_cpus != NO_VAL)
			gres_cpus *= node_ptr->tpc;
		if (gres_cpus == 0) {
			debug3("node %s lacks GRES",
			       node_ptr->name);
			goto clear_bit;
		}

		/* exclusive node check */
		if (node_usage[i].node_state >= NODE_CR_RESERVED) {
			debug3("node %s in exclusive use",
			       node_ptr->name);
			goto clear_bit;

			/* non-resource-sharing node check */
		} else if (node_usage[i].node_state >= NODE_CR_ONE_ROW) {
			if ((job_node_req == NODE_CR_RESERVED) ||
			    (job_node_req == NODE_CR_AVAILABLE)) {
				debug3("node %s non-sharing",
				       node_ptr->name);
				goto clear_bit;
			}
			/*
			 * cannot use this node if it is running jobs
			 * in sharing partitions
			 */
			if (_is_node_busy(cr_part_ptr, i, 1,
					  job_ptr->part_ptr, qos_preemptor)) {
				debug3("node %s sharing?",
				       node_ptr->name);
				goto clear_bit;
			}

			/* node is NODE_CR_AVAILABLE - check job request */
		} else {
			if (job_node_req == NODE_CR_RESERVED) {
				if (_is_node_busy(cr_part_ptr, i, 0,
						  job_ptr->part_ptr,
						  qos_preemptor)) {
					debug3("node %s busy",
					       node_ptr->name);
					goto clear_bit;
				}
			} else if (job_node_req == NODE_CR_ONE_ROW) {
				/*
				 * cannot use this node if it is running jobs
				 * in sharing partitions
				 */
				if (_is_node_busy(cr_part_ptr, i, 1,
						  job_ptr->part_ptr,
						  qos_preemptor)) {
					debug3("node %s vbusy",
					       node_ptr->name);
					goto clear_bit;
				}
			}
		}
		continue;	/* node is usable, test next node */

	clear_bit:	/* This node is not usable by this job */
		bit_clear(node_bitmap, i);
		if (job_ptr->details->req_node_bitmap &&
		    bit_test(job_ptr->details->req_node_bitmap, i))
			return SLURM_ERROR;

	}

	return SLURM_SUCCESS;
}

/*
 * _job_test - does most of the real work for select_p_job_test(), which
 *	includes contiguous selection, load-leveling and max_share logic
 *
 * PROCEDURE:
 *
 * Step 1: compare nodes in "avail" node_bitmap with current node state data
 *         to find available nodes that match the job request
 *
 * Step 2: check resources in "avail" node_bitmap with allocated resources from
 *         higher priority partitions (busy resources are UNavailable)
 *
 * Step 3: select resource usage on remaining resources in "avail" node_bitmap
 *         for this job, with the placement influenced by existing
 *         allocations
 */
static int _job_test(job_record_t *job_ptr, bitstr_t *node_bitmap,
		     uint32_t min_nodes, uint32_t max_nodes,
		     uint32_t req_nodes, int mode, uint16_t cr_type,
		     enum node_cr_state job_node_req,
		     part_res_record_t *cr_part_ptr,
		     node_use_record_t *node_usage,
		     bitstr_t **exc_cores, bool prefer_alloc_nodes,
		     bool qos_preemptor, bool preempt_mode)
{
	int error_code = SLURM_SUCCESS;
	bitstr_t *orig_node_map, **part_core_map = NULL;
	bitstr_t **free_cores_tmp = NULL,  *node_bitmap_tmp = NULL;
	bitstr_t **free_cores_tmp2 = NULL, *node_bitmap_tmp2 = NULL;
	bitstr_t **avail_cores, **free_cores;
	bool test_only = false, will_run = false;
	uint32_t sockets_per_node = 1;
	uint32_t c, j, n, c_alloc = 0, c_size, total_cpus;
	uint32_t gres_min_cpus;
	uint64_t save_mem = 0, avail_mem = 0, needed_mem = 0, lowest_mem = 0;
	int32_t build_cnt;
	job_resources_t *job_res;
	struct job_details *details_ptr = job_ptr->details;
	part_res_record_t *p_ptr, *jp_ptr;
	uint16_t *cpu_count;
	int i;
	avail_res_t **avail_res_array, **avail_res_array_tmp;
	gres_mc_data_t *tres_mc_ptr = NULL;
	List *node_gres_list = NULL, *sock_gres_list = NULL;
	uint32_t *gres_task_limit = NULL;
	char *nodename = NULL;
	bitstr_t *exc_core_bitmap = NULL;
	node_record_t *node_ptr;

	free_job_resources(&job_ptr->job_resrcs);

	if (mode == SELECT_MODE_TEST_ONLY)
		test_only = true;
	else if (mode == SELECT_MODE_WILL_RUN)
		will_run = true;

	/* check node_state and update the node_bitmap as necessary */
	if (!test_only) {
		error_code = _verify_node_state(
			cr_part_ptr, job_ptr, node_bitmap, cr_type,
			node_usage, job_node_req, exc_cores, qos_preemptor);
		if (error_code != SLURM_SUCCESS) {
			return error_code;
		}
	}

	/*
	 * Ensure sufficient resources to satisfy thread/core/socket
	 * specifications with -O/--overcommit option.
	 */
	if (details_ptr->overcommit &&
	    (details_ptr->min_cpus == details_ptr->min_nodes)) {
		struct multi_core_data *mc_ptr = details_ptr->mc_ptr;

		if ((mc_ptr->threads_per_core != NO_VAL16) &&
		    (mc_ptr->threads_per_core > 1))
			details_ptr->min_cpus *= mc_ptr->threads_per_core;
		if ((mc_ptr->cores_per_socket != NO_VAL16) &&
		    (mc_ptr->cores_per_socket > 1))
			details_ptr->min_cpus *= mc_ptr->cores_per_socket;
		if ((mc_ptr->sockets_per_node != NO_VAL16) &&
		    (mc_ptr->sockets_per_node > 1))
			details_ptr->min_cpus *= mc_ptr->sockets_per_node;
	}

	if (is_cons_tres) {
		uint32_t ntasks_per_node = details_ptr->ntasks_per_node;
		ntasks_per_node = MAX(ntasks_per_node, 1);
		if (details_ptr->mc_ptr &&
		    details_ptr->mc_ptr->sockets_per_node)
			sockets_per_node =
				details_ptr->mc_ptr->sockets_per_node;
		_set_gpu_defaults(job_ptr);
		if (!job_ptr->gres_list_req_accum)
			job_ptr->gres_list_req_accum =
				gres_select_util_create_list_req_accum(
					job_ptr->gres_list_req);
		details_ptr->min_gres_cpu = gres_select_util_job_min_cpu_node(
			sockets_per_node,
			details_ptr->ntasks_per_node,
			job_ptr->gres_list_req_accum);
		details_ptr->min_job_gres_cpu = gres_select_util_job_min_cpus(
			details_ptr->min_nodes,
			sockets_per_node,
			ntasks_per_node * details_ptr->min_nodes,
			job_ptr->gres_list_req_accum);
	} else if (exc_cores && *exc_cores)
		exc_core_bitmap = *exc_cores;

	log_flag(SELECT_TYPE, "evaluating %pJ on %u nodes",
	         job_ptr, bit_set_count(node_bitmap));

	orig_node_map = bit_copy(node_bitmap);
	avail_cores = common_mark_avail_cores(
		node_bitmap, job_ptr->details->core_spec);

	/*
	 * test to make sure that this job can succeed with all avail_cores
	 * if 'no' then return FAIL
	 * if 'yes' then we will seek the optimal placement for this job
	 *          within avail_cores
	 */
	free_cores = copy_core_array(avail_cores);
	if (is_cons_tres)
		tres_mc_ptr = _build_gres_mc_data(job_ptr);

	avail_res_array = _select_nodes(job_ptr, min_nodes, max_nodes,
					req_nodes, node_bitmap, free_cores,
					node_usage, cr_type, test_only,
					will_run, part_core_map,
					prefer_alloc_nodes, tres_mc_ptr);
	if (!avail_res_array) {
		/* job can not fit */
		xfree(tres_mc_ptr);
		FREE_NULL_BITMAP(orig_node_map);
		free_core_array(&avail_cores);
		free_core_array(&free_cores);
		log_flag(SELECT_TYPE, "test 0 fail: insufficient resources");
		return SLURM_ERROR;
	} else if (test_only) {
		xfree(tres_mc_ptr);
		FREE_NULL_BITMAP(orig_node_map);
		free_core_array(&avail_cores);
		free_core_array(&free_cores);
		_free_avail_res_array(avail_res_array);
		log_flag(SELECT_TYPE, "test 0 pass: test_only");
		return SLURM_SUCCESS;
	} else if (!job_ptr->best_switch) {
		xfree(tres_mc_ptr);
		FREE_NULL_BITMAP(orig_node_map);
		free_core_array(&avail_cores);
		free_core_array(&free_cores);
		_free_avail_res_array(avail_res_array);
		log_flag(SELECT_TYPE, "test 0 fail: waiting for switches");
		return SLURM_ERROR;
	}
	if (cr_type == CR_MEMORY) {
		/*
		 * CR_MEMORY does not care about existing CPU allocations,
		 * so we can jump right to job allocation from here
		 */
		goto alloc_job;
	}

	log_flag(SELECT_TYPE, "test 0 pass - job fits on given resources");
	_free_avail_res_array(avail_res_array);

	/*
	 * now that we know that this job can run with the given resources,
	 * let's factor in the existing allocations and seek the optimal set
	 * of resources for this job. Here is the procedure:
	 *
	 * Step 1: Seek idle CPUs across all partitions. If successful then
	 *         place job and exit. If not successful, then continue. Two
	 *         related items to note:
	 *          1. Jobs that don't share CPUs finish with step 1.
	 *          2. The remaining steps assume sharing or preemption.
	 *
	 * Step 2: Remove resources that are in use by higher-priority
	 *         partitions, and test that job can still succeed. If not
	 *         then exit.
	 *
	 * Step 3: Seek idle nodes among the partitions with the same
	 *         priority as the job's partition. If successful then
	 *         goto Step 6. If not then continue:
	 *
	 * Step 4: Seek placement within the job's partition. Search
	 *         row-by-row. If no placement if found, then exit. If a row
	 *         is found, then continue:
	 *
	 * Step 5: Place job and exit. FIXME! Here is where we need a
	 *         placement algorithm that recognizes existing job
	 *         boundaries and tries to "overlap jobs" as efficiently
	 *         as possible.
	 *
	 * Step 6: Place job and exit. FIXME! here is we use a placement
	 *         algorithm similar to Step 5 on jobs from lower-priority
	 *         partitions.
	 */

	/*** Step 1 ***/
	bit_copybits(node_bitmap, orig_node_map);

	free_core_array(&free_cores);
	free_cores = copy_core_array(avail_cores);
	if (exc_core_bitmap && !is_cons_tres) {
		int exc_core_size  = bit_size(exc_core_bitmap);
		int free_core_size = bit_size(*free_cores);
		if (exc_core_size != free_core_size) {
			/* This would indicate that cores were added to or
			 * removed from nodes in this reservation when the
			 * slurmctld daemon restarted with a new slurm.conf
			 * file. This can result in cores being lost from a
			 * reservation. */
			error("Bad core_bitmap size for reservation %s "
			      "(%d != %d), ignoring core reservation",
			      job_ptr->resv_name,
			      exc_core_size, free_core_size);
			exc_cores = NULL;	/* Clear local value */
		}
	}

	if (exc_cores) {
#if _DEBUG
		core_array_log("exclude reserved cores", NULL, exc_cores);
#endif
		core_array_and_not(free_cores, exc_cores);
	}

	/* remove all existing allocations from free_cores */
	for (p_ptr = cr_part_ptr; p_ptr; p_ptr = p_ptr->next) {
		if (!p_ptr->row)
			continue;
		for (i = 0; i < p_ptr->num_rows; i++) {
			if (!p_ptr->row[i].row_bitmap)
				continue;

			core_array_and_not(free_cores,
					   p_ptr->row[i].row_bitmap);
			if (p_ptr->part_ptr != job_ptr->part_ptr)
				continue;
			if (part_core_map) {
				core_array_or(part_core_map,
					      p_ptr->row[i].row_bitmap);
			} else {
				part_core_map = copy_core_array(
					p_ptr->row[i].row_bitmap);
			}
		}
	}
	if (job_ptr->details->whole_node == 1)
		_block_whole_nodes(node_bitmap, avail_cores, free_cores);

	avail_res_array = _select_nodes(job_ptr, min_nodes, max_nodes,
					req_nodes, node_bitmap, free_cores,
					node_usage, cr_type, test_only,
					will_run, part_core_map,
					prefer_alloc_nodes, tres_mc_ptr);
	if (avail_res_array && job_ptr->best_switch) {
		/* job fits! We're done. */
		log_flag(SELECT_TYPE, "test 1 pass - idle resources found");
		goto alloc_job;
	}
	_free_avail_res_array(avail_res_array);
	avail_res_array = NULL;

	if ((gang_mode == 0) && (job_node_req == NODE_CR_ONE_ROW)) {
		/*
		 * This job CANNOT share CPUs regardless of priority,
		 * so we fail here. Note that OverSubscribe=EXCLUSIVE was
		 * already addressed in _verify_node_state() and
		 * job preemption removes jobs from simulated resource
		 * allocation map before this point.
		 */
		log_flag(SELECT_TYPE, "test 1 fail - no idle resources available");
		goto alloc_job;
	}
	log_flag(SELECT_TYPE, "test 1 fail - not enough idle resources");

	/*** Step 2 ***/
	for (jp_ptr = cr_part_ptr; jp_ptr; jp_ptr = jp_ptr->next) {
		if (jp_ptr->part_ptr == job_ptr->part_ptr)
			break;
	}
	if (!jp_ptr) {
		error("could not find partition for %pJ",
		      job_ptr);
		goto alloc_job;
	}

	bit_copybits(node_bitmap, orig_node_map);
	free_core_array(&free_cores);
	free_cores = copy_core_array(avail_cores);
	if (exc_cores)
		core_array_and_not(free_cores, exc_cores);

	if (preempt_by_part) {
		/*
		 * Remove from avail_cores resources allocated to jobs which
		 * this job can not preempt
		 */
		log_flag(SELECT_TYPE, "looking for higher-priority or PREEMPT_MODE_OFF part's to remove from avail_cores");

		for (p_ptr = cr_part_ptr; p_ptr; p_ptr = p_ptr->next) {
			if ((p_ptr->part_ptr->priority_tier <=
			     jp_ptr->part_ptr->priority_tier) &&
			    (p_ptr->part_ptr->preempt_mode !=
			     PREEMPT_MODE_OFF)) {
				log_flag(SELECT_TYPE, "continuing on part: %s",
				         p_ptr->part_ptr->name);
				continue;
			}
			if (!p_ptr->row)
				continue;
			for (i = 0; i < p_ptr->num_rows; i++) {
				if (!p_ptr->row[i].row_bitmap)
					continue;
				core_array_and_not(free_cores,
						   p_ptr->row[i].row_bitmap);
			}
		}
	}

	if (job_ptr->details->whole_node == 1)
		_block_whole_nodes(node_bitmap, avail_cores, free_cores);

	/* make these changes permanent */
	free_core_array(&avail_cores);
	avail_cores = copy_core_array(free_cores);

	avail_res_array = _select_nodes(job_ptr, min_nodes, max_nodes,
					req_nodes, node_bitmap, free_cores,
					node_usage, cr_type, test_only,
					will_run, part_core_map,
					prefer_alloc_nodes, tres_mc_ptr);
	if (!avail_res_array) {
		/*
		 * job needs resources that are currently in use by
		 * higher-priority jobs, so fail for now
		 */
		log_flag(SELECT_TYPE, "test 2 fail - resources busy with higher priority jobs");
		goto alloc_job;
	}
	_free_avail_res_array(avail_res_array);
	log_flag(SELECT_TYPE, "test 2 pass - available resources for this priority");

	/*** Step 3 ***/
	bit_copybits(node_bitmap, orig_node_map);
	free_core_array(&free_cores);
	free_cores = copy_core_array(avail_cores);

	/*
	 * remove existing allocations (jobs) from same-priority partitions
	 * from avail_cores
	 */
	for (p_ptr = cr_part_ptr; p_ptr; p_ptr = p_ptr->next) {
		if (p_ptr->part_ptr->priority_tier !=
		    jp_ptr->part_ptr->priority_tier)
			continue;
		if (!p_ptr->row)
			continue;
		for (i = 0; i < p_ptr->num_rows; i++) {
			if (!p_ptr->row[i].row_bitmap)
				continue;
			core_array_and_not(free_cores,
					   p_ptr->row[i].row_bitmap);
		}
	}

	if (job_ptr->details->whole_node == 1)
		_block_whole_nodes(node_bitmap, avail_cores, free_cores);

	free_cores_tmp  = copy_core_array(free_cores);
	node_bitmap_tmp = bit_copy(node_bitmap);
	avail_res_array = _select_nodes(job_ptr, min_nodes, max_nodes,
					req_nodes, node_bitmap, free_cores,
					node_usage, cr_type, test_only,
					will_run, part_core_map,
					prefer_alloc_nodes, tres_mc_ptr);
	if (avail_res_array) {
		/*
		 * To the extent possible, remove from consideration resources
		 * which are allocated to jobs in lower priority partitions.
		 */
		log_flag(SELECT_TYPE, "test 3 pass - found resources");
		for (p_ptr = cr_part_ptr; p_ptr; p_ptr = p_ptr->next) {
			if (p_ptr->part_ptr->priority_tier >=
			    jp_ptr->part_ptr->priority_tier)
				continue;
			if (!p_ptr->row)
				continue;
			for (i = 0; i < p_ptr->num_rows; i++) {
				if (!p_ptr->row[i].row_bitmap)
					continue;
				core_array_and_not(free_cores_tmp,
						   p_ptr->row[i].row_bitmap);
			}
			if (job_ptr->details->whole_node == 1) {
				_block_whole_nodes(node_bitmap_tmp, avail_cores,
						   free_cores_tmp);
			}

			free_cores_tmp2  = copy_core_array(free_cores_tmp);
			node_bitmap_tmp2 = bit_copy(node_bitmap_tmp);
			avail_res_array_tmp = _select_nodes(
				job_ptr, min_nodes, max_nodes, req_nodes,
				node_bitmap_tmp, free_cores_tmp, node_usage,
				cr_type, test_only, will_run, part_core_map,
				prefer_alloc_nodes, tres_mc_ptr);
			if (!avail_res_array_tmp) {
				free_core_array(&free_cores_tmp2);
				FREE_NULL_BITMAP(node_bitmap_tmp2);
				break;
			}
			log_flag(SELECT_TYPE, "remove low-priority partition %s",
			         p_ptr->part_ptr->name);
			free_core_array(&free_cores);
			free_cores      = free_cores_tmp;
			free_cores_tmp  = free_cores_tmp2;
			free_cores_tmp2 = NULL;
			bit_copybits(node_bitmap, node_bitmap_tmp);
			FREE_NULL_BITMAP(node_bitmap_tmp);
			node_bitmap_tmp  = node_bitmap_tmp2;
			node_bitmap_tmp2 = NULL;
			_free_avail_res_array(avail_res_array);
			avail_res_array = avail_res_array_tmp;
		}
		goto alloc_job;
	}
	log_flag(SELECT_TYPE, "test 3 fail - not enough idle resources in same priority");

	/*** Step 4 ***/
	/*
	 * try to fit the job into an existing row
	 *
	 * free_cores = core_bitmap to be built
	 * avail_cores = static core_bitmap of all available cores
	 */

	if (!jp_ptr || !jp_ptr->row) {
		/*
		 * there's no existing jobs in this partition, so place
		 * the job in avail_cores. FIXME: still need a good
		 * placement algorithm here that optimizes "job overlap"
		 * between this job (in these idle nodes) and existing
		 * jobs in the other partitions with <= priority to
		 * this partition
		 */
		free_core_array(&free_cores);
		free_cores = copy_core_array(avail_cores);
		bit_copybits(node_bitmap, orig_node_map);
		avail_res_array = _select_nodes(job_ptr, min_nodes, max_nodes,
						req_nodes, node_bitmap,
						free_cores, node_usage, cr_type,
						test_only, will_run,
						part_core_map,
						prefer_alloc_nodes,
						tres_mc_ptr);
		if (avail_res_array)
			log_flag(SELECT_TYPE, "test 4 pass - first row found");
		goto alloc_job;
	}


	if ((jp_ptr->num_rows > 1) && !preempt_by_qos)
		part_data_sort_res(jp_ptr);	/* Preserve row order for QOS */
	c = jp_ptr->num_rows;
	if (preempt_by_qos && !qos_preemptor)
		c--;				/* Do not use extra row */
	if (preempt_by_qos && (job_node_req != NODE_CR_AVAILABLE))
		c = 1;
	for (i = 0; i < c; i++) {
		if (!jp_ptr->row[i].row_bitmap)
			break;
		free_core_array(&free_cores);
		free_cores = copy_core_array(avail_cores);
		core_array_and_not(free_cores, jp_ptr->row[i].row_bitmap);
		bit_copybits(node_bitmap, orig_node_map);
		if (job_ptr->details->whole_node == 1)
			_block_whole_nodes(node_bitmap, avail_cores,free_cores);
		avail_res_array = _select_nodes(job_ptr, min_nodes, max_nodes,
						req_nodes, node_bitmap,
						free_cores, node_usage, cr_type,
						test_only, will_run,
						part_core_map,
						prefer_alloc_nodes,
						tres_mc_ptr);
		if (avail_res_array) {
			log_flag(SELECT_TYPE, "test 4 pass - row %i",
			         i);
			break;
		}
		log_flag(SELECT_TYPE, "test 4 fail - row %i",
		         i);
	}

	if ((i < c) && !jp_ptr->row[i].row_bitmap) {
		/* we've found an empty row, so use it */
		free_core_array(&free_cores);
		free_cores = copy_core_array(avail_cores);
		bit_copybits(node_bitmap, orig_node_map);
		log_flag(SELECT_TYPE, "test 4 trying empty row %i",
		         i);
		avail_res_array = _select_nodes(job_ptr, min_nodes, max_nodes,
						req_nodes, node_bitmap,
						free_cores, node_usage, cr_type,
						test_only, will_run,
						part_core_map,
						prefer_alloc_nodes,
						tres_mc_ptr);
	}

	if (!avail_res_array) {
		/* job can't fit into any row, so exit */
		log_flag(SELECT_TYPE, "test 4 fail - busy partition");
		goto alloc_job;
	}

	/*
       *** CONSTRUCTION ZONE FOR STEPs 5 AND 6 ***
       * Note that while the job may have fit into a row, it should
       * still be run through a good placement algorithm here that
       * optimizes "job overlap" between this job (in these idle nodes)
       * and existing jobs in the other partitions with <= priority to
       * this partition
       */

alloc_job:
	/*
	 * at this point we've found a good set of nodes and cores for the job:
	 * - node_bitmap is the set of nodes to allocate
	 * - free_cores is the set of allocated cores
	 * - avail_res_array identifies cores and GRES
	 *
	 * Next steps are to cleanup the worker variables,
	 * create the job_resources struct,
	 * distribute the job on the bits, and exit
	 */
	FREE_NULL_BITMAP(orig_node_map);
	free_core_array(&part_core_map);
	free_core_array(&free_cores_tmp);
	FREE_NULL_BITMAP(node_bitmap_tmp);
	if (!avail_res_array || !job_ptr->best_switch) {
		/* we were sent here to cleanup and exit */
		xfree(tres_mc_ptr);
		free_core_array(&avail_cores);
		free_core_array(&free_cores);
		_free_avail_res_array(avail_res_array);
		log_flag(SELECT_TYPE, "exiting with no allocation");
		return SLURM_ERROR;
	}

	if ((mode != SELECT_MODE_WILL_RUN) && (job_ptr->part_ptr == NULL))
		error_code = EINVAL;
	if ((error_code == SLURM_SUCCESS) && (mode == SELECT_MODE_WILL_RUN)) {
		/*
		 * Set a reasonable value for the number of allocated CPUs.
		 * Without computing task distribution this is only a guess
		 */
		job_ptr->total_cpus = MAX(job_ptr->details->min_cpus,
					  job_ptr->details->min_nodes);
	}

	/*
	 * Defer checking select mode until we get a correct CPU count. Then
	 * exit if select mode is not SELECT_MODE_RUN_NOW, making sure to free
	 * job_ptr->job_resrcs.
	 */
	if (error_code != SLURM_SUCCESS) {
		xfree(tres_mc_ptr);
		free_core_array(&avail_cores);
		free_core_array(&free_cores);
		_free_avail_res_array(avail_res_array);
		return error_code;
	}

	log_flag(SELECT_TYPE, "distributing %pJ",
	         job_ptr);

	/** create the struct_job_res  **/
	n = bit_set_count(node_bitmap);
	cpu_count = xmalloc(sizeof(uint16_t) * n);
	for (i = 0, j = 0; next_node_bitmap(node_bitmap, &i); i++) {
		if (avail_res_array[i])
			cpu_count[j++] = avail_res_array[i]->avail_cpus;
	}
	if (j != n) {
		error("problem building cpu_count array (%d != %d)",
		      j, n);
	}

	job_res                   = create_job_resources();
	job_res->node_bitmap      = bit_copy(node_bitmap);
	job_res->nodes = bitmap2node_name_sortable(node_bitmap, false);
	job_res->nhosts           = n;
	job_res->ncpus            = job_res->nhosts;
	job_res->threads_per_core = job_ptr->details->mc_ptr->threads_per_core;
	job_res->cr_type = cr_type;

	if (job_ptr->details->ntasks_per_node)
		job_res->ncpus   *= details_ptr->ntasks_per_node;
	/* See if # of cpus increases with ntasks_per_tres */
	i = gres_select_util_job_min_tasks(job_res->nhosts, sockets_per_node,
					   details_ptr->ntasks_per_tres, "gpu",
					   job_ptr->gres_list_req);
	job_res->ncpus            = MAX(job_res->ncpus, i);
	job_res->ncpus            = MAX(job_res->ncpus,
					details_ptr->min_cpus);
	job_res->ncpus            = MAX(job_res->ncpus,
					(job_res->nhosts *
					 details_ptr->pn_min_cpus));
	if (job_ptr->details->mc_ptr)
		sockets_per_node = job_ptr->details->mc_ptr->sockets_per_node;
	if (!job_ptr->gres_list_req_accum)
		job_ptr->gres_list_req_accum =
			gres_select_util_create_list_req_accum(
				job_ptr->gres_list_req);
	i = gres_select_util_job_min_cpus(job_res->nhosts, sockets_per_node,
					  job_ptr->details->num_tasks,
					  job_ptr->gres_list_req_accum);
	job_res->ncpus            = MAX(job_res->ncpus, i);
	job_res->node_req         = job_node_req;
	job_res->cpus             = cpu_count;	/* Per node CPU counts */
	job_res->cpus_used        = xmalloc(job_res->nhosts *
					    sizeof(uint16_t));
	job_res->memory_allocated = xmalloc(job_res->nhosts *
					    sizeof(uint64_t));
	job_res->memory_used      = xmalloc(job_res->nhosts *
					    sizeof(uint64_t));
	job_res->whole_node       = job_ptr->details->whole_node;

	/* store the hardware data for the selected nodes */
	error_code = build_job_resources(job_res);
	if (error_code != SLURM_SUCCESS) {
		xfree(tres_mc_ptr);
		_free_avail_res_array(avail_res_array);
		free_job_resources(&job_res);
		free_core_array(&avail_cores);
		free_core_array(&free_cores);
		return error_code;
	}

	/* total up all CPUs and load the core_bitmap */
	total_cpus = 0;
	c = 0;
	if (job_res->core_bitmap)
		c_size = bit_size(job_res->core_bitmap);
	else
		c_size = 0;
<<<<<<< HEAD
	for (i = 0, n = 0; (node_ptr = next_node_bitmap(node_bitmap, &i));
	     i++) {
=======
	i_first = bit_ffs(node_bitmap);
	gres_min_cpus = 0;
	for (i = 0, n = i_first; n < node_record_count; n++) {
		uint32_t gres_min_cores;
>>>>>>> 6f89edf4
		int first_core, last_core;
		bitstr_t *use_free_cores = NULL;

		if (is_cons_tres) {
			first_core = 0;
			last_core = node_ptr->tot_cores;
			use_free_cores = free_cores[i];
		} else {
			first_core = cr_get_coremap_offset(i);
			last_core = cr_get_coremap_offset(i + 1);
			use_free_cores = *free_cores;
		}
		for (j = first_core; j < last_core; j++, c++) {
			if (!bit_test(use_free_cores, j))
				continue;
			if (c >= c_size) {
				error("core_bitmap index error on node %s (NODE_INX:%d, C_SIZE:%u)",
				      node_ptr->name, i, c_size);
				drain_nodes(node_ptr->name, "Bad core count",
					    getuid());
				_free_avail_res_array(avail_res_array);
				free_job_resources(&job_res);
				free_core_array(&free_cores);
				return SLURM_ERROR;
			}
			bit_set(job_res->core_bitmap, c);
			c_alloc++;
		}
<<<<<<< HEAD
		total_cpus += job_res->cpus[n];
		n++;
=======
		gres_min_cores = avail_res_array[n]->gres_min_cores;
		if (gres_min_cores) {
			uint16_t vpus =
				common_cpus_per_core(job_ptr->details, n);
			uint32_t new_cpus = gres_min_cores * vpus;
			gres_min_cpus += new_cpus;
			log_flag(SELECT_TYPE, "Node=%s: gres_min_cores=%u, vpus=%u, job_res->cpus[%d]=%u, gres_min_cpus=%u (added %u)",
			     node_record_table_ptr[n]->name,
			     gres_min_cores, vpus, i,
			     job_res->cpus[i], gres_min_cpus, new_cpus);
		} else {
			gres_min_cpus += avail_res_array[n]->min_cpus;
		}
		total_cpus += job_res->cpus[i];
		i++;
>>>>>>> 6f89edf4
	}
	job_res->ncpus = MAX(job_res->ncpus, gres_min_cpus);

	/*
	 * When 'srun --overcommit' is used, ncpus is set to a minimum value
	 * in order to allocate the appropriate number of nodes based on the
	 * job request.
	 * For cons_tres, all available logical processors will be allocated on
	 * each allocated node in order to accommodate the overcommit request.
	 */
	if (details_ptr->overcommit && details_ptr->num_tasks)
		job_res->ncpus = MIN(total_cpus, details_ptr->num_tasks);

	log_flag(SELECT_TYPE, "%pJ ncpus %u cbits %u/%u nbits %u",
	         job_ptr, job_res->ncpus,
	         count_core_array_set(free_cores), c_alloc, job_res->nhosts);
	free_core_array(&free_cores);

	/* distribute the tasks, clear unused cores from job_res->core_bitmap */
	job_ptr->job_resrcs = job_res;
	if (is_cons_tres &&
	    job_ptr->gres_list_req && (error_code == SLURM_SUCCESS)) {
		bool have_gres_per_task, task_limit_set = false;

		/*
		 * Determine if any job gres_per_task specification here
		 * to avoid calling gres_get_task_limit unless needed
		 */
		have_gres_per_task = gres_select_util_job_tres_per_task(
			job_ptr->gres_list_req);
		if (have_gres_per_task) {
			gres_task_limit = xcalloc(job_res->nhosts,
						  sizeof(uint32_t));
		}
		node_gres_list = xcalloc(job_res->nhosts, sizeof(List));
		sock_gres_list = xcalloc(job_res->nhosts, sizeof(List));
		for (i = 0, j = 0;
		     (node_ptr = next_node_bitmap(job_res->node_bitmap, &i));
		     i++) {
			if (have_gres_per_task) {
				gres_task_limit[j] =
					gres_select_util_get_task_limit(
						avail_res_array[i]->
						sock_gres_list);
				if (gres_task_limit[j] != NO_VAL)
					task_limit_set = true;
			}
			node_gres_list[j] = node_ptr->gres_list;
			sock_gres_list[j] =
				avail_res_array[i]->sock_gres_list;
			j++;
		}
		if (!task_limit_set)
			xfree(gres_task_limit);
	}
	error_code = dist_tasks(job_ptr, cr_type, preempt_mode,
				avail_cores, gres_task_limit);
	if (is_cons_tres &&
	    job_ptr->gres_list_req && (error_code == SLURM_SUCCESS)) {
		error_code = gres_select_filter_select_and_set(
			sock_gres_list,
			job_ptr->job_id, job_res,
			job_ptr->details->overcommit,
			tres_mc_ptr);
	}
	xfree(gres_task_limit);
	xfree(node_gres_list);
	xfree(sock_gres_list);
	xfree(tres_mc_ptr);
	_free_avail_res_array(avail_res_array);
	free_core_array(&avail_cores);
	if (error_code != SLURM_SUCCESS) {
		free_job_resources(&job_ptr->job_resrcs);
		return error_code;
	}

	/* translate job_res->cpus array into format with repitition count */
	build_cnt = build_job_resources_cpu_array(job_res);
	if (job_ptr->details->whole_node == 1) {
		job_ptr->total_cpus = 0;
		for (i = 0;
		     (node_ptr = next_node_bitmap(job_res->node_bitmap, &i));
		     i++) {
			/*
			 * This could make the job_res->cpus incorrect.
			 * Don't use job_res->cpus when allocating
			 * whole nodes as the job is finishing to
			 * subtract from the total cpu count or you
			 * will get an incorrect count.
			 */
			job_ptr->total_cpus += node_ptr->cpus_efctv;
		}
	} else if (cr_type & CR_SOCKET) {
		int ci = 0;
		int s, last_s, sock_cnt = 0;

		job_ptr->total_cpus = 0;
		for (i = 0;
		     (node_ptr = next_node_bitmap(job_res->node_bitmap, &i));
		     i++) {

			sock_cnt = 0;
			for (s = 0; s < node_ptr->tot_sockets; s++) {
				last_s = -1;
				for (c = 0; c < node_ptr->cores; c++) {
					if (bit_test(job_res->core_bitmap,
						     ci)) {
						if (s != last_s) {
							sock_cnt++;
							last_s = s;
						}
					}
					ci++;
				}
			}
			job_ptr->total_cpus += (sock_cnt * node_ptr->cores *
						node_ptr->tpc);
		}
	} else if (build_cnt >= 0)
		job_ptr->total_cpus = build_cnt;
	else
		job_ptr->total_cpus = total_cpus;	/* best guess */

	/*
	 * Stop if we aren't trying to start the job right now. We needed to
	 * get to here to have an accurate total_cpus so that accounting limits
	 * checks are accurate later on.
	 */
	if (mode != SELECT_MODE_RUN_NOW) {
		free_job_resources(&job_ptr->job_resrcs);
		return error_code;
	}

	if (!(cr_type & CR_MEMORY))
		return error_code;

	if (is_cons_tres && !(job_ptr->bit_flags & JOB_MEM_SET) &&
	    gres_select_util_job_mem_set(job_ptr->gres_list_req, job_res)) {
		debug("%pJ memory set via GRES limit", job_ptr);
	} else {
		/* load memory allocated array */
		save_mem = details_ptr->pn_min_memory;
		for (i = 0, j = 0;
		     (node_ptr = next_node_bitmap(job_res->node_bitmap, &i));
		     i++) {
			nodename = node_ptr->name;
			avail_mem = node_ptr->real_memory -
				    node_ptr->mem_spec_limit;
			if (save_mem & MEM_PER_CPU) {	/* Memory per CPU */
				/*
				 * If the job requested less threads that we
				 * allocated but requested memory based on cpu
				 * count we would need to adjust that to avoid
				 * getting more memory than we are actually
				 * expecting.
				 */
				uint16_t cpu_count =
					job_resources_get_node_cpu_cnt(
						job_res, j, i);
				needed_mem = cpu_count *
					(save_mem & (~MEM_PER_CPU));
			} else if (save_mem) {		/* Memory per node */
				needed_mem = save_mem;
			} else {		/* Allocate all node memory */
				needed_mem = avail_mem;
				if (node_usage[i].alloc_memory > 0) {
					log_flag(SELECT_TYPE, "node %s has already alloc_memory=%"PRIu64". %pJ can't allocate all node memory",
					         nodename,
					         node_usage[i].alloc_memory,
					         job_ptr);
					error_code = SLURM_ERROR;
					break;
				}
				if ((j == 0) || (lowest_mem > avail_mem))
					lowest_mem = avail_mem;
			}
			if (save_mem) {
				if (node_usage[i].alloc_memory > avail_mem) {
					error("node %s memory is already overallocated (%"PRIu64" > %"PRIu64"). %pJ can't allocate any node memory",
					      nodename,
					      node_usage[i].alloc_memory,
					      avail_mem, job_ptr);
					error_code = SLURM_ERROR;
					break;
				}
				avail_mem -= node_usage[i].alloc_memory;
			}
			if (needed_mem > avail_mem) {
				log_flag(SELECT_TYPE, "%pJ would overallocate node %s memory (%"PRIu64" > %"PRIu64")",
				         job_ptr, nodename,
				         needed_mem, avail_mem);
				error_code = SLURM_ERROR;
				break;
			}
			job_res->memory_allocated[j] = needed_mem;
			j++;
		}
	}
	if (error_code == SLURM_ERROR)
		free_job_resources(&job_ptr->job_resrcs);

	return error_code;
}

static uint16_t _setup_cr_type(job_record_t *job_ptr)
{
	uint16_t tmp_cr_type = slurm_conf.select_type_param;

	if (job_ptr->part_ptr->cr_type) {
		if ((tmp_cr_type & CR_SOCKET) || (tmp_cr_type & CR_CORE)) {
			tmp_cr_type &= ~(CR_SOCKET | CR_CORE | CR_MEMORY);
			tmp_cr_type |= job_ptr->part_ptr->cr_type;
		} else
			info("%s: Can't use Partition SelectType unless using CR_Socket or CR_Core",
			     plugin_type);
	}

	return tmp_cr_type;
}

/* Determine if a job can ever run */
static int _test_only(job_record_t *job_ptr, bitstr_t *node_bitmap,
		      uint32_t min_nodes, uint32_t max_nodes,
		      uint32_t req_nodes, uint16_t job_node_req)
{
	int rc;
	uint16_t tmp_cr_type = _setup_cr_type(job_ptr);

	rc = _job_test(job_ptr, node_bitmap, min_nodes, max_nodes, req_nodes,
		       SELECT_MODE_TEST_ONLY, tmp_cr_type, job_node_req,
		       select_part_record, select_node_usage, NULL, false,
		       false, false);
	return rc;
}

static int _wrapper_get_usable_nodes(void *x, void *arg)
{
	job_record_t *job_ptr = (job_record_t *)x;
	wrapper_rm_job_args_t *wargs = (wrapper_rm_job_args_t *)arg;

	if ((!IS_JOB_RUNNING(job_ptr) && !IS_JOB_SUSPENDED(job_ptr)))
		return 0;

	wargs->rc += bit_overlap(wargs->node_map, job_ptr->node_bitmap);
	return 0;
}

static int _get_usable_nodes(bitstr_t *node_map, job_record_t *job_ptr)
{
	wrapper_rm_job_args_t wargs = {
		.node_map = node_map
	};

	if (!job_ptr->het_job_list)
		(void)_wrapper_get_usable_nodes(job_ptr, &wargs);
	else
		(void)list_for_each_nobreak(job_ptr->het_job_list,
					    _wrapper_get_usable_nodes,
					    &wargs);
	return wargs.rc;
}

static int _wrapper_job_res_rm_job(void *x, void *arg)
{
	job_record_t *job_ptr = (job_record_t *)x;
	wrapper_rm_job_args_t *wargs = (wrapper_rm_job_args_t *)arg;

	(void)job_res_rm_job(wargs->part_record_ptr, wargs->node_usage,
			     job_ptr, wargs->action, wargs->job_fini,
			     wargs->node_map);

	return 0;
}

static int _job_res_rm_job(part_res_record_t *part_record_ptr,
			   node_use_record_t *node_usage,
			   job_record_t *job_ptr, int action, bool job_fini,
			   bitstr_t *node_map)
{
	wrapper_rm_job_args_t wargs = {
		.action = action,
		.job_fini = job_fini,
		.node_usage = node_usage,
		.part_record_ptr = part_record_ptr,
		.node_map = node_map
	};

	if (!job_overlap_and_running(node_map, job_ptr))
		return 1;

	if (!job_ptr->het_job_list)
		(void)_wrapper_job_res_rm_job(job_ptr, &wargs);
	else
		(void)list_for_each(job_ptr->het_job_list,
				    _wrapper_job_res_rm_job,
				    &wargs);
	return 0;
}

static int _build_cr_job_list(void *x, void *arg)
{
	int action;
	job_record_t *tmp_job_ptr = (job_record_t *)x;
	job_record_t *job_ptr_preempt = NULL;
	cr_job_list_args_t *args = (cr_job_list_args_t *)arg;

	if (!IS_JOB_RUNNING(tmp_job_ptr) &&
	    !IS_JOB_SUSPENDED(tmp_job_ptr))
		return 0;
	if (tmp_job_ptr->end_time == 0) {
		error("Active %pJ has zero end_time", tmp_job_ptr);
		return 0;
	}
	if (tmp_job_ptr->node_bitmap == NULL) {
		/*
		 * This should indicate a requeued job was cancelled
		 * while NHC was running
		 */
		error("%pJ has NULL node_bitmap", tmp_job_ptr);
		return 0;
	}
	/*
	 * For hetjobs, only the leader component is potentially added
	 * to the preemptee_candidates. If the leader is preemptable,
	 * it will be removed in the else statement alongside all of the
	 * rest of the components. For such case, we don't want to
	 * append non-leaders to cr_job_list, otherwise we would be
	 * double deallocating them (once in this else statement and
	 * twice later in the simulation of jobs removal).
	 */
	job_ptr_preempt = tmp_job_ptr;
	if (tmp_job_ptr->het_job_id) {
		job_ptr_preempt = find_job_record(tmp_job_ptr->het_job_id);
		if (!job_ptr_preempt) {
			error("%pJ HetJob leader not found", tmp_job_ptr);
			return 0;
		}
	}
	if (!_is_preemptable(job_ptr_preempt, args->preemptee_candidates)) {
		/* Queue job for later removal from data structures */
		list_append(args->cr_job_list, tmp_job_ptr);
	} else if (tmp_job_ptr == job_ptr_preempt) {
		uint16_t mode = slurm_job_preempt_mode(tmp_job_ptr);
		if (mode == PREEMPT_MODE_OFF)
			return 0;
		if (mode == PREEMPT_MODE_SUSPEND) {
			action = 2;	/* remove cores, keep memory */
			if (preempt_by_qos)
				*args->qos_preemptor = true;
		} else
			action = 0;	/* remove cores and memory */
		/* Remove preemptable job now */
		_job_res_rm_job(args->future_part, args->future_usage,
				tmp_job_ptr, action, false,
				args->orig_map);
	}
	return 0;
}

/*
 * Determine where and when the job at job_ptr can begin execution by updating
 * a scratch cr_record structure to reflect each job terminating at the
 * end of its time limit and use this to show where and when the job at job_ptr
 * will begin execution. Used by Slurm's sched/backfill plugin.
 */
static int _will_run_test(job_record_t *job_ptr, bitstr_t *node_bitmap,
			  uint32_t min_nodes, uint32_t max_nodes,
			  uint32_t req_nodes, uint16_t job_node_req,
			  List preemptee_candidates,
			  List *preemptee_job_list,
			  bitstr_t **exc_core_bitmap)
{
	part_res_record_t *future_part;
	node_use_record_t *future_usage;
	job_record_t *tmp_job_ptr;
	List cr_job_list;
	ListIterator job_iterator, preemptee_iterator;
	bitstr_t *orig_map;
	int rc = SLURM_ERROR;
	time_t now = time(NULL);
	uint16_t tmp_cr_type = _setup_cr_type(job_ptr);
	bool qos_preemptor = false;
	cr_job_list_args_t args;

	orig_map = bit_copy(node_bitmap);

	/* Try to run with currently available nodes */
	rc = _job_test(job_ptr, node_bitmap, min_nodes, max_nodes, req_nodes,
		       SELECT_MODE_WILL_RUN, tmp_cr_type, job_node_req,
		       select_part_record, select_node_usage, exc_core_bitmap,
		       false, false, false);
	if (rc == SLURM_SUCCESS) {
		FREE_NULL_BITMAP(orig_map);
		job_ptr->start_time = now;
		return SLURM_SUCCESS;
	}

	if (!preemptee_candidates && (job_ptr->bit_flags & TEST_NOW_ONLY)) {
		FREE_NULL_BITMAP(orig_map);
		return SLURM_ERROR;
	}

	/*
	 * Job is still pending. Simulate termination of jobs one at a time
	 * to determine when and where the job can start.
	 */
	future_part = part_data_dup_res(select_part_record, orig_map);
	if (future_part == NULL) {
		FREE_NULL_BITMAP(orig_map);
		return SLURM_ERROR;
	}
	future_usage = node_data_dup_use(select_node_usage, orig_map);
	if (future_usage == NULL) {
		part_data_destroy_res(future_part);
		FREE_NULL_BITMAP(orig_map);
		return SLURM_ERROR;
	}

	/* Build list of running and suspended jobs */
	cr_job_list = list_create(NULL);
	args = (cr_job_list_args_t) {
		.preemptee_candidates = preemptee_candidates,
		.cr_job_list = cr_job_list,
		.future_usage = future_usage,
		.future_part = future_part,
		.orig_map = orig_map,
		.qos_preemptor = &qos_preemptor,
	};
	list_for_each(job_list, _build_cr_job_list, &args);

	/* Test with all preemptable jobs gone */
	if (preemptee_candidates) {
		bit_or(node_bitmap, orig_map);
		rc = _job_test(job_ptr, node_bitmap, min_nodes, max_nodes,
			       req_nodes, SELECT_MODE_WILL_RUN, tmp_cr_type,
			       job_node_req, future_part,
			       future_usage, exc_core_bitmap, false,
			       qos_preemptor, true);
		if (rc == SLURM_SUCCESS) {
			/*
			 * Actual start time will actually be later than "now",
			 * but return "now" for backfill scheduler to
			 * initiate preemption.
			 */
			job_ptr->start_time = now;
		}
	}

	/*
	 * Remove the running jobs from exp_node_cr and try scheduling the
	 * pending job after each one (or a few jobs that end close in time).
	 */
	if ((rc != SLURM_SUCCESS) &&
	    ((job_ptr->bit_flags & TEST_NOW_ONLY) == 0)) {
		int time_window = 30;
		time_t end_time = 0;
		bool more_jobs = true;
		DEF_TIMERS;
		list_sort(cr_job_list, _cr_job_list_sort);
		START_TIMER;
		job_iterator = list_iterator_create(cr_job_list);
		while (more_jobs) {
			job_record_t *last_job_ptr = NULL;
			job_record_t *next_job_ptr = NULL;
			int overlap, rm_job_cnt = 0;

			bit_or(node_bitmap, orig_map);
			while (true) {
				tmp_job_ptr = list_next(job_iterator);
				if (!tmp_job_ptr) {
					more_jobs = false;
					break;
				}
				if (slurm_conf.debug_flags &
				    DEBUG_FLAG_SELECT_TYPE) {
					overlap = bit_overlap(node_bitmap,
					                      tmp_job_ptr->
					                      node_bitmap);
					info("%pJ: overlap=%d", tmp_job_ptr,
					      overlap);
				} else
					overlap = bit_overlap_any(node_bitmap,
					                          tmp_job_ptr->
					                          node_bitmap);
				if (overlap == 0)  /* job has no usable nodes */
					continue;  /* skip it */
				if (!end_time) {
					time_t delta = 0;

					/*
					 * align all time windows on a
					 * time_window barrier from the original
					 * first job evaluated, this prevents
					 * data in the running set from skewing
					 * changing the results between
					 * scheduling evaluations
					 */
					delta = tmp_job_ptr->end_time %
								time_window;
					end_time = tmp_job_ptr->end_time +
							(time_window - delta);
				}
				last_job_ptr = tmp_job_ptr;
				(void) job_res_rm_job(
					future_part, future_usage,
					tmp_job_ptr, 0, false, orig_map);
				next_job_ptr = list_peek_next(job_iterator);
				if (!next_job_ptr) {
					more_jobs = false;
					break;
				} else if (next_job_ptr->end_time >
					   (end_time + time_window)) {
					break;
				}
				if (rm_job_cnt++ > 200)
					goto timer_check;
			}
			if (!last_job_ptr)	/* Should never happen */
				break;
			do {
				if (bf_window_scale)
					time_window += bf_window_scale;
				else
					time_window *= 2;
			} while (next_job_ptr && next_job_ptr->end_time >
				 (end_time + time_window));
			rc = _job_test(job_ptr, node_bitmap, min_nodes,
				       max_nodes, req_nodes,
				       SELECT_MODE_WILL_RUN, tmp_cr_type,
				       job_node_req, future_part, future_usage,
				       exc_core_bitmap, backfill_busy_nodes,
				       qos_preemptor, true);
			if (rc == SLURM_SUCCESS) {
				if (last_job_ptr->end_time <= now) {
					job_ptr->start_time =
						_guess_job_end(last_job_ptr,
							       now);
				} else {
					job_ptr->start_time =
						last_job_ptr->end_time;
				}
				break;
			}
timer_check:
			END_TIMER;
			if (DELTA_TIMER >= 2000000)
				break;	/* Quit after 2 seconds wall time */
		}
		list_iterator_destroy(job_iterator);
	}

	if ((rc == SLURM_SUCCESS) && preemptee_job_list &&
	    preemptee_candidates) {
		/*
		 * Build list of preemptee jobs whose resources are
		 * actually used. List returned even if not killed
		 * in selected plugin, but by Moab or something else.
		 */
		if (*preemptee_job_list == NULL) {
			*preemptee_job_list = list_create(NULL);
		}
		preemptee_iterator = list_iterator_create(preemptee_candidates);
		while ((tmp_job_ptr = list_next(preemptee_iterator))) {
			if (!bit_overlap_any(node_bitmap,
					     tmp_job_ptr->node_bitmap))
				continue;
			list_append(*preemptee_job_list, tmp_job_ptr);
		}
		list_iterator_destroy(preemptee_iterator);
	}

	FREE_NULL_LIST(cr_job_list);
	part_data_destroy_res(future_part);
	node_data_destroy(future_usage);
	FREE_NULL_BITMAP(orig_map);

	return rc;
}

/* Allocate resources for a job now, if possible */
static int _run_now(job_record_t *job_ptr, bitstr_t *node_bitmap,
		    uint32_t min_nodes, uint32_t max_nodes,
		    uint32_t req_nodes, uint16_t job_node_req,
		    List preemptee_candidates, List *preemptee_job_list,
		    bitstr_t **exc_cores)
{
	int rc;
	bitstr_t *orig_node_map = NULL, *save_node_map;
	job_record_t *tmp_job_ptr = NULL;
	ListIterator job_iterator, preemptee_iterator;
	part_res_record_t *future_part;
	node_use_record_t *future_usage;
	bool remove_some_jobs = false;
	uint16_t pass_count = 0;
	uint16_t mode = NO_VAL16;
	uint16_t tmp_cr_type = _setup_cr_type(job_ptr);
	bool preempt_mode = false;

	save_node_map = bit_copy(node_bitmap);
top:	orig_node_map = bit_copy(save_node_map);

	rc = _job_test(job_ptr, node_bitmap, min_nodes, max_nodes, req_nodes,
		       SELECT_MODE_RUN_NOW, tmp_cr_type, job_node_req,
		       select_part_record, select_node_usage, exc_cores, false,
		       false, preempt_mode);

	if ((rc != SLURM_SUCCESS) && preemptee_candidates && preempt_by_qos) {
		/* Determine QOS preempt mode of first job */
		job_iterator = list_iterator_create(preemptee_candidates);
		if ((tmp_job_ptr = list_next(job_iterator))) {
			mode = slurm_job_preempt_mode(tmp_job_ptr);
		}
		list_iterator_destroy(job_iterator);
	}
	if ((rc != SLURM_SUCCESS) && preemptee_candidates && preempt_by_qos &&
	    (mode == PREEMPT_MODE_SUSPEND) &&
	    (job_ptr->priority != 0)) {	/* Job can be held by bad allocate */
		/* Try to schedule job using extra row of core bitmap */
		bit_or(node_bitmap, orig_node_map);
		rc = _job_test(job_ptr, node_bitmap, min_nodes, max_nodes,
			       req_nodes, SELECT_MODE_RUN_NOW, tmp_cr_type,
			       job_node_req, select_part_record,
			       select_node_usage, exc_cores, false, true,
			       preempt_mode);
	} else if ((rc != SLURM_SUCCESS) && preemptee_candidates) {
		int preemptee_cand_cnt = list_count(preemptee_candidates);
		/* Remove preemptable jobs from simulated environment */
		preempt_mode = true;
		future_part = part_data_dup_res(select_part_record,
						orig_node_map);
		if (future_part == NULL) {
			FREE_NULL_BITMAP(orig_node_map);
			FREE_NULL_BITMAP(save_node_map);
			return SLURM_ERROR;
		}
		future_usage = node_data_dup_use(select_node_usage,
						 orig_node_map);
		if (future_usage == NULL) {
			part_data_destroy_res(future_part);
			FREE_NULL_BITMAP(orig_node_map);
			FREE_NULL_BITMAP(save_node_map);
			return SLURM_ERROR;
		}

		job_iterator = list_iterator_create(preemptee_candidates);
		while ((tmp_job_ptr = list_next(job_iterator))) {
			mode = slurm_job_preempt_mode(tmp_job_ptr);
			if ((mode != PREEMPT_MODE_REQUEUE)    &&
			    (mode != PREEMPT_MODE_CANCEL))
				continue;	/* can't remove job */
			/* Remove preemptable job now */
			if(_job_res_rm_job(future_part, future_usage,
					   tmp_job_ptr, 0, false,
					   orig_node_map))
				continue;
			bit_or(node_bitmap, orig_node_map);
			rc = _job_test(job_ptr, node_bitmap, min_nodes,
				       max_nodes, req_nodes,
				       SELECT_MODE_WILL_RUN,
				       tmp_cr_type, job_node_req,
				       future_part, future_usage, exc_cores,
				       false, false, preempt_mode);
			tmp_job_ptr->details->usable_nodes = 0;
			if (rc != SLURM_SUCCESS)
				continue;

			if ((pass_count++ > preempt_reorder_cnt) ||
			    (preemptee_cand_cnt <= pass_count)) {
				/*
				 * Ignore remaining jobs, but keep in the list
				 * since the code can get called multiple times
				 * for different node/feature sets --
				 * _get_req_features().
				 */
				while ((tmp_job_ptr = list_next(job_iterator))) {
					tmp_job_ptr->details->usable_nodes = 1;
				}
				break;
			}

			/*
			 * Reorder preemption candidates to minimize number
			 * of preempted jobs and their priorities.
			 */
			if (preempt_strict_order) {
				/*
				 * Move last preempted job to top of preemption
				 * candidate list, preserving order of other
				 * jobs.
				 */
				tmp_job_ptr = list_remove(job_iterator);
				list_prepend(preemptee_candidates, tmp_job_ptr);
			} else {
				/*
				 * Set the last job's usable count to a large
				 * value and re-sort preempted jobs. usable_nodes
				 * count set to zero above to eliminate values
				 * previously set to 99999. Note: usable_count
				 * is only used for sorting purposes.
				 */
				tmp_job_ptr->details->usable_nodes = 99999;
				list_iterator_reset(job_iterator);
				while ((tmp_job_ptr = list_next(job_iterator))) {
					if (tmp_job_ptr->details->usable_nodes
					    == 99999)
						break;
					tmp_job_ptr->details->usable_nodes =
						_get_usable_nodes(node_bitmap,
								  tmp_job_ptr);
				}
				while ((tmp_job_ptr = list_next(job_iterator))) {
					tmp_job_ptr->details->usable_nodes = 0;
				}
				list_sort(preemptee_candidates,
					  (ListCmpF)_sort_usable_nodes_dec);
			}
			FREE_NULL_BITMAP(orig_node_map);
			list_iterator_destroy(job_iterator);
			part_data_destroy_res(future_part);
			node_data_destroy(future_usage);
			goto top;
		}
		list_iterator_destroy(job_iterator);

		if ((rc == SLURM_SUCCESS) && preemptee_job_list &&
		    preemptee_candidates) {
			/*
			 * Build list of preemptee jobs whose resources are
			 * actually used
			 */
			if (*preemptee_job_list == NULL) {
				*preemptee_job_list = list_create(NULL);
			}
			preemptee_iterator = list_iterator_create(
				preemptee_candidates);
			while ((tmp_job_ptr = list_next(preemptee_iterator))) {
				mode = slurm_job_preempt_mode(tmp_job_ptr);
				if ((mode != PREEMPT_MODE_REQUEUE)    &&
				    (mode != PREEMPT_MODE_CANCEL))
					continue;
				if (!job_overlap_and_running(
					    node_bitmap, tmp_job_ptr))
					continue;
				if (tmp_job_ptr->details->usable_nodes)
					break;
				list_append(*preemptee_job_list,
					    tmp_job_ptr);
				remove_some_jobs = true;
			}
			list_iterator_destroy(preemptee_iterator);
			if (!remove_some_jobs) {
				FREE_NULL_LIST(*preemptee_job_list);
			}
		}

		part_data_destroy_res(future_part);
		node_data_destroy(future_usage);
	}
	FREE_NULL_BITMAP(orig_node_map);
	FREE_NULL_BITMAP(save_node_map);

	return rc;
}

/*
 * common_job_test - Given a specification of scheduling requirements,
 *	identify the nodes which "best" satisfy the request.
 *	"best" is defined as either a minimal number of consecutive nodes
 *	or if sharing resources then sharing them with a job of similar size.
 * IN/OUT job_ptr - pointer to job being considered for initiation,
 *                  set's start_time when job expected to start
 * IN/OUT bitmap - usable nodes are set on input, nodes not required to
 *	satisfy the request are cleared, other left set
 * IN min_nodes - minimum count of nodes
 * IN req_nodes - requested (or desired) count of nodes
 * IN max_nodes - maximum count of nodes (0==don't care)
 * IN mode - SELECT_MODE_RUN_NOW   (0): try to schedule job now
 *           SELECT_MODE_TEST_ONLY (1): test if job can ever run
 *           SELECT_MODE_WILL_RUN  (2): determine when and where job can run
 * IN preemptee_candidates - List of pointers to jobs which can be preempted.
 * IN/OUT preemptee_job_list - Pointer to list of job pointers. These are the
 *		jobs to be preempted to initiate the pending job. Not set
 *		if mode=SELECT_MODE_TEST_ONLY or input pointer is NULL.
 * IN exc_cores - Cores to be excluded for use (in advanced reservation)
 * RET zero on success, EINVAL otherwise
 * globals (passed via select_p_node_init):
 *	node_record_count - count of nodes configured
 *	node_record_table_ptr - pointer to global node table
 * NOTE: the job information that is considered for scheduling includes:
 *	req_node_bitmap: bitmap of specific nodes required by the job
 *	contiguous: allocated nodes must be sequentially located
 *	num_cpus: minimum number of processors required by the job
 * NOTE: bitmap must be a superset of req_nodes at the time that
 *	select_p_job_test is called
 */
extern int common_job_test(job_record_t *job_ptr, bitstr_t *node_bitmap,
			   uint32_t min_nodes, uint32_t max_nodes,
			   uint32_t req_nodes, uint16_t mode,
			   List preemptee_candidates,
			   List *preemptee_job_list,
			   bitstr_t **exc_cores)
{
	int rc = EINVAL;
	uint16_t job_node_req;

	if (!(slurm_conf.conf_flags & CTL_CONF_ASRU))
		job_ptr->details->core_spec = NO_VAL16;
	if ((job_ptr->details->core_spec != NO_VAL16) &&
	    (job_ptr->details->whole_node != 1)) {
		info("Setting Exclusive mode for %pJ with CoreSpec=%u",
		     job_ptr,
		     job_ptr->details->core_spec);
		job_ptr->details->whole_node = 1;
	}

	if (!job_ptr->details->mc_ptr)
		job_ptr->details->mc_ptr = _create_default_mc();
	job_node_req = _get_job_node_req(job_ptr);

	if (slurm_conf.debug_flags & DEBUG_FLAG_SELECT_TYPE) {
		char *node_mode = "Unknown", *alloc_mode = "Unknown";
		if (job_node_req == NODE_CR_RESERVED)
			node_mode = "Exclusive";
		else if (job_node_req == NODE_CR_AVAILABLE)
			node_mode = "OverCommit";
		else if (job_node_req == NODE_CR_ONE_ROW)
			node_mode = "Normal";
		if (mode == SELECT_MODE_WILL_RUN)
			alloc_mode = "Will_Run";
		else if (mode == SELECT_MODE_TEST_ONLY)
			alloc_mode = "Test_Only";
		else if (mode == SELECT_MODE_RUN_NOW)
			alloc_mode = "Run_Now";
		verbose("%pJ node_mode:%s alloc_mode:%s",
			job_ptr, node_mode, alloc_mode);

		core_array_log("node_list & exc_cores", node_bitmap, exc_cores);

		verbose("nodes: min:%u max:%u requested:%u avail:%u",
			min_nodes, max_nodes, req_nodes,
			bit_set_count(node_bitmap));
		node_data_dump();
	}

	if (mode == SELECT_MODE_WILL_RUN) {
		rc = _will_run_test(job_ptr, node_bitmap, min_nodes,
				    max_nodes,
				    req_nodes, job_node_req,
				    preemptee_candidates,
				    preemptee_job_list,
				    exc_cores);
	} else if (mode == SELECT_MODE_TEST_ONLY) {
		rc = _test_only(job_ptr, node_bitmap, min_nodes,
				max_nodes, req_nodes, job_node_req);
	} else if (mode == SELECT_MODE_RUN_NOW) {
		rc = _run_now(job_ptr, node_bitmap, min_nodes, max_nodes,
			      req_nodes, job_node_req,
			      preemptee_candidates,
			      preemptee_job_list, exc_cores);
	} else {
		/* Should never get here */
		error("Mode %d is invalid",
		      mode);
		return EINVAL;
	}

	if ((slurm_conf.debug_flags & DEBUG_FLAG_CPU_BIND) ||
	    (slurm_conf.debug_flags & DEBUG_FLAG_SELECT_TYPE)) {
		if (job_ptr->job_resrcs) {
			verbose("Test returned:%s", slurm_strerror(rc));
			log_job_resources(job_ptr);
			if (is_cons_tres)
				gres_job_state_log(job_ptr->gres_list_req,
						   job_ptr->job_id);
		} else {
			verbose("no job_resources info for %pJ rc=%d",
				job_ptr, rc);
		}
	}

	return rc;
}<|MERGE_RESOLUTION|>--- conflicted
+++ resolved
@@ -1419,15 +1419,10 @@
 		c_size = bit_size(job_res->core_bitmap);
 	else
 		c_size = 0;
-<<<<<<< HEAD
+	gres_min_cpus = 0;
 	for (i = 0, n = 0; (node_ptr = next_node_bitmap(node_bitmap, &i));
 	     i++) {
-=======
-	i_first = bit_ffs(node_bitmap);
-	gres_min_cpus = 0;
-	for (i = 0, n = i_first; n < node_record_count; n++) {
 		uint32_t gres_min_cores;
->>>>>>> 6f89edf4
 		int first_core, last_core;
 		bitstr_t *use_free_cores = NULL;
 
@@ -1456,10 +1451,6 @@
 			bit_set(job_res->core_bitmap, c);
 			c_alloc++;
 		}
-<<<<<<< HEAD
-		total_cpus += job_res->cpus[n];
-		n++;
-=======
 		gres_min_cores = avail_res_array[n]->gres_min_cores;
 		if (gres_min_cores) {
 			uint16_t vpus =
@@ -1473,9 +1464,8 @@
 		} else {
 			gres_min_cpus += avail_res_array[n]->min_cpus;
 		}
-		total_cpus += job_res->cpus[i];
-		i++;
->>>>>>> 6f89edf4
+		total_cpus += job_res->cpus[n];
+		n++;
 	}
 	job_res->ncpus = MAX(job_res->ncpus, gres_min_cpus);
 
