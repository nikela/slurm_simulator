--- conflicted
+++ resolved
@@ -1110,12 +1110,8 @@
 		return (uint32_t) 1;
 
 	mc_ptr = job_ptr->details->mc_ptr;
-<<<<<<< HEAD
-	if (mc_ptr->ntasks_per_socket != (uint16_t) NO_VAL) {
-=======
 	if ((mc_ptr->ntasks_per_socket != (uint16_t) NO_VAL) &&
 	    (mc_ptr->ntasks_per_socket != (uint16_t) INFINITE)) {
->>>>>>> 54b42bb8
 		tasks_per_node = job_ptr->details->num_tasks / min_nodes;
 		s_p_n = (tasks_per_node + mc_ptr->ntasks_per_socket - 1) /
 			mc_ptr->ntasks_per_socket;
