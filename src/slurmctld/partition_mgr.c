--- conflicted
+++ resolved
@@ -679,59 +679,6 @@
 				      part_name, flags);
 				error_code = EINVAL;
 			}
-<<<<<<< HEAD
-=======
-		} else if (protocol_version >= SLURM_MIN_PROTOCOL_VERSION) {
-			cpu_bind = 0;
-			safe_unpackstr_xmalloc(&part_name, &name_len, buffer);
-			safe_unpack32(&grace_time, buffer);
-			safe_unpack32(&max_time, buffer);
-			safe_unpack32(&default_time, buffer);
-			safe_unpack32(&max_cpus_per_node, buffer);
-			safe_unpack32(&max_nodes, buffer);
-			safe_unpack32(&min_nodes, buffer);
-
-			safe_unpack16(&flags,        buffer);
-			safe_unpack16(&max_share,    buffer);
-			safe_unpack16(&over_time_limit, buffer);
-			safe_unpack16(&preempt_mode, buffer);
-
-			safe_unpack16(&priority_job_factor, buffer);
-			safe_unpack16(&priority_tier, buffer);
-			if (priority_job_factor > part_max_priority)
-				part_max_priority = priority_job_factor;
-
-			safe_unpack16(&state_up, buffer);
-			safe_unpack16(&cr_type, buffer);
-
-			safe_unpackstr_xmalloc(&allow_accounts,
-					       &name_len, buffer);
-			safe_unpackstr_xmalloc(&allow_groups,
-					       &name_len, buffer);
-			safe_unpackstr_xmalloc(&allow_qos,
-					       &name_len, buffer);
-			safe_unpackstr_xmalloc(&qos_char,
-					       &name_len, buffer);
-			safe_unpackstr_xmalloc(&allow_alloc_nodes, &name_len,
-					       buffer);
-			safe_unpackstr_xmalloc(&alternate, &name_len, buffer);
-			safe_unpackstr_xmalloc(&deny_accounts,
-					       &name_len, buffer);
-			safe_unpackstr_xmalloc(&deny_qos,
-					       &name_len, buffer);
-			safe_unpackstr_xmalloc(&nodes, &name_len, buffer);
-			if ((flags & PART_FLAG_DEFAULT_CLR)   ||
-			    (flags & PART_FLAG_EXC_USER_CLR)  ||
-			    (flags & PART_FLAG_HIDDEN_CLR)    ||
-			    (flags & PART_FLAG_NO_ROOT_CLR)   ||
-			    (flags & PART_FLAG_ROOT_ONLY_CLR) ||
-			    (flags & PART_FLAG_REQ_RESV_CLR)  ||
-			    (flags & PART_FLAG_LLN_CLR)) {
-				error("Invalid data for partition %s: flags=%u",
-				      part_name, flags);
-				error_code = EINVAL;
-			}
->>>>>>> e3238f97
 		} else {
 			error("load_all_part_state: protocol_version "
 			      "%hu not supported", protocol_version);
