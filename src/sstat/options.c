--- conflicted
+++ resolved
@@ -190,15 +190,9 @@
 						 * since that means all */
 						if (!xstrcasecmp(dot, "batch"))
 							selected_step->stepid =
-<<<<<<< HEAD
-								SSTAT_EXTERN_STEP;
+								SSTAT_BATCH_STEP;
 						else if (!xstrcasecmp(dot,
-								      "extern"))
-=======
-								SSTAT_BATCH_STEP;
-						else if (!strcasecmp(dot,
 								     "extern"))
->>>>>>> 59ae8600
 							selected_step->stepid =
 								SSTAT_EXTERN_STEP;
 						else
