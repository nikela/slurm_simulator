--- conflicted
+++ resolved
@@ -33,12 +33,8 @@
 
 
 T_PTROBJ_SLURM
-<<<<<<< HEAD
-	sv_setref_pv( $arg, \"$ntype\", (void*)$var );
-=======
 	sv_setref_pv( $arg, \"${eval(`cat classmap`);\$slurm_perl_api::class_map->{$ntype}}\", (void*)$var );
 
->>>>>>> 935432ad
 #####################################
 INPUT
 
@@ -53,19 +49,11 @@
 	}
 
 T_PTROBJ_SLURM
-<<<<<<< HEAD
-	if (sv_isobject($arg) && (SvTYPE(SvRV($arg)) == SVt_PVMG)) {
-=======
 	if (sv_isobject($arg) && (SvTYPE(SvRV($arg)) == SVt_PVMG) && sv_derived_from($arg, \"${eval(`cat classmap`);\$slurm_perl_api::class_map->{$ntype}}\")) {
->>>>>>> 935432ad
 		IV tmp = SvIV((SV*)SvRV($arg));
 		$var = INT2PTR($type,tmp);
 	} else {
 		Perl_croak(aTHX_ \"%s: %s is not of type %s\",
 			${$ALIAS?\q[GvNAME(CvGV(cv))]:\qq[\"$pname\"]},
-<<<<<<< HEAD
-			\"$var\", \"$ntype\");
-=======
 			\"$var\", \"${eval(`cat classmap`);\$slurm_perl_api::class_map->{$ntype}}\");
->>>>>>> 935432ad
 	}
