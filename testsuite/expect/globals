--- conflicted
+++ resolved
@@ -4801,85 +4801,6 @@
 }
 
 
-<<<<<<< HEAD
-=======
-###############################################################
-#
-# NAME
-#	change_subbp_state - sets sub mid plane state
-#
-# SYNOPSIS
-#	change_subbp_state node ionodes state
-#
-# RETURN VALUE
-#	Returns SUCCESS if state of mid plane is changed
-#
-###############################################################
-
-proc change_subbp_state { node ionodes state } {
-	global scontrol smap
-
-	set return_code 0
-
-	set my_pid [spawn $scontrol update subbpname=$node\[$ionodes\] state=$state]
-	expect {
-		-re "slurm_update error:" {
-			set return_code 1
-			exp_continue
-		}
-		-re "Unable to contact" {
-			log_error "Slurm appears to be down"
-			exp_continue
-		}
-		timeout {
-			log_error "scontrol not responding"
-			slow_kill $my_pid
-			set return_code 1
-		}
-		eof {
-			wait
-		}
-	}
-
-	if { $return_code } {
-		return $return_code
-	}
-
-	set match 0
-	set my_pid [spawn $smap -Db -c -h -n $node -I $ionodes]
-	expect {
-		-nocase -re "$state" {
-			incr match
-			exp_continue
-		}
-		-re "$node" {
-			incr match
-			exp_continue
-		}
-		-re "Unable to contact" {
-			log_error "Slurm appears to be down"
-			exp_continue
-		}
-		timeout {
-			log_error "smap not responding"
-			slow_kill $my_pid
-			set return_code 1
-		}
-		eof {
-			wait
-		}
-	}
-
-	if {$match != 2} {
-		log_error "Subbp did not go into $state state. $match"
-		set return_code 1
-	}
-
-	return $return_code
-}
-
-
->>>>>>> 2f68220f
 ################################################################
 #
 # NAME
