--- conflicted
+++ resolved
@@ -1,15 +1,7 @@
 #!/usr/bin/env expect
 ############################################################################
 # Purpose: Test of Slurm functionality
-<<<<<<< HEAD
 #          Validate sbcast for a hetjob allocation.
-#
-# Output:  "TEST: #.#" followed by "SUCCESS" if test was successful, OR
-#          "FAILURE: ..." otherwise with an explanation of the failure, OR
-#          anything else indicates a failure mode that must be investigated.
-=======
-#          Validate sbcast for a pack job allocation.
->>>>>>> 59f33f7e
 ############################################################################
 # Copyright (C) 2015-2107 SchedMD LLC
 # Written by Nathan Yee <nyee32@schedmd.com>
@@ -111,13 +103,8 @@
 		wait
 	}
 }
-<<<<<<< HEAD
 if {$het_job_id == 0} {
-	log_error "salloc failure\n"
-=======
-if {$pack_job_id == 0} {
 	log_error "salloc failure"
->>>>>>> 59f33f7e
 	end_it 1
 }
 
