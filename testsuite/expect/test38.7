--- conflicted
+++ resolved
@@ -49,7 +49,7 @@
 }
 
 if {[test_front_end]} {
-    skip "This test is incompatible with front-end systems"
+	skip "This test is incompatible with front-end systems"
 }
 
 set def_part_name [default_partition]
@@ -85,11 +85,7 @@
 # TEST OF HET GROUP 0
 ########################################################################
 
-<<<<<<< HEAD
-send_user "\n\nTEST OF HET GROUP 0\n\n"
-=======
-log_info "TEST OF PACK GROUP 0"
->>>>>>> 59f33f7e
+log_info "TEST OF HET GROUP 0"
 
 # Delete left-over stdout/err files
 file delete $file_out $file_err
@@ -199,11 +195,7 @@
 # TEST OF HET GROUP 1
 ########################################################################
 
-<<<<<<< HEAD
-send_user "\n\nTEST OF HET GROUP 1\n\n"
-=======
-log_info "TEST OF PACK GROUP 1"
->>>>>>> 59f33f7e
+log_info "TEST OF HET GROUP 1"
 
 # Delete left-over stdout/err files
 file delete $file_out $file_err
@@ -335,11 +327,7 @@
 	skip "This test is incompatible with multiple slurmd systems"
 }
 
-<<<<<<< HEAD
-send_user "\n\nTEST OF HET GROUP 0,1\n\n"
-=======
-log_info "TEST OF PACK GROUP 0,1"
->>>>>>> 59f33f7e
+log_info "TEST OF HET GROUP 0,1"
 
 # Delete left-over stdout/err files
 file delete $file_out $file_err
@@ -448,11 +436,7 @@
 # TEST OF HET GROUP 1 THEN 0,1
 ########################################################################
 
-<<<<<<< HEAD
-send_user "\n\nTEST OF HET GROUP 1 THEN 0,1\n\n"
-=======
-log_info "TEST OF PACK GROUP 1 THEN 0,1"
->>>>>>> 59f33f7e
+log_info "TEST OF HET GROUP 1 THEN 0,1"
 
 # Delete left-over stdout/err files
 file delete $file_out $file_err
