#!/usr/bin/env expect
############################################################################
# Purpose: Test of Slurm functionality
#          Validate that preemption by qos is enforced
#
# Output:  "TEST: #.#" followed by "SUCCESS" if test was successful, OR
#          "FAILURE: ..." otherwise with an explanation of the failure, OR
#          anything else indicates a failure mode that must be investigated.
############################################################################
# Copyright (C) 2011-2014 SchedMD LLC
# Written by Nathan Yee <nyee32@schedmd.com>
#
# This file is part of Slurm, a resource management program.
# For details, see <https://slurm.schedmd.com/>.
# Please also read the included file: DISCLAIMER.
#
# Slurm is free software; you can redistribute it and/or modify it under
# the terms of the GNU General Public License as published by the Free
# Software Foundation; either version 2 of the License, or (at your option)
# any later version.
#
# Slurm is distributed in the hope that it will be useful, but WITHOUT ANY
# WARRANTY; without even the implied warranty of MERCHANTABILITY or FITNESS
# FOR A PARTICULAR PURPOSE.  See the GNU General Public License for more
# details.
#
# You should have received a copy of the GNU General Public License along
# with Slurm; if not, write to the Free Software Foundation, Inc.
# 51 Franklin Street, Fifth Floor, Boston, MA 02110-1301  USA.
############################################################################
source ./globals

set test_id     34.2
set exit_code   0
set user        ""
set acct_1      "test$test_id\_acct1"
set acct_2      "test$test_id\_acct2"
set qos_1       "test$test_id\_qos1"
set qos_2       "test$test_id\_qos2"
set qos_1_id    0
set qos_2_id    0
set file_in     "test$test_id\_sc"
set nodes       [available_nodes $partition idle]
set job_id      0

print_header $test_id

if {[test_preempttype_qos] == 0} {
	send_user "\nWARNING: This test requires that "
	send_user "PreemptType=preempt/qos\n"
	exit $exit_code
}
if {[test_using_slurmdbd] == 0} {
	send_user "\nWARNING: This test requires use of Slurmdbd\n"
	exit $exit_code
}

set min_job_age [get_min_job_age]
if {$min_job_age < 10} {
	send_user "\nWARNING: MinJobAge configured too low for this test ($min_job_age < 10)\n"
	exit $exit_code
}

proc acct_setup { acct_name qos_name pre_qos pre_type } {

	global user nodes sacctmgr exit_code

	set added 0
	spawn $sacctmgr -i create qos $qos_name preempt=$pre_qos preemptmode=$pre_type maxnodes=$nodes
	expect {
		-re "Adding QOS" {
			incr added 1
			exp_continue
		}
		timeout {
			send_user "\nFAILURE: sacctmgr is not responding\n"
			set exit_code 1
		}
		eof {
			wait
		}
	}

	spawn $sacctmgr -i create account $acct_name qos=$qos_name
	expect {
		-re "Adding Account" {
			incr added 1
			exp_continue
		}
		timeout {
			send_user "\nFAILURE: sacctmgr is not responding\n"
			set exit_code 1
		}
		eof {
			wait
		}
	}

	spawn $sacctmgr -i add user $user account=$acct_name
	expect {
		-re "Associations" {
			incr added 1
			exp_continue
		}
		timeout {
			send_user "\nFAILURE: sacctmgr is not responding\n"
			set exit_code 1
		}
		eof {
			wait
		}
	}

	if {$added != 3} {
		send_user "\nFAILURE: account was not created properly\n"
		exit 1
	}
}

proc mod_qos { qos_name pre_type } {

	global sacctmgr exit_code

	set mod 0
	spawn $sacctmgr -i mod qos where name=$qos_name set preemptmode=$pre_type
	expect {
		-re "Modified qos" {
			set mod 1
			exp_continue
		}
		timeout {
			send_user "\nFAILURE: sacctmgr is not responding\n"
			set exit_code 1
		}
		eof {
			wait
		}
	}

	if { $mod != 1 } {
		send_user "\nFAILURE: qos $qos_name was not modified\n"
		set exit_code 1
	}
}

proc sub_job { acct } {

	global nodes file_in sbatch number exit_code

	set job_id 0
	spawn $sbatch -o/dev/null --exclusive -N$nodes -A$acct $file_in
	expect {
		-re "Submitted batch job ($number)" {
			set job_id $expect_out(1,string)
			exp_continue
		}
		timeout {
			send_user "\nFAILURE: sbatch is not responding\n"
			set exit_code 1
		}
		eof {
			wait
		}
	}

	if { $job_id == 0 } {
		send_user "\nFAILURE: sbatch did not submit job\n"
		exit $exit_code
	} else {
		return $job_id
	}
}

proc clean_up { rc } {

	global acct_1 acct_2 qos_1 qos_2 qos_1_id qos_2_id sacctmgr exit_code

	set cleanacct(0) $acct_1
	set cleanacct(1) $acct_2
	set cleanqos(0) $qos_1
	set cleanqos(1) $qos_2

	set clean 0

	wait_for_account_done $acct_1,$acct_2

	for {set i 0} {$i<2} {incr i 1} {
		spawn $sacctmgr delete -i account $cleanacct($i)
		expect {
			-re "(Deleting accounts|Nothing deleted)"  {
				incr clean 1
				exp_continue
			}
			timeout {
				send_user "\nFAILURE: sacctmgr is not responding\n"
				set exit_code 1
			}
			eof {
				wait
			}
		}

		spawn $sacctmgr delete -i qos $cleanqos($i)
		expect {
			-re "(Deleting QOS|Nothing deleted)" {
				incr clean 1
				exp_continue
			}
			timeout {
				send_user "\nFAILURE: sacctmgr is not responding\n"
				set exit_code 1
			}
			eof {
				wait
			}
		}
	}

	if { $clean != 4 } {
		send_user "\nFAILURE: unable to clean up accounts and qos\n"
		set exit_code 1
	}

	if {$rc != 0} {
		exit $rc
	}
}

make_bash_script $file_in "sleep 30"

set user [get_my_user_name]


###################### Test preempt cancel ######################
log_info "**** Cleanup from previous run ****"
clean_up 0

send_user "\n*** TEST PREEMPT CANCEL ***\n"

acct_setup $acct_1 $qos_1 "" cancel
acct_setup $acct_2 $qos_2 $qos_1 cluster

set qos_1_id [sub_job $acct_1]
<<<<<<< HEAD
if { [wait_for_job $qos_1_id "RUNNING"] != 0} {
	send_user "\nFAILURE: job $qos_id_1 failed to start\n"
=======
if { [wait_for_job $qos_1_id RUNNING] != 0} {
	send_user "\nFAILURE: job $qos_1_id failed to start\n"
>>>>>>> 213226de
	clean_up 1
}

set qos_2_id [sub_job $acct_2]
<<<<<<< HEAD
if { [wait_for_job $qos_2_id "RUNNING"] != 0} {
	send_user "\nFAILURE: job $qos_id_2 failed to start\n"
=======
if { [wait_for_job $qos_2_id RUNNING] != 0} {
	send_user "\nFAILURE: job $qos_2_id failed to start\n"
>>>>>>> 213226de
	clean_up 1
}

sleep 2
check_job_state $qos_1_id PREEMPTED

wait_for_account_done $acct_1,$acct_2

###################### Test preempt requeue ######################
send_user "\n*** TEST PREEMPT REQUEUE ***\n"

mod_qos $qos_1 requeue

set qos_1_id [sub_job $acct_1]
<<<<<<< HEAD
if { [wait_for_job $qos_1_id "RUNNING"] != 0} {
	send_user "\nFAILURE: job $qos_id_1 failed to start\n"
=======
if { [wait_for_job $qos_1_id RUNNING] != 0} {
	send_user "\nFAILURE: job $qos_1_id failed to start\n"
>>>>>>> 213226de
	clean_up 1
}

set qos_2_id [sub_job $acct_2]
<<<<<<< HEAD
if { [wait_for_job $qos_2_id "RUNNING"] != 0} {
	send_user "\nFAILURE: job $qos_id_2 failed to start\n"
=======
if { [wait_for_job $qos_2_id RUNNING] != 0} {
	send_user "\nFAILURE: job $qos_2_id failed to start\n"
>>>>>>> 213226de
	clean_up 1
}

sleep 2
check_job_state $qos_1_id PENDING

# Wait for requeued job to restart
if { [wait_for_job $qos_2_id "DONE"] != 0} {
	send_user "\nFAILURE: job $qos_2_id failed to complete\n"
	clean_up 1
}
if { [wait_for_job $qos_1_id "RUNNING"] != 0} {
	send_user "\nFAILURE: job $qos_1_id failed to start\n"
	clean_up 1
}

sleep 2
check_job_state $qos_1_id "RUNNING"

wait_for_account_done $acct_1,$acct_2

clean_up 0

if {$exit_code == 0} {
	exec $bin_rm $file_in
	send_user "\nSUCCESS\n"
}
exit $exit_code<|MERGE_RESOLUTION|>--- conflicted
+++ resolved
@@ -241,24 +241,14 @@
 acct_setup $acct_2 $qos_2 $qos_1 cluster
 
 set qos_1_id [sub_job $acct_1]
-<<<<<<< HEAD
 if { [wait_for_job $qos_1_id "RUNNING"] != 0} {
-	send_user "\nFAILURE: job $qos_id_1 failed to start\n"
-=======
-if { [wait_for_job $qos_1_id RUNNING] != 0} {
 	send_user "\nFAILURE: job $qos_1_id failed to start\n"
->>>>>>> 213226de
 	clean_up 1
 }
 
 set qos_2_id [sub_job $acct_2]
-<<<<<<< HEAD
 if { [wait_for_job $qos_2_id "RUNNING"] != 0} {
-	send_user "\nFAILURE: job $qos_id_2 failed to start\n"
-=======
-if { [wait_for_job $qos_2_id RUNNING] != 0} {
 	send_user "\nFAILURE: job $qos_2_id failed to start\n"
->>>>>>> 213226de
 	clean_up 1
 }
 
@@ -273,24 +263,14 @@
 mod_qos $qos_1 requeue
 
 set qos_1_id [sub_job $acct_1]
-<<<<<<< HEAD
 if { [wait_for_job $qos_1_id "RUNNING"] != 0} {
-	send_user "\nFAILURE: job $qos_id_1 failed to start\n"
-=======
-if { [wait_for_job $qos_1_id RUNNING] != 0} {
 	send_user "\nFAILURE: job $qos_1_id failed to start\n"
->>>>>>> 213226de
 	clean_up 1
 }
 
 set qos_2_id [sub_job $acct_2]
-<<<<<<< HEAD
 if { [wait_for_job $qos_2_id "RUNNING"] != 0} {
-	send_user "\nFAILURE: job $qos_id_2 failed to start\n"
-=======
-if { [wait_for_job $qos_2_id RUNNING] != 0} {
 	send_user "\nFAILURE: job $qos_2_id failed to start\n"
->>>>>>> 213226de
 	clean_up 1
 }
 
