#!/usr/bin/expect
############################################################################
# Purpose: Test of SLURM functionality
#          Test of CPU affinity support.
#
# Output:  "TEST: #.#" followed by "SUCCESS" if test was successful, OR
#          "WARNING: ..." with an explanation of why the test can't be made, OR
#          "FAILURE: ..." otherwise with an explanation of the failure, OR
#          anything else indicates a failure mode that must be investigated.
############################################################################
# Copyright (C) 2005 The Regents of the University of California.
# Produced at Lawrence Livermore National Laboratory (cf, DISCLAIMER).
# Written by Morris Jette <jette1@llnl.gov>
# CODE-OCEC-09-009. All rights reserved.
#
# This file is part of SLURM, a resource management program.
# For details, see <http://slurm.schedmd.com/>.
# Please also read the included file: DISCLAIMER.
#
# SLURM is free software; you can redistribute it and/or modify it under
# the terms of the GNU General Public License as published by the Free
# Software Foundation; either version 2 of the License, or (at your option)
# any later version.
#
# SLURM is distributed in the hope that it will be useful, but WITHOUT ANY
# WARRANTY; without even the implied warranty of MERCHANTABILITY or FITNESS
# FOR A PARTICULAR PURPOSE.  See the GNU General Public License for more
# details.
#
# You should have received a copy of the GNU General Public License along
# with SLURM; if not, write to the Free Software Foundation, Inc.,
# 51 Franklin Street, Fifth Floor, Boston, MA 02110-1301  USA.
############################################################################
source ./globals

set test_id     "1.89"
set exit_code   0
set file_prog   "test$test_id.prog"
set prompt      "PROMPT:"

print_header $test_id

if {[test_serial]} {
	send_user "\nWARNING: This test is incompatible with select/serial systems\n"
	exit 0
}

#
# Test if task affinity support is supported.
#
set affinity 0
log_user 0
spawn $scontrol show config
expect {
	-re "TaskPlugin *= task/($alpha)" {
		if {![string compare $expect_out(1,string) "affinity"] || ![string compare $expect_out(1,string) "cgroup"]} {
			set affinity 1
		}
		exp_continue
	}
	eof {
		wait
	}
}
log_user 1
if {$affinity == 0} {
	send_user "\nWARNING: task affinity not supported on this system\n"
	exit 0
}
send_user "\ntask affinity plugin installed\n"

set force 0
log_user 0
spawn $scontrol show partition [default_partition]
expect {
	-re "Shared=FORCE" {
		set force 1
		exp_continue
	}
	eof {
		wait
	}
}
log_user 1
if {$force == 1} {
	send_user "\nWARNING: This test is not compatible with Shared=FORCE\n"
	exit 0
}

if { [test_launch_poe] } {
	set launch_poe 1
} else {
	set launch_poe 0
}

#
# Build a test program to report affinity by task
#
exec $bin_rm -f $file_prog
exec $bin_cc -I$build_dir $file_prog.c -o $file_prog
exec $bin_chmod 700 $file_prog

#
# Create an allocation
#
set timeout $max_job_delay
set salloc_pid [spawn $salloc -N1 --exclusive -v -t2 $bin_bash]
expect {
	-re "Granted job allocation ($number)" {
		set job_id $expect_out(1,string)
		send "export PS1=\"$prompt\"\r"
		exp_continue
	}
	-re "export PS1=\"$prompt\"\r" {
		exp_continue
	}
	timeout {
		send_user "\nFAILURE: salloc not responding "
		send_user "or failure to recognize prompt\n"
		slow_kill $salloc_pid
		exit 1
	}
	-re $prompt {
	}
}

#
# Reading a second prompt is required by some versions of Expect
#
set timeout 1
expect {
	-re $prompt {
<<<<<<< HEAD
=======
		exp_continue
>>>>>>> e1dc6635
	}
	timeout {
	}
}
set timeout 30

#
# Run a job step to get allocated processor count and affinity
#
set mask 0
set task_cnt 0
send "$srun -c1 ./$file_prog\r"
expect {
	-re "TASK_ID:($number),MASK:($number)" {
		incr task_cnt
		set mask $expect_out(2,string)
		exp_continue
	}
	-re "error" {
		send_user "\nFAILURE: some error occurred\n"
		set exit_code 1
		exp_continue
	}
	timeout {
		send_user "\nFAILURE: salloc not responding "
		send_user "or failure to recognize prompt\n"
		slow_kill $salloc_pid
		exit 1
	}
	-re $prompt {
	}
}

#
# Run a job step with affinity
#
set expected_mask [ expr ((1 << $task_cnt) - 1) ]
set task_mask 0
send "$srun -c1 --cpu_bind=rank ./$file_prog\r"
expect {
	-re "TASK_ID:($number),MASK:($number)" {
		incr task_mask $expect_out(2,string)
		exp_continue
	}
	-re "error" {
		send_user "\nFAILURE: some error occurred\n"
		set exit_code 1
		exp_continue
	}
	timeout {
		send_user "\nFAILURE: salloc not responding "
		send_user "or failure to recognize prompt\n"
		set exit_code 1
	}
	-re $prompt {
	}
}
if {$task_mask != $expected_mask} {
	send_user "\nFAILURE: affinity mask inconsistency ($task_mask != $expected_mask)\n"
	set exit_code 1
}

if { $launch_poe != 0 } {
	send_user "\nWARNING: Additional tests not supported with launch/poe systems\n"
	send "exit\r"
	expect {
		eof {
			wait
		}
	}
	if {$exit_code == 0} {
		file delete $file_prog
		send_user "\nSUCCESS\n"
	} else {
		send_user "\nFAILURE: See note about reading second prompt in the script (line 128)\n"
	}
	exit $exit_code
}

#
# Run a job step with verbosity and all tasks on CPU 0
#
set task_mask 0
send "$srun -c1 --cpu_bind=verbose,map_cpu:0 ./$file_prog\r"
expect {
	-re "TASK_ID:($number),MASK:($number)" {
		incr task_mask $expect_out(2,string)
		exp_continue
	}
	-re "error" {
		send_user "\nFAILURE: some error occurred\n"
		set exit_code 1
		exp_continue
	}
	timeout {
		send_user "\nFAILURE: salloc not responding "
		send_user "or failure to recognize prompt\n"
		set exit_code 1
	}
	-re $prompt
}
if {$task_mask != $task_cnt} {
	send_user "\nFAILURE: affinity mask inconsistent ($task_mask != $task_cnt)\n"
	set exit_code 1
}
set verbose_cnt 0
send "$srun -c1 --cpu_bind=verbose,map_cpu:0 ./$file_prog\r"
expect {
	-re "cpu_bind=MAP|cpu_bind_cores=MAP|cpu_bind_sockets=MAP|cpu_bind_threads=MAP" {
		incr verbose_cnt
		exp_continue
	}
	-re "error" {
		send_user "\nFAILURE: some error occurred\n"
		set exit_code 1
		exp_continue
	}
	timeout {
		send_user "\nFAILURE: salloc not responding "
		send_user "or failure to recognize prompt\n"
		set exit_code 1
	}
	-re $prompt
}
if {$verbose_cnt != $task_cnt} {
	send_user "\nFAILURE: verbose messages count inconsisent ($verbose_cnt != $task_cnt)\n"
	set exit_code 1
}

#
# Run all tasks all bound to the same CPU by specifying a map (for each CPU)
#
set cpu_cnt 0
while {$cpu_cnt < $task_cnt} {
	set mask_sum 0
	set mask [ expr 1 << $cpu_cnt ]
	send "$srun -c1 --cpu_bind=map_cpu:$cpu_cnt ./$file_prog\r"
	expect {
		-re "TASK_ID:($number),MASK:($number)" {
			incr mask_sum $expect_out(2,string)
			exp_continue
		}
		-re "error" {
			send_user "\nFAILURE: some error occurred\n"
			set exit_code 1
			exp_continue
		}
		timeout {
			send_user "\nFAILURE: salloc not "
			send_user "responding or failure to recognize prompt\n"
			set exit_code 1
			exp_continue
		}
		-re $prompt
	}
	if {$mask_sum != $task_cnt * $mask} {
		send_user "\nFAILURE: affinity mask inconsistent ($mask_sum != $task_cnt * $mask)\n"
		set exit_code 1
	}
	incr cpu_cnt 1
}

#
# Run all tasks all bound to the same CPU by specifying a mask (for each CPU)
#
set cpu_cnt 0
while {$cpu_cnt < $task_cnt} {
	set mask_sum 0
	set mask [ expr 1 << $cpu_cnt ]
	set mstr [ dec2hex $mask]
	send "$srun -c1 --cpu_bind=mask_cpu:$mstr ./$file_prog\r"
	expect {
		-re "TASK_ID:($number),MASK:($number)" {
			incr mask_sum $expect_out(2,string)
			exp_continue
		}
		-re "error" {
			send_user "\nFAILURE: some error occurred\n"
			set exit_code 1
			exp_continue
		}
		timeout {
			send_user "\nFAILURE: salloc not "
			send_user "responding or failure to recognize prompt\n"
			set exit_code 1
			exp_continue
		}
		-re $prompt
	}
	if {$mask_sum != $task_cnt * $mask} {
		send_user "\nFAILURE: affinity mask inconsistent ($mask_sum != $task_cnt * $mask)\n"
		set exit_code 1
	}
	incr cpu_cnt 1
}

#
# Generate foward and reverse masks and maps
#
set cpu_cnt 0
set fwd_mask ""
set fwd_map  ""
set rev_mask ""
set rev_map  ""
set alt_mask ""
set alt_map  ""
set full_mask [ expr (1 << $task_cnt) - 1 ]
while {$cpu_cnt < $task_cnt} {
	set mask_sum 0
	set mask [ expr 1 << $cpu_cnt ]
	set mstr [ dec2hex  $mask]
	set fwd_mask "$fwd_mask,$mstr"
	set fwd_map  "$fwd_map,$cpu_cnt"
	set rev_mask "$mstr,$rev_mask"
	set rev_map  "$cpu_cnt,$rev_map"
	if { $cpu_cnt % 2 } {
		set alt_mask "$mstr,$alt_mask"
		set alt_map  "$cpu_cnt,$alt_map"
	} else {
		set alt_mask "$alt_mask,$mstr"
		set alt_map  "$alt_map,$cpu_cnt"
	}
	if { $cpu_cnt == 0 } {
		set fwd_mask "$mstr"
		set fwd_map  "$cpu_cnt"
		set rev_mask "$mstr"
		set rev_map  "$cpu_cnt"
		set alt_mask "$mstr"
		set alt_map  "$cpu_cnt"
	}
	incr cpu_cnt 1
}

send_user "\n"
send_user "full_mask: $full_mask\n"
send_user "fwd_map:  $fwd_map\n"
send_user "fwd_mask: $fwd_mask\n"
send_user "rev_map:  $rev_map\n"
send_user "rev_mask: $rev_mask\n"
send_user "alt_map:  $alt_map\n"
send_user "alt_mask: $alt_mask\n"

#
# Run all tasks bound to a different CPU by specifying a forward map
#
set task_mask 0
send "$srun -c1 --cpu_bind=map_cpu:$fwd_map ./$file_prog\r"
expect {
	-re "TASK_ID:($number),MASK:($number)" {
		incr task_mask $expect_out(2,string)
		exp_continue
	}
	-re "error" {
		send_user "\nFAILURE: some error occurred\n"
		set exit_code 1
		exp_continue
	}
	timeout {
		send_user "\nFAILURE: salloc not responding "
		send_user "or failure to recognize prompt\n"
		set exit_code 1
		exp_continue
	}
	-re $prompt
}
if {$task_mask != $full_mask} {
	send_user "\nFAILURE: affinity mask inconsistent ($task_mask != $full_mask)\n"
	set exit_code 1
}

#
# Run all tasks bound to a different CPU by specifying a reverse map
#
set task_mask 0
send "$srun -c1 --cpu_bind=map_cpu:$rev_map ./$file_prog\r"
expect {
	-re "TASK_ID:($number),MASK:($number)" {
		incr task_mask $expect_out(2,string)
		exp_continue
	}
	-re "error" {
		send_user "\nFAILURE: some error occurred\n"
		set exit_code 1
		exp_continue
	}
	timeout {
		send_user "\nFAILURE: salloc not responding "
		send_user "or failure to recognize prompt\n"
		set exit_code 1
		exp_continue
	}
	-re $prompt
}
if {$task_mask != $full_mask} {
	send_user "\nFAILURE: affinity mask inconsistent ($task_mask != $full_mask)\n"
	set exit_code 1
}

#
# Run all tasks bound to a different CPU by specifying an alternating map
#
set task_mask 0
send "$srun -c1 --cpu_bind=map_cpu:$alt_map ./$file_prog\r"
expect {
	-re "TASK_ID:($number),MASK:($number)" {
		incr task_mask $expect_out(2,string)
		exp_continue
	}
	-re "error" {
		send_user "\nFAILURE: some error occurred\n"
		set exit_code 1
		exp_continue
	}
	timeout {
		send_user "\nFAILURE: salloc not responding "
		send_user "or failure to recognize prompt\n"
		set exit_code 1
		exp_continue
	}
	-re $prompt
}
if {$task_mask != $full_mask} {
	send_user "\nFAILURE: affinity mask inconsistent ($task_mask != $full_mask)\n"
	set exit_code 1
}

#
# Run all tasks bound to a different CPU by specifying a forward mask
#
set task_mask 0
send "$srun -c1 --cpu_bind=mask_cpu:$fwd_mask ./$file_prog\r"
expect {
	-re "TASK_ID:($number),MASK:($number)" {
		incr task_mask $expect_out(2,string)
		exp_continue
	}
	-re "error" {
		send_user "\nFAILURE: some error occurred\n"
		set exit_code 1
		exp_continue
	}
	timeout {
		send_user "\nFAILURE: salloc not responding "
		send_user "or failure to recognize prompt\n"
		set exit_code 1
		exp_continue
	}
	-re $prompt
}
if {$task_mask != $full_mask} {
	send_user "\nFAILURE: affinity mask inconsistent ($task_mask != $full_mask)\n"
	set exit_code 1
}

#
# Run all tasks bound to a different CPU by specifying a reverse mask
#
set task_mask 0
send "$srun -c1 --cpu_bind=mask_cpu:$rev_mask ./$file_prog\r"
expect {
	-re "TASK_ID:($number),MASK:($number)" {
		incr task_mask $expect_out(2,string)
		exp_continue
	}
	-re "error" {
		send_user "\nFAILURE: some error occurred\n"
		set exit_code 1
		exp_continue
	}
	timeout {
		send_user "\nFAILURE: salloc not responding "
		send_user "or failure to recognize prompt\n"
		set exit_code 1
		exp_continue
	}
	-re $prompt
}
if {$task_mask != $full_mask} {
	send_user "\nFAILURE: affinity mask inconsistent ($task_mask != $full_mask)\n"
	set exit_code 1
}

#
# Run all tasks bound to a different CPU by specifying an alternating mask
#
set task_mask 0
send "$srun -c1 --cpu_bind=mask_cpu:$alt_mask ./$file_prog\r"
expect {
	-re "TASK_ID:($number),MASK:($number)" {
		incr task_mask $expect_out(2,string)
		exp_continue
	}
	-re "error" {
		send_user "\nFAILURE: some error occurred\n"
		set exit_code 1
		exp_continue
	}
	timeout {
		send_user "\nFAILURE: salloc not responding "
		send_user "or failure to recognize prompt\n"
		set exit_code 1
		exp_continue
	}
	-re $prompt
}
if {$task_mask != $full_mask} {
	send_user "\nFAILURE: affinity mask inconsistent ($task_mask != $full_mask)\n"
	set exit_code 1
}

#
# Terminate the job, free the allocation
#
send "exit\r"
expect {
	-re "error" {
		send_user "\nFAILURE: some error occurred\n"
		set exit_code 1
	}
	timeout {
		send_user "\nFAILURE: salloc not responding "
		send_user "or failure to recognize prompt\n"
		slow_kill $salloc_pid
		set exit_code 1
	}
	eof {
		wait
	}
}

if {$exit_code == 0} {
	exec $bin_rm -f $file_prog
	send_user "\nSUCCESS\n"
} else {
	send_user "\nNOTE: This test can fail if the node configuration in slurm.conf \n"
	send_user "  (sockets, cores, threads) differs from the actual configuration \n"
	send_user "  or if Shared=FORCE for the default partition.\n"
}
exit $exit_code
<|MERGE_RESOLUTION|>--- conflicted
+++ resolved
@@ -130,10 +130,7 @@
 set timeout 1
 expect {
 	-re $prompt {
-<<<<<<< HEAD
-=======
-		exp_continue
->>>>>>> e1dc6635
+		exp_continue
 	}
 	timeout {
 	}
